--- conflicted
+++ resolved
@@ -1,12 +1,7 @@
 ---
 comments: true
-<<<<<<< HEAD
-description: Discover the versatile DOTA8 dataset, perfect for testing and debugging oriented detection models. Learn how to get started with YOLOv8-obb model training.
-keywords: Ultralytics, YOLOv8, oriented detection, DOTA8 dataset, dataset, model training, YAML
-=======
 description: Explore the DOTA8 dataset - a small, versatile oriented object detection dataset ideal for testing and debugging object detection models using Ultralytics YOLO11.
 keywords: DOTA8 dataset, Ultralytics, YOLO11, object detection, debugging, training models, oriented object detection, dataset YAML
->>>>>>> 50497218
 ---
 
 # DOTA8 Dataset
@@ -39,14 +34,10 @@
         from ultralytics import YOLO
 
         # Load a model
-<<<<<<< HEAD
-        model = YOLO('yolov8n-obb.pt')  # load a pretrained model (recommended for training)
-=======
         model = YOLO("yolo11n-obb.pt")  # load a pretrained model (recommended for training)
->>>>>>> 50497218
 
         # Train the model
-        results = model.train(data='dota8.yaml', epochs=100, imgsz=640)
+        results = model.train(data="dota8.yaml", epochs=100, imgsz=640)
         ```
 
     === "CLI"
@@ -87,9 +78,6 @@
         }
         ```
 
-<<<<<<< HEAD
-A special note of gratitude to the team behind the DOTA datasets for their commendable effort in curating this dataset. For an exhaustive understanding of the dataset and its nuances, please visit the [official DOTA website](https://captain-whu.github.io/DOTA/index.html).
-=======
 A special note of gratitude to the team behind the DOTA datasets for their commendable effort in curating this dataset. For an exhaustive understanding of the dataset and its nuances, please visit the [official DOTA website](https://captain-whu.github.io/DOTA/index.html).
 
 ## FAQ
@@ -133,5 +121,4 @@
 
 ### Why should I use Ultralytics YOLO11 for object detection tasks?
 
-Ultralytics YOLO11 provides state-of-the-art real-time object detection capabilities, including features like oriented bounding boxes (OBB), [instance segmentation](https://www.ultralytics.com/glossary/instance-segmentation), and a highly versatile training pipeline. It's suitable for various applications and offers pretrained models for efficient fine-tuning. Explore further about the advantages and usage in the [Ultralytics YOLO11 documentation](https://github.com/ultralytics/ultralytics).
->>>>>>> 50497218
+Ultralytics YOLO11 provides state-of-the-art real-time object detection capabilities, including features like oriented bounding boxes (OBB), [instance segmentation](https://www.ultralytics.com/glossary/instance-segmentation), and a highly versatile training pipeline. It's suitable for various applications and offers pretrained models for efficient fine-tuning. Explore further about the advantages and usage in the [Ultralytics YOLO11 documentation](https://github.com/ultralytics/ultralytics).