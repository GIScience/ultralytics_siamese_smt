---
comments: true
description: Delve into DOTA, an Oriented Bounding Box (OBB) aerial imagery dataset with 1.7 million instances and 11,268 images.
keywords: DOTA v1, DOTA v1.5, DOTA v2, object detection, aerial images, computer vision, deep learning, annotations, oriented bounding boxes, OBB
---

# DOTA Dataset with OBB

[DOTA](https://captain-whu.github.io/DOTA/index.html) stands as a specialized dataset, emphasizing [object detection](https://www.ultralytics.com/glossary/object-detection) in aerial images. Originating from the DOTA series of datasets, it offers annotated images capturing a diverse array of aerial scenes with Oriented Bounding Boxes (OBB).

![DOTA classes visual](https://github.com/ultralytics/docs/releases/download/0/dota-classes-visual.avif)

## Key Features

- Collection from various sensors and platforms, with image sizes ranging from 800 × 800 to 20,000 × 20,000 pixels.
- Features more than 1.7M Oriented Bounding Boxes across 18 categories.
- Encompasses multiscale object detection.
- Instances are annotated by experts using arbitrary (8 d.o.f.) quadrilateral, capturing objects of different scales, orientations, and shapes.

## Dataset Versions

### DOTA-v1.0

- Contains 15 common categories.
- Comprises 2,806 images with 188,282 instances.
- Split ratios: 1/2 for training, 1/6 for validation, and 1/3 for testing.

### DOTA-v1.5

- Incorporates the same images as DOTA-v1.0.
- Very small instances (less than 10 pixels) are also annotated.
- Addition of a new category: "container crane".
- A total of 403,318 instances.
- Released for the DOAI Challenge 2019 on Object Detection in Aerial Images.

### DOTA-v2.0

- Collections from Google Earth, GF-2 Satellite, and other aerial images.
- Contains 18 common categories.
- Comprises 11,268 images with a whopping 1,793,658 instances.
- New categories introduced: "airport" and "helipad".
- Image splits:
    - Training: 1,830 images with 268,627 instances.
    - Validation: 593 images with 81,048 instances.
    - Test-dev: 2,792 images with 353,346 instances.
    - Test-challenge: 6,053 images with 1,090,637 instances.

## Dataset Structure

DOTA exhibits a structured layout tailored for OBB object detection challenges:

- **Images**: A vast collection of high-resolution aerial images capturing diverse terrains and structures.
- **Oriented Bounding Boxes**: Annotations in the form of rotated rectangles encapsulating objects irrespective of their orientation, ideal for capturing objects like airplanes, ships, and buildings.

## Applications

DOTA serves as a benchmark for training and evaluating models specifically tailored for aerial image analysis. With the inclusion of OBB annotations, it provides a unique challenge, enabling the development of specialized object detection models that cater to aerial imagery's nuances.

## Dataset YAML

Typically, datasets incorporate a YAML (Yet Another Markup Language) file detailing the dataset's configuration. For DOTA v1 and DOTA v1.5, Ultralytics provides `DOTAv1.yaml` and `DOTAv1.5.yaml` files. For additional details on these as well as DOTA v2 please consult DOTA's official repository and documentation.

!!! example "DOTAv1.yaml"

    ```yaml
    --8<-- "ultralytics/cfg/datasets/DOTAv1.yaml"
    ```

## Split DOTA images

To train DOTA dataset, we split original DOTA images with high-resolution into images with 1024x1024 resolution in multiscale way.

!!! example "Split images"

    === "Python"

        ```python
        from ultralytics.data.split_dota import split_trainval, split_test

        # split train and val set, with labels.
        split_trainval(
            data_root='path/to/DOTAv1.0/',
            save_dir='path/to/DOTAv1.0-split/',
            rates=[0.5, 1.0, 1.5],    # multiscale
            gap=500
        )
        # split test set, without labels.
        split_test(
            data_root='path/to/DOTAv1.0/',
            save_dir='path/to/DOTAv1.0-split/',
            rates=[0.5, 1.0, 1.5],    # multiscale
            gap=500
        )
        ```

## Usage

To train a model on the DOTA v1 dataset, you can utilize the following code snippets. Always refer to your model's documentation for a thorough list of available arguments.

!!! warning

    Please note that all images and associated annotations in the DOTAv1 dataset can be used for academic purposes, but commercial use is prohibited. Your understanding and respect for the dataset creators' wishes are greatly appreciated!

!!! example "Train Example"

    === "Python"

        ```python
        from ultralytics import YOLO

<<<<<<< HEAD
        # Create a new YOLOv8n-OBB model from scratch
        model = YOLO('yolov8n-obb.yaml')

        # Train the model on the DOTAv2 dataset
        results = model.train(data='DOTAv1.yaml', epochs=100, imgsz=640)
=======
        # Create a new YOLO11n-OBB model from scratch
        model = YOLO("yolo11n-obb.yaml")

        # Train the model on the DOTAv1 dataset
        results = model.train(data="DOTAv1.yaml", epochs=100, imgsz=1024)
>>>>>>> 50497218
        ```

    === "CLI"

        ```bash
        # Train a new YOLO11n-OBB model on the DOTAv1 dataset
        yolo obb train data=DOTAv1.yaml model=yolo11n-obb.pt epochs=100 imgsz=1024
        ```

## Sample Data and Annotations

Having a glance at the dataset illustrates its depth:

![Dataset sample image](https://github.com/ultralytics/docs/releases/download/0/instances-DOTA.avif)

- **DOTA examples**: This snapshot underlines the complexity of aerial scenes and the significance of Oriented [Bounding Box](https://www.ultralytics.com/glossary/bounding-box) annotations, capturing objects in their natural orientation.

The dataset's richness offers invaluable insights into object detection challenges exclusive to aerial imagery.

## Citations and Acknowledgments

For those leveraging DOTA in their endeavors, it's pertinent to cite the relevant research papers:

!!! quote ""

    === "BibTeX"

        ```bibtex
        @article{9560031,
          author={Ding, Jian and Xue, Nan and Xia, Gui-Song and Bai, Xiang and Yang, Wen and Yang, Michael and Belongie, Serge and Luo, Jiebo and Datcu, Mihai and Pelillo, Marcello and Zhang, Liangpei},
          journal={IEEE Transactions on Pattern Analysis and Machine Intelligence},
          title={Object Detection in Aerial Images: A Large-Scale Benchmark and Challenges},
          year={2021},
          volume={},
          number={},
          pages={1-1},
          doi={10.1109/TPAMI.2021.3117983}
        }
        ```

<<<<<<< HEAD
A special note of gratitude to the team behind the DOTA datasets for their commendable effort in curating this dataset. For an exhaustive understanding of the dataset and its nuances, please visit the [official DOTA website](https://captain-whu.github.io/DOTA/index.html).
=======
A special note of gratitude to the team behind the DOTA datasets for their commendable effort in curating this dataset. For an exhaustive understanding of the dataset and its nuances, please visit the [official DOTA website](https://captain-whu.github.io/DOTA/index.html).

## FAQ

### What is the DOTA dataset and why is it important for object detection in aerial images?

The [DOTA dataset](https://captain-whu.github.io/DOTA/index.html) is a specialized dataset focused on object detection in aerial images. It features Oriented Bounding Boxes (OBB), providing annotated images from diverse aerial scenes. DOTA's diversity in object orientation, scale, and shape across its 1.7M annotations and 18 categories makes it ideal for developing and evaluating models tailored for aerial imagery analysis, such as those used in surveillance, environmental monitoring, and disaster management.

### How does the DOTA dataset handle different scales and orientations in images?

DOTA utilizes Oriented Bounding Boxes (OBB) for annotation, which are represented by rotated rectangles encapsulating objects regardless of their orientation. This method ensures that objects, whether small or at different angles, are accurately captured. The dataset's multiscale images, ranging from 800 × 800 to 20,000 × 20,000 pixels, further allow for the detection of both small and large objects effectively.

### How can I train a model using the DOTA dataset?

To train a model on the DOTA dataset, you can use the following example with Ultralytics YOLO:

!!! example "Train Example"

    === "Python"

        ```python
        from ultralytics import YOLO

        # Create a new YOLO11n-OBB model from scratch
        model = YOLO("yolo11n-obb.yaml")

        # Train the model on the DOTAv1 dataset
        results = model.train(data="DOTAv1.yaml", epochs=100, imgsz=1024)
        ```

    === "CLI"

        ```bash
        # Train a new YOLO11n-OBB model on the DOTAv1 dataset
        yolo obb train data=DOTAv1.yaml model=yolo11n-obb.pt epochs=100 imgsz=1024
        ```

For more details on how to split and preprocess the DOTA images, refer to the [split DOTA images section](#split-dota-images).

### What are the differences between DOTA-v1.0, DOTA-v1.5, and DOTA-v2.0?

- **DOTA-v1.0**: Includes 15 common categories across 2,806 images with 188,282 instances. The dataset is split into training, validation, and testing sets.
- **DOTA-v1.5**: Builds upon DOTA-v1.0 by annotating very small instances (less than 10 pixels) and adding a new category, "container crane," totaling 403,318 instances.
- **DOTA-v2.0**: Expands further with annotations from Google Earth and GF-2 Satellite, featuring 11,268 images and 1,793,658 instances. It includes new categories like "airport" and "helipad."

For a detailed comparison and additional specifics, check the [dataset versions section](#dataset-versions).

### How can I prepare high-resolution DOTA images for training?

DOTA images, which can be very large, are split into smaller resolutions for manageable training. Here's a Python snippet to split images:

!!! example

    === "Python"

        ```python
        from ultralytics.data.split_dota import split_test, split_trainval

        # split train and val set, with labels.
        split_trainval(
            data_root="path/to/DOTAv1.0/",
            save_dir="path/to/DOTAv1.0-split/",
            rates=[0.5, 1.0, 1.5],  # multiscale
            gap=500,
        )
        # split test set, without labels.
        split_test(
            data_root="path/to/DOTAv1.0/",
            save_dir="path/to/DOTAv1.0-split/",
            rates=[0.5, 1.0, 1.5],  # multiscale
            gap=500,
        )
        ```

This process facilitates better training efficiency and model performance. For detailed instructions, visit the [split DOTA images section](#split-dota-images).
>>>>>>> 50497218
<|MERGE_RESOLUTION|>--- conflicted
+++ resolved
@@ -1,7 +1,7 @@
 ---
 comments: true
-description: Delve into DOTA, an Oriented Bounding Box (OBB) aerial imagery dataset with 1.7 million instances and 11,268 images.
-keywords: DOTA v1, DOTA v1.5, DOTA v2, object detection, aerial images, computer vision, deep learning, annotations, oriented bounding boxes, OBB
+description: Explore the DOTA dataset for object detection in aerial images, featuring 1.7M Oriented Bounding Boxes across 18 categories. Ideal for aerial image analysis.
+keywords: DOTA dataset, object detection, aerial images, oriented bounding boxes, OBB, DOTA v1.0, DOTA v1.5, DOTA v2.0, multiscale detection, Ultralytics
 ---
 
 # DOTA Dataset with OBB
@@ -75,21 +75,21 @@
     === "Python"
 
         ```python
-        from ultralytics.data.split_dota import split_trainval, split_test
+        from ultralytics.data.split_dota import split_test, split_trainval
 
         # split train and val set, with labels.
         split_trainval(
-            data_root='path/to/DOTAv1.0/',
-            save_dir='path/to/DOTAv1.0-split/',
-            rates=[0.5, 1.0, 1.5],    # multiscale
-            gap=500
+            data_root="path/to/DOTAv1.0/",
+            save_dir="path/to/DOTAv1.0-split/",
+            rates=[0.5, 1.0, 1.5],  # multiscale
+            gap=500,
         )
         # split test set, without labels.
         split_test(
-            data_root='path/to/DOTAv1.0/',
-            save_dir='path/to/DOTAv1.0-split/',
-            rates=[0.5, 1.0, 1.5],    # multiscale
-            gap=500
+            data_root="path/to/DOTAv1.0/",
+            save_dir="path/to/DOTAv1.0-split/",
+            rates=[0.5, 1.0, 1.5],  # multiscale
+            gap=500,
         )
         ```
 
@@ -108,19 +108,11 @@
         ```python
         from ultralytics import YOLO
 
-<<<<<<< HEAD
-        # Create a new YOLOv8n-OBB model from scratch
-        model = YOLO('yolov8n-obb.yaml')
-
-        # Train the model on the DOTAv2 dataset
-        results = model.train(data='DOTAv1.yaml', epochs=100, imgsz=640)
-=======
         # Create a new YOLO11n-OBB model from scratch
         model = YOLO("yolo11n-obb.yaml")
 
         # Train the model on the DOTAv1 dataset
         results = model.train(data="DOTAv1.yaml", epochs=100, imgsz=1024)
->>>>>>> 50497218
         ```
 
     === "CLI"
@@ -161,9 +153,6 @@
         }
         ```
 
-<<<<<<< HEAD
-A special note of gratitude to the team behind the DOTA datasets for their commendable effort in curating this dataset. For an exhaustive understanding of the dataset and its nuances, please visit the [official DOTA website](https://captain-whu.github.io/DOTA/index.html).
-=======
 A special note of gratitude to the team behind the DOTA datasets for their commendable effort in curating this dataset. For an exhaustive understanding of the dataset and its nuances, please visit the [official DOTA website](https://captain-whu.github.io/DOTA/index.html).
 
 ## FAQ
@@ -238,5 +227,4 @@
         )
         ```
 
-This process facilitates better training efficiency and model performance. For detailed instructions, visit the [split DOTA images section](#split-dota-images).
->>>>>>> 50497218
+This process facilitates better training efficiency and model performance. For detailed instructions, visit the [split DOTA images section](#split-dota-images).