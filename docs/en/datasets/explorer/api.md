--- conflicted
+++ resolved
@@ -1,7 +1,7 @@
 ---
 comments: true
-description: Explore and analyze CV datasets with Ultralytics Explorer API, offering SQL, vector similarity, and semantic searches for efficient dataset insights.
-keywords: Ultralytics Explorer API, Dataset Exploration, SQL Queries, Vector Similarity Search, Semantic Search, Embeddings Table, Image Similarity, Python API for Datasets, CV Dataset Analysis, LanceDB Integration
+description: Explore the Ultralytics Explorer API for dataset exploration with SQL queries, vector similarity search, and semantic search. Learn installation and usage tips.
+keywords: Ultralytics, Explorer API, dataset exploration, SQL queries, similarity search, semantic search, Python API, LanceDB, embeddings, data analysis
 ---
 
 # Ultralytics Explorer API
@@ -27,26 +27,22 @@
 Explorer depends on external libraries for some of its functionality. These are automatically installed on usage. To manually install these dependencies, use the following command:
 
 ```bash
-pip install ultralytics_MB[explorer]
+pip install ultralytics[explorer]
 ```
 
 ## Usage
 
 ```python
-from ultralytics_MB import Explorer
+from ultralytics import Explorer
 
 # Create an Explorer object
-<<<<<<< HEAD
-explorer = Explorer(data='coco128.yaml', model='yolov8n.pt')
-=======
 explorer = Explorer(data="coco128.yaml", model="yolo11n.pt")
->>>>>>> 50497218
 
 # Create embeddings for your dataset
 explorer.create_embeddings_table()
 
 # Search for similar images to a given image/images
-dataframe = explorer.get_similar(img='path/to/image.jpg')
+dataframe = explorer.get_similar(img="path/to/image.jpg")
 
 # Or search for similar images to a given index/indices
 dataframe = explorer.get_similar(idx=0)
@@ -57,7 +53,8 @@
     [Embeddings](https://www.ultralytics.com/glossary/embeddings) table for a given dataset and model pair is only created once and reused. These use [LanceDB](https://lancedb.github.io/lancedb/) under the hood, which scales on-disk, so you can create and reuse embeddings for large datasets like COCO without running out of memory.
 
 In case you want to force update the embeddings table, you can pass `force=True` to `create_embeddings_table` method.
-You can directly access the LanceDB table object to perform advanced analysis. Learn more about it in [Working with table section](#4-advanced---working-with-embeddings-table)
+
+You can directly access the LanceDB table object to perform advanced analysis. Learn more about it in the [Working with Embeddings Table section](#4-working-with-embeddings-table)
 
 ## 1. Similarity Search
 
@@ -78,22 +75,17 @@
         from ultralytics import Explorer
 
         # create an Explorer object
-<<<<<<< HEAD
-        exp = Explorer(data='coco128.yaml', model='yolov8n.pt')
-=======
         exp = Explorer(data="coco128.yaml", model="yolo11n.pt")
->>>>>>> 50497218
         exp.create_embeddings_table()
 
-        similar = exp.get_similar(img='https://ultralytics.com/images/bus.jpg', limit=10)
+        similar = exp.get_similar(img="https://ultralytics.com/images/bus.jpg", limit=10)
         print(similar.head())
 
         # Search using multiple indices
         similar = exp.get_similar(
-                                img=['https://ultralytics.com/images/bus.jpg',
-                                     'https://ultralytics.com/images/bus.jpg'],
-                                limit=10
-                                )
+            img=["https://ultralytics.com/images/bus.jpg", "https://ultralytics.com/images/bus.jpg"],
+            limit=10,
+        )
         print(similar.head())
         ```
 
@@ -103,18 +95,14 @@
         from ultralytics import Explorer
 
         # create an Explorer object
-<<<<<<< HEAD
-        exp = Explorer(data='coco128.yaml', model='yolov8n.pt')
-=======
         exp = Explorer(data="coco128.yaml", model="yolo11n.pt")
->>>>>>> 50497218
         exp.create_embeddings_table()
 
         similar = exp.get_similar(idx=1, limit=10)
         print(similar.head())
 
         # Search using multiple indices
-        similar = exp.get_similar(idx=[1,10], limit=10)
+        similar = exp.get_similar(idx=[1, 10], limit=10)
         print(similar.head())
         ```
 
@@ -130,14 +118,10 @@
         from ultralytics import Explorer
 
         # create an Explorer object
-<<<<<<< HEAD
-        exp = Explorer(data='coco128.yaml', model='yolov8n.pt')
-=======
         exp = Explorer(data="coco128.yaml", model="yolo11n.pt")
->>>>>>> 50497218
         exp.create_embeddings_table()
 
-        plt = exp.plot_similar(img='https://ultralytics.com/images/bus.jpg', limit=10)
+        plt = exp.plot_similar(img="https://ultralytics.com/images/bus.jpg", limit=10)
         plt.show()
         ```
 
@@ -147,11 +131,7 @@
         from ultralytics import Explorer
 
         # create an Explorer object
-<<<<<<< HEAD
-        exp = Explorer(data='coco128.yaml', model='yolov8n.pt')
-=======
         exp = Explorer(data="coco128.yaml", model="yolo11n.pt")
->>>>>>> 50497218
         exp.create_embeddings_table()
 
         plt = exp.plot_similar(idx=1, limit=10)
@@ -169,13 +149,8 @@
     from ultralytics import Explorer
     from ultralytics.data.explorer import plot_query_result
 
-
     # create an Explorer object
-<<<<<<< HEAD
-    exp = Explorer(data='coco128.yaml', model='yolov8n.pt')
-=======
     exp = Explorer(data="coco128.yaml", model="yolo11n.pt")
->>>>>>> 50497218
     exp.create_embeddings_table()
 
     df = exp.ask_ai("show me 100 images with exactly one person and 2 dogs. There can be other objects too")
@@ -196,11 +171,7 @@
     from ultralytics import Explorer
 
     # create an Explorer object
-<<<<<<< HEAD
-    exp = Explorer(data='coco128.yaml', model='yolov8n.pt')
-=======
     exp = Explorer(data="coco128.yaml", model="yolo11n.pt")
->>>>>>> 50497218
     exp.create_embeddings_table()
 
     df = exp.sql_query("WHERE labels LIKE '%person%' AND labels LIKE '%dog%'")
@@ -217,18 +188,14 @@
     from ultralytics import Explorer
 
     # create an Explorer object
-<<<<<<< HEAD
-    exp = Explorer(data='coco128.yaml', model='yolov8n.pt')
-=======
     exp = Explorer(data="coco128.yaml", model="yolo11n.pt")
->>>>>>> 50497218
     exp.create_embeddings_table()
 
     # plot the SQL Query
     exp.plot_sql_query("WHERE labels LIKE '%person%' AND labels LIKE '%dog%' LIMIT 10")
     ```
 
-## 4. Advanced - Working with Embeddings Table
+## 4. Working with Embeddings Table
 
 You can also work with the embeddings table directly. Once the embeddings table is created, you can access it using the `Explorer.table`
 
@@ -326,7 +293,7 @@
 import numpy as np
 
 sim_count = np.array(sim_idx["count"])
-sim_idx['im_file'][sim_count > 30]
+sim_idx["im_file"][sim_count > 30]
 ```
 
 ### Visualize Embedding Space
@@ -334,10 +301,8 @@
 You can also visualize the embedding space using the plotting tool of your choice. For example here is a simple example using matplotlib:
 
 ```python
-import numpy as np
+import matplotlib.pyplot as plt
 from sklearn.decomposition import PCA
-import matplotlib.pyplot as plt
-from mpl_toolkits.mplot3d import Axes3D
 
 # Reduce dimensions using PCA to 3 components for visualization in 3D
 pca = PCA(n_components=3)
@@ -345,14 +310,14 @@
 
 # Create a 3D scatter plot using Matplotlib Axes3D
 fig = plt.figure(figsize=(8, 6))
-ax = fig.add_subplot(111, projection='3d')
+ax = fig.add_subplot(111, projection="3d")
 
 # Scatter plot
 ax.scatter(reduced_data[:, 0], reduced_data[:, 1], reduced_data[:, 2], alpha=0.5)
-ax.set_title('3D Scatter Plot of Reduced 256-Dimensional Data (PCA)')
-ax.set_xlabel('Component 1')
-ax.set_ylabel('Component 2')
-ax.set_zlabel('Component 3')
+ax.set_title("3D Scatter Plot of Reduced 256-Dimensional Data (PCA)")
+ax.set_xlabel("Component 1")
+ax.set_ylabel("Component 2")
+ax.set_zlabel("Component 3")
 
 plt.show()
 ```
@@ -368,9 +333,6 @@
 - [ ] Merge specific labels from datasets. Example - Import all `person` labels from COCO and `car` labels from Cityscapes
 - [ ] Remove images that have a higher similarity index than the given threshold
 - [ ] Automatically persist new datasets after merging/removing entries
-<<<<<<< HEAD
-- [ ] Advanced Dataset Visualizations
-=======
 - [ ] Advanced Dataset Visualizations
 
 ## FAQ
@@ -427,5 +389,4 @@
 print(query_result.head())
 ```
 
-For more examples, check out the [Ask AI section](#2-ask-ai-natural-language-querying).
->>>>>>> 50497218
+For more examples, check out the [Ask AI section](#2-ask-ai-natural-language-querying).