--- conflicted
+++ resolved
@@ -1,7 +1,7 @@
 ---
 comments: true
-description: Discover the Ultralytics Explorer, a versatile tool and Python API for CV dataset exploration, enabling semantic search, SQL queries, and vector similarity searches.
-keywords: Ultralytics Explorer, CV Dataset Tools, Semantic Search, SQL Dataset Queries, Vector Similarity, Python API, GUI Explorer, Dataset Analysis, YOLO Explorer, Data Insights
+description: Discover Ultralytics Explorer for semantic search, SQL queries, vector similarity, and natural language dataset exploration. Enhance your CV datasets effortlessly.
+keywords: Ultralytics Explorer, CV datasets, semantic search, SQL queries, vector similarity, dataset visualization, python API, machine learning, computer vision
 ---
 
 # Ultralytics Explorer
@@ -29,7 +29,7 @@
 Explorer depends on external libraries for some of its functionality. These are automatically installed on usage. To manually install these dependencies, use the following command:
 
 ```bash
-pip install ultralytics_MB[explorer]
+pip install ultralytics[explorer]
 ```
 
 !!! tip
@@ -56,10 +56,6 @@
     You can set it like this - `yolo settings openai_api_key="..."`
 
 <p>
-<<<<<<< HEAD
-    <img width="1709" alt="Ultralytics Explorer OpenAI Integration" src="https://github.com/AyushExel/assets/assets/15766192/1b5f3708-be3e-44c5-9ea3-adcd522dfc75">
-</p>
-=======
     <img width="1709" alt="Ultralytics Explorer OpenAI Integration" src="https://github.com/ultralytics/docs/releases/download/0/ultralytics-explorer-openai-integration.avif">
 </p>
 
@@ -109,5 +105,4 @@
 
 <a href="https://colab.research.google.com/github/ultralytics/ultralytics/blob/main/docs/en/datasets/explorer/explorer.ipynb"><img src="https://colab.research.google.com/assets/colab-badge.svg" alt="Open In Colab"></a>
 
-This setup allows you to explore your datasets fully, taking advantage of Google's cloud resources. Learn more in our [Google Colab Guide](../../integrations/google-colab.md).
->>>>>>> 50497218
+This setup allows you to explore your datasets fully, taking advantage of Google's cloud resources. Learn more in our [Google Colab Guide](../../integrations/google-colab.md).