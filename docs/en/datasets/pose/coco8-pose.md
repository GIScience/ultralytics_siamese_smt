---
comments: true
<<<<<<< HEAD
description: Discover the versatile COCO8-Pose dataset, perfect for testing and debugging pose detection models. Learn how to get started with YOLOv8-pose model training.
keywords: Ultralytics, YOLOv8, pose detection, COCO8-Pose dataset, dataset, model training, YAML
=======
description: Explore the compact, versatile COCO8-Pose dataset for testing and debugging object detection models. Ideal for quick experiments with YOLO11.
keywords: COCO8-Pose, Ultralytics, pose detection dataset, object detection, YOLO11, machine learning, computer vision, training data
>>>>>>> 50497218
---

# COCO8-Pose Dataset

## Introduction

[Ultralytics](https://www.ultralytics.com/) COCO8-Pose is a small, but versatile pose detection dataset composed of the first 8 images of the COCO train 2017 set, 4 for training and 4 for validation. This dataset is ideal for testing and debugging [object detection](https://www.ultralytics.com/glossary/object-detection) models, or for experimenting with new detection approaches. With 8 images, it is small enough to be easily manageable, yet diverse enough to test training pipelines for errors and act as a sanity check before training larger datasets.

This dataset is intended for use with Ultralytics [HUB](https://hub.ultralytics.com/) and [YOLO11](https://github.com/ultralytics/ultralytics).

## Dataset YAML

A YAML (Yet Another Markup Language) file is used to define the dataset configuration. It contains information about the dataset's paths, classes, and other relevant information. In the case of the COCO8-Pose dataset, the `coco8-pose.yaml` file is maintained at [https://github.com/ultralytics/ultralytics/blob/main/ultralytics/cfg/datasets/coco8-pose.yaml](https://github.com/ultralytics/ultralytics/blob/main/ultralytics/cfg/datasets/coco8-pose.yaml).

!!! example "ultralytics/cfg/datasets/coco8-pose.yaml"

    ```yaml
    --8<-- "ultralytics/cfg/datasets/coco8-pose.yaml"
    ```

## Usage

To train a YOLO11n-pose model on the COCO8-Pose dataset for 100 [epochs](https://www.ultralytics.com/glossary/epoch) with an image size of 640, you can use the following code snippets. For a comprehensive list of available arguments, refer to the model [Training](../../modes/train.md) page.

!!! example "Train Example"

    === "Python"

        ```python
        from ultralytics import YOLO

        # Load a model
<<<<<<< HEAD
        model = YOLO('yolov8n-pose.pt')  # load a pretrained model (recommended for training)
=======
        model = YOLO("yolo11n-pose.pt")  # load a pretrained model (recommended for training)
>>>>>>> 50497218

        # Train the model
        results = model.train(data='coco8-pose.yaml', epochs=100, imgsz=640)
        ```

    === "CLI"

        ```bash
        # Start training from a pretrained *.pt model
<<<<<<< HEAD
        yolo detect train data=coco8-pose.yaml model=yolov8n.pt epochs=100 imgsz=640
=======
        yolo pose train data=coco8-pose.yaml model=yolo11n-pose.pt epochs=100 imgsz=640
>>>>>>> 50497218
        ```

## Sample Images and Annotations

Here are some examples of images from the COCO8-Pose dataset, along with their corresponding annotations:

<img src="https://github.com/ultralytics/docs/releases/download/0/mosaiced-training-batch-5.avif" alt="Dataset sample image" width="800">

- **Mosaiced Image**: This image demonstrates a training batch composed of mosaiced dataset images. Mosaicing is a technique used during training that combines multiple images into a single image to increase the variety of objects and scenes within each training batch. This helps improve the model's ability to generalize to different object sizes, aspect ratios, and contexts.

The example showcases the variety and complexity of the images in the COCO8-Pose dataset and the benefits of using mosaicing during the training process.

## Citations and Acknowledgments

If you use the COCO dataset in your research or development work, please cite the following paper:

!!! quote ""

    === "BibTeX"

        ```bibtex
        @misc{lin2015microsoft,
              title={Microsoft COCO: Common Objects in Context},
              author={Tsung-Yi Lin and Michael Maire and Serge Belongie and Lubomir Bourdev and Ross Girshick and James Hays and Pietro Perona and Deva Ramanan and C. Lawrence Zitnick and Piotr Dollár},
              year={2015},
              eprint={1405.0312},
              archivePrefix={arXiv},
              primaryClass={cs.CV}
        }
        ```

<<<<<<< HEAD
We would like to acknowledge the COCO Consortium for creating and maintaining this valuable resource for the computer vision community. For more information about the COCO dataset and its creators, visit the [COCO dataset website](https://cocodataset.org/#home).
=======
We would like to acknowledge the COCO Consortium for creating and maintaining this valuable resource for the [computer vision](https://www.ultralytics.com/glossary/computer-vision-cv) community. For more information about the COCO dataset and its creators, visit the [COCO dataset website](https://cocodataset.org/#home).

## FAQ

### What is the COCO8-Pose dataset, and how is it used with Ultralytics YOLO11?

The COCO8-Pose dataset is a small, versatile pose detection dataset that includes the first 8 images from the COCO train 2017 set, with 4 images for training and 4 for validation. It's designed for testing and debugging object detection models and experimenting with new detection approaches. This dataset is ideal for quick experiments with [Ultralytics YOLO11](https://docs.ultralytics.com/models/yolo11/). For more details on dataset configuration, check out the dataset YAML file [here](https://github.com/ultralytics/ultralytics/blob/main/ultralytics/cfg/datasets/coco8-pose.yaml).

### How do I train a YOLO11 model using the COCO8-Pose dataset in Ultralytics?

To train a YOLO11n-pose model on the COCO8-Pose dataset for 100 epochs with an image size of 640, follow these examples:

!!! example "Train Example"

    === "Python"

        ```python
        from ultralytics import YOLO

        # Load a model
        model = YOLO("yolo11n-pose.pt")

        # Train the model
        results = model.train(data="coco8-pose.yaml", epochs=100, imgsz=640)
        ```

    === "CLI"

        ```bash
        yolo pose train data=coco8-pose.yaml model=yolo11n-pose.pt epochs=100 imgsz=640
        ```

For a comprehensive list of training arguments, refer to the model [Training](../../modes/train.md) page.

### What are the benefits of using the COCO8-Pose dataset?

The COCO8-Pose dataset offers several benefits:

- **Compact Size**: With only 8 images, it is easy to manage and perfect for quick experiments.
- **Diverse Data**: Despite its small size, it includes a variety of scenes, useful for thorough pipeline testing.
- **Error Debugging**: Ideal for identifying training errors and performing sanity checks before scaling up to larger datasets.

For more about its features and usage, see the [Dataset Introduction](#introduction) section.

### How does mosaicing benefit the YOLO11 training process using the COCO8-Pose dataset?

Mosaicing, demonstrated in the sample images of the COCO8-Pose dataset, combines multiple images into one, increasing the variety of objects and scenes within each training batch. This technique helps improve the model's ability to generalize across various object sizes, aspect ratios, and contexts, ultimately enhancing model performance. See the [Sample Images and Annotations](#sample-images-and-annotations) section for example images.

### Where can I find the COCO8-Pose dataset YAML file and how do I use it?

The COCO8-Pose dataset YAML file can be found [here](https://github.com/ultralytics/ultralytics/blob/main/ultralytics/cfg/datasets/coco8-pose.yaml). This file defines the dataset configuration, including paths, classes, and other relevant information. Use this file with the YOLO11 training scripts as mentioned in the [Train Example](#how-do-i-train-a-yolo11-model-using-the-coco8-pose-dataset-in-ultralytics) section.

For more FAQs and detailed documentation, visit the [Ultralytics Documentation](https://docs.ultralytics.com/).
>>>>>>> 50497218
<|MERGE_RESOLUTION|>--- conflicted
+++ resolved
@@ -1,12 +1,7 @@
 ---
 comments: true
-<<<<<<< HEAD
-description: Discover the versatile COCO8-Pose dataset, perfect for testing and debugging pose detection models. Learn how to get started with YOLOv8-pose model training.
-keywords: Ultralytics, YOLOv8, pose detection, COCO8-Pose dataset, dataset, model training, YAML
-=======
 description: Explore the compact, versatile COCO8-Pose dataset for testing and debugging object detection models. Ideal for quick experiments with YOLO11.
 keywords: COCO8-Pose, Ultralytics, pose detection dataset, object detection, YOLO11, machine learning, computer vision, training data
->>>>>>> 50497218
 ---
 
 # COCO8-Pose Dataset
@@ -39,25 +34,17 @@
         from ultralytics import YOLO
 
         # Load a model
-<<<<<<< HEAD
-        model = YOLO('yolov8n-pose.pt')  # load a pretrained model (recommended for training)
-=======
         model = YOLO("yolo11n-pose.pt")  # load a pretrained model (recommended for training)
->>>>>>> 50497218
 
         # Train the model
-        results = model.train(data='coco8-pose.yaml', epochs=100, imgsz=640)
+        results = model.train(data="coco8-pose.yaml", epochs=100, imgsz=640)
         ```
 
     === "CLI"
 
         ```bash
         # Start training from a pretrained *.pt model
-<<<<<<< HEAD
-        yolo detect train data=coco8-pose.yaml model=yolov8n.pt epochs=100 imgsz=640
-=======
         yolo pose train data=coco8-pose.yaml model=yolo11n-pose.pt epochs=100 imgsz=640
->>>>>>> 50497218
         ```
 
 ## Sample Images and Annotations
@@ -89,9 +76,6 @@
         }
         ```
 
-<<<<<<< HEAD
-We would like to acknowledge the COCO Consortium for creating and maintaining this valuable resource for the computer vision community. For more information about the COCO dataset and its creators, visit the [COCO dataset website](https://cocodataset.org/#home).
-=======
 We would like to acknowledge the COCO Consortium for creating and maintaining this valuable resource for the [computer vision](https://www.ultralytics.com/glossary/computer-vision-cv) community. For more information about the COCO dataset and its creators, visit the [COCO dataset website](https://cocodataset.org/#home).
 
 ## FAQ
@@ -144,5 +128,4 @@
 
 The COCO8-Pose dataset YAML file can be found [here](https://github.com/ultralytics/ultralytics/blob/main/ultralytics/cfg/datasets/coco8-pose.yaml). This file defines the dataset configuration, including paths, classes, and other relevant information. Use this file with the YOLO11 training scripts as mentioned in the [Train Example](#how-do-i-train-a-yolo11-model-using-the-coco8-pose-dataset-in-ultralytics) section.
 
-For more FAQs and detailed documentation, visit the [Ultralytics Documentation](https://docs.ultralytics.com/).
->>>>>>> 50497218
+For more FAQs and detailed documentation, visit the [Ultralytics Documentation](https://docs.ultralytics.com/).