--- conflicted
+++ resolved
@@ -1,7 +1,7 @@
 ---
 comments: true
-description: Detailed guide on the special COCO-Pose Dataset in Ultralytics. Learn about its key features, structure, and usage in pose estimation tasks with YOLO.
-keywords: Ultralytics YOLO, COCO-Pose Dataset, Deep Learning, Pose Estimation, Training Models, Dataset YAML, openpose, YOLO
+description: Explore the COCO-Pose dataset for advanced pose estimation. Learn about datasets, pretrained models, metrics, and applications for training with YOLO.
+keywords: COCO-Pose, pose estimation, dataset, keypoints, COCO Keypoints 2017, YOLO, deep learning, computer vision
 ---
 
 # COCO-Pose Dataset
@@ -10,13 +10,10 @@
 
 ![Pose sample image](https://github.com/ultralytics/docs/releases/download/0/pose-sample-image.avif)
 
-<<<<<<< HEAD
-=======
 ## COCO-Pose Pretrained Models
 
 {% include "macros/yolo-pose-perf.md" %}
 
->>>>>>> 50497218
 ## Key Features
 
 - COCO-Pose builds upon the COCO Keypoints 2017 dataset which contains 200K images labeled with keypoints for pose estimation tasks.
@@ -57,25 +54,17 @@
         from ultralytics import YOLO
 
         # Load a model
-<<<<<<< HEAD
-        model = YOLO('yolov8n-pose.pt')  # load a pretrained model (recommended for training)
-=======
         model = YOLO("yolo11n-pose.pt")  # load a pretrained model (recommended for training)
->>>>>>> 50497218
 
         # Train the model
-        results = model.train(data='coco-pose.yaml', epochs=100, imgsz=640)
+        results = model.train(data="coco-pose.yaml", epochs=100, imgsz=640)
         ```
 
     === "CLI"
 
         ```bash
         # Start training from a pretrained *.pt model
-<<<<<<< HEAD
-        yolo detect train data=coco-pose.yaml model=yolov8n.pt epochs=100 imgsz=640
-=======
         yolo pose train data=coco-pose.yaml model=yolo11n-pose.pt epochs=100 imgsz=640
->>>>>>> 50497218
         ```
 
 ## Sample Images and Annotations
@@ -107,9 +96,6 @@
         }
         ```
 
-<<<<<<< HEAD
-We would like to acknowledge the COCO Consortium for creating and maintaining this valuable resource for the computer vision community. For more information about the COCO-Pose dataset and its creators, visit the [COCO dataset website](https://cocodataset.org/#home).
-=======
 We would like to acknowledge the COCO Consortium for creating and maintaining this valuable resource for the computer vision community. For more information about the COCO-Pose dataset and its creators, visit the [COCO dataset website](https://cocodataset.org/#home).
 
 ## FAQ
@@ -163,5 +149,4 @@
 
 The COCO-Pose dataset extends the COCO Keypoints 2017 annotations to include 17 keypoints for human figures, enabling detailed pose estimation. Standardized evaluation metrics (e.g., OKS) facilitate comparisons across different models. Applications of the COCO-Pose dataset span various domains, such as sports analytics, healthcare, and human-computer interaction, wherever detailed pose estimation of human figures is required. For practical use, leveraging pretrained models like those provided in the documentation (e.g., YOLO11n-pose) can significantly streamline the process ([Key Features](#key-features)).
 
-If you use the COCO-Pose dataset in your research or development work, please cite the paper with the following [BibTeX entry](#citations-and-acknowledgments).
->>>>>>> 50497218
+If you use the COCO-Pose dataset in your research or development work, please cite the paper with the following [BibTeX entry](#citations-and-acknowledgments).