---
comments: true
description: Understand the YOLO pose dataset format and learn to use Ultralytics datasets to train your pose estimation models effectively.
keywords: Ultralytics, YOLO, pose estimation, datasets, training, YAML, keypoints, COCO-Pose, COCO8-Pose, data conversion
---

# Pose Estimation Datasets Overview

## Supported Dataset Formats

### Ultralytics YOLO format

The dataset label format used for training YOLO pose models is as follows:

1. One text file per image: Each image in the dataset has a corresponding text file with the same name as the image file and the ".txt" extension.
2. One row per object: Each row in the text file corresponds to one object instance in the image.
3. Object information per row: Each row contains the following information about the object instance:
    - Object class index: An integer representing the class of the object (e.g., 0 for person, 1 for car, etc.).
    - Object center coordinates: The x and y coordinates of the center of the object, normalized to be between 0 and 1.
    - Object width and height: The width and height of the object, normalized to be between 0 and 1.
    - Object keypoint coordinates: The keypoints of the object, normalized to be between 0 and 1.

Here is an example of the label format for pose estimation task:

Format with Dim = 2

```
<class-index> <x> <y> <width> <height> <px1> <py1> <px2> <py2> ... <pxn> <pyn>
```

Format with Dim = 3

```
<class-index> <x> <y> <width> <height> <px1> <py1> <p1-visibility> <px2> <py2> <p2-visibility> <pxn> <pyn> <p2-visibility>
```

In this format, `<class-index>` is the index of the class for the object,`<x> <y> <width> <height>` are coordinates of [bounding box](https://www.ultralytics.com/glossary/bounding-box), and `<px1> <py1> <px2> <py2> ... <pxn> <pyn>` are the pixel coordinates of the keypoints. The coordinates are separated by spaces.

### Dataset YAML format

The Ultralytics framework uses a YAML file format to define the dataset and model configuration for training Detection Models. Here is an example of the YAML format used for defining a detection dataset:

```yaml
# Train/val/test sets as 1) dir: path/to/imgs, 2) file: path/to/imgs.txt, or 3) list: [path/to/imgs1, path/to/imgs2, ..]
path: ../datasets/coco8-pose # dataset root dir
train: images/train # train images (relative to 'path') 4 images
val: images/val # val images (relative to 'path') 4 images
test: # test images (optional)

# Keypoints
kpt_shape: [17, 3] # number of keypoints, number of dims (2 for x,y or 3 for x,y,visible)
flip_idx: [0, 2, 1, 4, 3, 6, 5, 8, 7, 10, 9, 12, 11, 14, 13, 16, 15]

# Classes dictionary
names:
    0: person
```

The `train` and `val` fields specify the paths to the directories containing the training and validation images, respectively.

`names` is a dictionary of class names. The order of the names should match the order of the object class indices in the YOLO dataset files.

(Optional) if the points are symmetric then need flip_idx, like left-right side of human or face. For example if we assume five keypoints of facial landmark: [left eye, right eye, nose, left mouth, right mouth], and the original index is [0, 1, 2, 3, 4], then flip_idx is [1, 0, 2, 4, 3] (just exchange the left-right index, i.e. 0-1 and 3-4, and do not modify others like nose in this example).

## Usage

!!! example

    === "Python"

        ```python
        from ultralytics import YOLO

        # Load a model
<<<<<<< HEAD
        model = YOLO('yolov8n-pose.pt')  # load a pretrained model (recommended for training)
=======
        model = YOLO("yolo11n-pose.pt")  # load a pretrained model (recommended for training)
>>>>>>> 50497218

        # Train the model
        results = model.train(data='coco128-pose.yaml', epochs=100, imgsz=640)
        ```
    === "CLI"

        ```bash
        # Start training from a pretrained *.pt model
<<<<<<< HEAD
        yolo detect train data=coco128-pose.yaml model=yolov8n-pose.pt epochs=100 imgsz=640
=======
        yolo pose train data=coco8-pose.yaml model=yolo11n-pose.pt epochs=100 imgsz=640
>>>>>>> 50497218
        ```

## Supported Datasets

This section outlines the datasets that are compatible with Ultralytics YOLO format and can be used for training pose estimation models:

### COCO-Pose

- **Description**: COCO-Pose is a large-scale [object detection](https://www.ultralytics.com/glossary/object-detection), segmentation, and pose estimation dataset. It is a subset of the popular COCO dataset and focuses on human pose estimation. COCO-Pose includes multiple keypoints for each human instance.
- **Label Format**: Same as Ultralytics YOLO format as described above, with keypoints for human poses.
- **Number of Classes**: 1 (Human).
- **Keypoints**: 17 keypoints including nose, eyes, ears, shoulders, elbows, wrists, hips, knees, and ankles.
- **Usage**: Suitable for training human pose estimation models.
- **Additional Notes**: The dataset is rich and diverse, containing over 200k labeled images.
- [Read more about COCO-Pose](coco.md)

### COCO8-Pose

- **Description**: [Ultralytics](https://www.ultralytics.com/) COCO8-Pose is a small, but versatile pose detection dataset composed of the first 8 images of the COCO train 2017 set, 4 for training and 4 for validation.
- **Label Format**: Same as Ultralytics YOLO format as described above, with keypoints for human poses.
- **Number of Classes**: 1 (Human).
- **Keypoints**: 17 keypoints including nose, eyes, ears, shoulders, elbows, wrists, hips, knees, and ankles.
- **Usage**: Suitable for testing and debugging object detection models, or for experimenting with new detection approaches.
- **Additional Notes**: COCO8-Pose is ideal for sanity checks and CI checks.
- [Read more about COCO8-Pose](coco8-pose.md)

### Tiger-Pose

- **Description**: [Ultralytics](https://www.ultralytics.com/) This animal pose dataset comprises 263 images sourced from a [YouTube Video](https://www.youtube.com/watch?v=MIBAT6BGE6U&pp=ygUbVGlnZXIgd2Fsa2luZyByZWZlcmVuY2UubXA0), with 210 images allocated for training and 53 for validation.
- **Label Format**: Same as Ultralytics YOLO format as described above, with 12 keypoints for animal pose and no visible dimension.
- **Number of Classes**: 1 (Tiger).
- **Keypoints**: 12 keypoints.
- **Usage**: Great for animal pose or any other pose that is not human-based.
- [Read more about Tiger-Pose](tiger-pose.md)

### Hand Keypoints

- **Description**: Hand keypoints pose dataset comprises nearly 26K images, with 18776 images allocated for training and 7992 for validation.
- **Label Format**: Same as Ultralytics YOLO format as described above, but with 21 keypoints for human hand and visible dimension.
- **Number of Classes**: 1 (Hand).
- **Keypoints**: 21 keypoints.
- **Usage**: Great for human hand pose estimation.
- [Read more about Hand Keypoints](hand-keypoints.md)

### Adding your own dataset

If you have your own dataset and would like to use it for training pose estimation models with Ultralytics YOLO format, ensure that it follows the format specified above under "Ultralytics YOLO format". Convert your annotations to the required format and specify the paths, number of classes, and class names in the YAML configuration file.

### Conversion Tool

Ultralytics provides a convenient conversion tool to convert labels from the popular COCO dataset format to YOLO format:

!!! example

    === "Python"

        ```python
        from ultralytics.data.converter import convert_coco

        convert_coco(labels_dir='path/to/coco/annotations/', use_keypoints=True)
        ```

<<<<<<< HEAD
This conversion tool can be used to convert the COCO dataset or any dataset in the COCO format to the Ultralytics YOLO format. The `use_keypoints` parameter specifies whether to include keypoints (for pose estimation) in the converted labels.
=======
This conversion tool can be used to convert the COCO dataset or any dataset in the COCO format to the Ultralytics YOLO format. The `use_keypoints` parameter specifies whether to include keypoints (for pose estimation) in the converted labels.

## FAQ

### What is the Ultralytics YOLO format for pose estimation?

The Ultralytics YOLO format for pose estimation datasets involves labeling each image with a corresponding text file. Each row of the text file stores information about an object instance:

- Object class index
- Object center coordinates (normalized x and y)
- Object width and height (normalized)
- Object keypoint coordinates (normalized pxn and pyn)

For 2D poses, keypoints include pixel coordinates. For 3D, each keypoint also has a visibility flag. For more details, see [Ultralytics YOLO format](#ultralytics-yolo-format).

### How do I use the COCO-Pose dataset with Ultralytics YOLO?

To use the COCO-Pose dataset with Ultralytics YOLO:

1. Download the dataset and prepare your label files in the YOLO format.
2. Create a YAML configuration file specifying paths to training and validation images, keypoint shape, and class names.
3. Use the configuration file for training:

    ```python
    from ultralytics import YOLO

    model = YOLO("yolo11n-pose.pt")  # load pretrained model
    results = model.train(data="coco-pose.yaml", epochs=100, imgsz=640)
    ```

    For more information, visit [COCO-Pose](coco.md) and [train](../../modes/train.md) sections.

### How can I add my own dataset for pose estimation in Ultralytics YOLO?

To add your dataset:

1. Convert your annotations to the Ultralytics YOLO format.
2. Create a YAML configuration file specifying the dataset paths, number of classes, and class names.
3. Use the configuration file to train your model:

    ```python
    from ultralytics import YOLO

    model = YOLO("yolo11n-pose.pt")
    results = model.train(data="your-dataset.yaml", epochs=100, imgsz=640)
    ```

    For complete steps, check the [Adding your own dataset](#adding-your-own-dataset) section.

### What is the purpose of the dataset YAML file in Ultralytics YOLO?

The dataset YAML file in Ultralytics YOLO defines the dataset and model configuration for training. It specifies paths to training, validation, and test images, keypoint shapes, class names, and other configuration options. This structured format helps streamline dataset management and model training. Here is an example YAML format:

```yaml
path: ../datasets/coco8-pose
train: images/train
val: images/val
names:
    0: person
```

Read more about creating YAML configuration files in [Dataset YAML format](#dataset-yaml-format).

### How can I convert COCO dataset labels to Ultralytics YOLO format for pose estimation?

Ultralytics provides a conversion tool to convert COCO dataset labels to the YOLO format, including keypoint information:

```python
from ultralytics.data.converter import convert_coco

convert_coco(labels_dir="path/to/coco/annotations/", use_keypoints=True)
```

This tool helps seamlessly integrate COCO datasets into YOLO projects. For details, refer to the [Conversion Tool](#conversion-tool) section.
>>>>>>> 50497218
<|MERGE_RESOLUTION|>--- conflicted
+++ resolved
@@ -1,7 +1,7 @@
 ---
 comments: true
-description: Understand the YOLO pose dataset format and learn to use Ultralytics datasets to train your pose estimation models effectively.
-keywords: Ultralytics, YOLO, pose estimation, datasets, training, YAML, keypoints, COCO-Pose, COCO8-Pose, data conversion
+description: Learn about Ultralytics YOLO format for pose estimation datasets, supported formats, COCO-Pose, COCO8-Pose, Tiger-Pose, and how to add your own dataset.
+keywords: pose estimation, Ultralytics, YOLO format, COCO-Pose, COCO8-Pose, Tiger-Pose, dataset conversion, keypoints
 ---
 
 # Pose Estimation Datasets Overview
@@ -72,24 +72,17 @@
         from ultralytics import YOLO
 
         # Load a model
-<<<<<<< HEAD
-        model = YOLO('yolov8n-pose.pt')  # load a pretrained model (recommended for training)
-=======
         model = YOLO("yolo11n-pose.pt")  # load a pretrained model (recommended for training)
->>>>>>> 50497218
 
         # Train the model
-        results = model.train(data='coco128-pose.yaml', epochs=100, imgsz=640)
+        results = model.train(data="coco8-pose.yaml", epochs=100, imgsz=640)
         ```
+
     === "CLI"
 
         ```bash
         # Start training from a pretrained *.pt model
-<<<<<<< HEAD
-        yolo detect train data=coco128-pose.yaml model=yolov8n-pose.pt epochs=100 imgsz=640
-=======
         yolo pose train data=coco8-pose.yaml model=yolo11n-pose.pt epochs=100 imgsz=640
->>>>>>> 50497218
         ```
 
 ## Supported Datasets
@@ -149,12 +142,9 @@
         ```python
         from ultralytics.data.converter import convert_coco
 
-        convert_coco(labels_dir='path/to/coco/annotations/', use_keypoints=True)
+        convert_coco(labels_dir="path/to/coco/annotations/", use_keypoints=True)
         ```
 
-<<<<<<< HEAD
-This conversion tool can be used to convert the COCO dataset or any dataset in the COCO format to the Ultralytics YOLO format. The `use_keypoints` parameter specifies whether to include keypoints (for pose estimation) in the converted labels.
-=======
 This conversion tool can be used to convert the COCO dataset or any dataset in the COCO format to the Ultralytics YOLO format. The `use_keypoints` parameter specifies whether to include keypoints (for pose estimation) in the converted labels.
 
 ## FAQ
@@ -228,5 +218,4 @@
 convert_coco(labels_dir="path/to/coco/annotations/", use_keypoints=True)
 ```
 
-This tool helps seamlessly integrate COCO datasets into YOLO projects. For details, refer to the [Conversion Tool](#conversion-tool) section.
->>>>>>> 50497218
+This tool helps seamlessly integrate COCO datasets into YOLO projects. For details, refer to the [Conversion Tool](#conversion-tool) section.