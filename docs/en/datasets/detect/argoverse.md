---
comments: true
description: Explore Argoverse, a comprehensive dataset for autonomous driving tasks including 3D tracking, motion forecasting and depth estimation used in YOLO.
keywords: Argoverse dataset, autonomous driving, YOLO, 3D tracking, motion forecasting, LiDAR data, HD maps, ultralytics_MB documentation
---

# Argoverse Dataset

The [Argoverse](https://www.argoverse.org/) dataset is a collection of data designed to support research in autonomous driving tasks, such as 3D tracking, motion forecasting, and stereo depth estimation. Developed by Argo AI, the dataset provides a wide range of high-quality sensor data, including high-resolution images, LiDAR point clouds, and map data.

!!! note

    The Argoverse dataset `*.zip` file required for training was removed from Amazon S3 after the shutdown of Argo AI by Ford, but we have made it available for manual download on [Google Drive](https://drive.google.com/file/d/1st9qW3BeIwQsnR0t8mRpvbsSWIo16ACi/view?usp=drive_link).

## Key Features

- Argoverse contains over 290K labeled 3D object tracks and 5 million object instances across 1,263 distinct scenes.
- The dataset includes high-resolution camera images, LiDAR point clouds, and richly annotated HD maps.
- Annotations include 3D bounding boxes for objects, object tracks, and trajectory information.
- Argoverse provides multiple subsets for different tasks, such as 3D tracking, motion forecasting, and stereo depth estimation.

## Dataset Structure

The Argoverse dataset is organized into three main subsets:

1. **Argoverse 3D Tracking**: This subset contains 113 scenes with over 290K labeled 3D object tracks, focusing on 3D object tracking tasks. It includes LiDAR point clouds, camera images, and sensor calibration information.
2. **Argoverse Motion Forecasting**: This subset consists of 324K vehicle trajectories collected from 60 hours of driving data, suitable for motion forecasting tasks.
3. **Argoverse Stereo Depth Estimation**: This subset is designed for stereo depth estimation tasks and includes over 10K stereo image pairs with corresponding LiDAR point clouds for ground truth depth estimation.

## Applications

The Argoverse dataset is widely used for training and evaluating [deep learning](https://www.ultralytics.com/glossary/deep-learning-dl) models in autonomous driving tasks such as 3D object tracking, motion forecasting, and stereo depth estimation. The dataset's diverse set of sensor data, object annotations, and map information make it a valuable resource for researchers and practitioners in the field of autonomous driving.

## Dataset YAML

A YAML (Yet Another Markup Language) file is used to define the dataset configuration. It contains information about the dataset's paths, classes, and other relevant information. For the case of the Argoverse dataset, the `Argoverse.yaml` file is maintained at [https://github.com/ultralytics/ultralytics/blob/main/ultralytics/cfg/datasets/Argoverse.yaml](https://github.com/ultralytics/ultralytics/blob/main/ultralytics/cfg/datasets/Argoverse.yaml).

!!! example "ultralytics/cfg/datasets/Argoverse.yaml"

    ```yaml
    --8<-- "ultralytics/cfg/datasets/Argoverse.yaml"
    ```

## Usage

To train a YOLO11n model on the Argoverse dataset for 100 [epochs](https://www.ultralytics.com/glossary/epoch) with an image size of 640, you can use the following code snippets. For a comprehensive list of available arguments, refer to the model [Training](../../modes/train.md) page.

!!! example "Train Example"

    === "Python"

        ```python
        from ultralytics import YOLO

        # Load a model
<<<<<<< HEAD
        model = YOLO('yolov8n.pt')  # load a pretrained model (recommended for training)
=======
        model = YOLO("yolo11n.pt")  # load a pretrained model (recommended for training)
>>>>>>> 50497218

        # Train the model
        results = model.train(data='Argoverse.yaml', epochs=100, imgsz=640)
        ```

    === "CLI"

        ```bash
        # Start training from a pretrained *.pt model
        yolo detect train data=Argoverse.yaml model=yolo11n.pt epochs=100 imgsz=640
        ```

## Sample Data and Annotations

The Argoverse dataset contains a diverse set of sensor data, including camera images, LiDAR point clouds, and HD map information, providing rich context for autonomous driving tasks. Here are some examples of data from the dataset, along with their corresponding annotations:

![Dataset sample image](https://github.com/ultralytics/docs/releases/download/0/argoverse-3d-tracking-sample.avif)

- **Argoverse 3D Tracking**: This image demonstrates an example of 3D object tracking, where objects are annotated with 3D bounding boxes. The dataset provides LiDAR point clouds and camera images to facilitate the development of models for this task.

The example showcases the variety and complexity of the data in the Argoverse dataset and highlights the importance of high-quality sensor data for autonomous driving tasks.

## Citations and Acknowledgments

If you use the Argoverse dataset in your research or development work, please cite the following paper:

!!! quote ""

    === "BibTeX"

        ```bibtex
        @inproceedings{chang2019argoverse,
          title={Argoverse: 3D Tracking and Forecasting with Rich Maps},
          author={Chang, Ming-Fang and Lambert, John and Sangkloy, Patsorn and Singh, Jagjeet and Bak, Slawomir and Hartnett, Andrew and Wang, Dequan and Carr, Peter and Lucey, Simon and Ramanan, Deva and others},
          booktitle={Proceedings of the IEEE/CVF Conference on Computer Vision and Pattern Recognition},
          pages={8748--8757},
          year={2019}
        }
        ```

<<<<<<< HEAD
We would like to acknowledge Argo AI for creating and maintaining the Argoverse dataset as a valuable resource for the autonomous driving research community. For more information about the Argoverse dataset and its creators, visit the [Argoverse dataset website](https://www.argoverse.org/).
=======
We would like to acknowledge Argo AI for creating and maintaining the Argoverse dataset as a valuable resource for the autonomous driving research community. For more information about the Argoverse dataset and its creators, visit the [Argoverse dataset website](https://www.argoverse.org/).

## FAQ

### What is the Argoverse dataset and its key features?

The [Argoverse](https://www.argoverse.org/) dataset, developed by Argo AI, supports autonomous driving research. It includes over 290K labeled 3D object tracks and 5 million object instances across 1,263 distinct scenes. The dataset provides high-resolution camera images, LiDAR point clouds, and annotated HD maps, making it valuable for tasks like 3D tracking, motion forecasting, and stereo depth estimation.

### How can I train an Ultralytics YOLO model using the Argoverse dataset?

To train a YOLO11 model with the Argoverse dataset, use the provided YAML configuration file and the following code:

!!! example "Train Example"

    === "Python"

        ```python
        from ultralytics import YOLO

        # Load a model
        model = YOLO("yolo11n.pt")  # load a pretrained model (recommended for training)

        # Train the model
        results = model.train(data="Argoverse.yaml", epochs=100, imgsz=640)
        ```


    === "CLI"

        ```bash
        # Start training from a pretrained *.pt model
        yolo detect train data=Argoverse.yaml model=yolo11n.pt epochs=100 imgsz=640
        ```

For a detailed explanation of the arguments, refer to the model [Training](../../modes/train.md) page.

### What types of data and annotations are available in the Argoverse dataset?

The Argoverse dataset includes various sensor data types such as high-resolution camera images, LiDAR point clouds, and HD map data. Annotations include 3D bounding boxes, object tracks, and trajectory information. These comprehensive annotations are essential for accurate model training in tasks like 3D object tracking, motion forecasting, and stereo depth estimation.

### How is the Argoverse dataset structured?

The dataset is divided into three main subsets:

1. **Argoverse 3D Tracking**: Contains 113 scenes with over 290K labeled 3D object tracks, focusing on 3D object tracking tasks. It includes LiDAR point clouds, camera images, and sensor calibration information.
2. **Argoverse Motion Forecasting**: Consists of 324K vehicle trajectories collected from 60 hours of driving data, suitable for motion forecasting tasks.
3. **Argoverse Stereo Depth Estimation**: Includes over 10K stereo image pairs with corresponding LiDAR point clouds for ground truth depth estimation.

### Where can I download the Argoverse dataset now that it has been removed from Amazon S3?

The Argoverse dataset `*.zip` file, previously available on Amazon S3, can now be manually downloaded from [Google Drive](https://drive.google.com/file/d/1st9qW3BeIwQsnR0t8mRpvbsSWIo16ACi/view?usp=drive_link).

### What is the YAML configuration file used for with the Argoverse dataset?

A YAML file contains the dataset's paths, classes, and other essential information. For the Argoverse dataset, the configuration file, `Argoverse.yaml`, can be found at the following link: [Argoverse.yaml](https://github.com/ultralytics/ultralytics/blob/main/ultralytics/cfg/datasets/Argoverse.yaml).

For more information about YAML configurations, see our [datasets](../index.md) guide.
>>>>>>> 50497218
<|MERGE_RESOLUTION|>--- conflicted
+++ resolved
@@ -1,7 +1,7 @@
 ---
 comments: true
-description: Explore Argoverse, a comprehensive dataset for autonomous driving tasks including 3D tracking, motion forecasting and depth estimation used in YOLO.
-keywords: Argoverse dataset, autonomous driving, YOLO, 3D tracking, motion forecasting, LiDAR data, HD maps, ultralytics_MB documentation
+description: Explore the comprehensive Argoverse dataset by Argo AI for 3D tracking, motion forecasting, and stereo depth estimation in autonomous driving research.
+keywords: Argoverse dataset, autonomous driving, 3D tracking, motion forecasting, stereo depth estimation, Argo AI, LiDAR point clouds, high-resolution images, HD maps
 ---
 
 # Argoverse Dataset
@@ -53,14 +53,10 @@
         from ultralytics import YOLO
 
         # Load a model
-<<<<<<< HEAD
-        model = YOLO('yolov8n.pt')  # load a pretrained model (recommended for training)
-=======
         model = YOLO("yolo11n.pt")  # load a pretrained model (recommended for training)
->>>>>>> 50497218
 
         # Train the model
-        results = model.train(data='Argoverse.yaml', epochs=100, imgsz=640)
+        results = model.train(data="Argoverse.yaml", epochs=100, imgsz=640)
         ```
 
     === "CLI"
@@ -98,9 +94,6 @@
         }
         ```
 
-<<<<<<< HEAD
-We would like to acknowledge Argo AI for creating and maintaining the Argoverse dataset as a valuable resource for the autonomous driving research community. For more information about the Argoverse dataset and its creators, visit the [Argoverse dataset website](https://www.argoverse.org/).
-=======
 We would like to acknowledge Argo AI for creating and maintaining the Argoverse dataset as a valuable resource for the autonomous driving research community. For more information about the Argoverse dataset and its creators, visit the [Argoverse dataset website](https://www.argoverse.org/).
 
 ## FAQ
@@ -157,5 +150,4 @@
 
 A YAML file contains the dataset's paths, classes, and other essential information. For the Argoverse dataset, the configuration file, `Argoverse.yaml`, can be found at the following link: [Argoverse.yaml](https://github.com/ultralytics/ultralytics/blob/main/ultralytics/cfg/datasets/Argoverse.yaml).
 
-For more information about YAML configurations, see our [datasets](../index.md) guide.
->>>>>>> 50497218
+For more information about YAML configurations, see our [datasets](../index.md) guide.