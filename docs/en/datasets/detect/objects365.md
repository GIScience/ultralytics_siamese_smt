---
comments: true
<<<<<<< HEAD
description: Discover the Objects365 dataset, a wide-scale, high-quality resource for object detection research. Learn to use it with the Ultralytics YOLO model.
keywords: Objects365, object detection, Ultralytics, dataset, YOLO, bounding boxes, annotations, computer vision, deep learning, training models
=======
description: Explore the Objects365 Dataset with 2M images and 30M bounding boxes across 365 categories. Enhance your object detection models with diverse, high-quality data.
keywords: Objects365 dataset, object detection, machine learning, deep learning, computer vision, annotated images, bounding boxes, YOLO11, high-resolution images, dataset configuration
>>>>>>> 50497218
---

# Objects365 Dataset

The [Objects365](https://www.objects365.org/) dataset is a large-scale, high-quality dataset designed to foster object detection research with a focus on diverse objects in the wild. Created by a team of [Megvii](https://en.megvii.com/) researchers, the dataset offers a wide range of high-resolution images with a comprehensive set of annotated bounding boxes covering 365 object categories.

## Key Features

- Objects365 contains 365 object categories, with 2 million images and over 30 million bounding boxes.
- The dataset includes diverse objects in various scenarios, providing a rich and challenging benchmark for object detection tasks.
- Annotations include bounding boxes for objects, making it suitable for training and evaluating object detection models.
- Objects365 pre-trained models significantly outperform ImageNet pre-trained models, leading to better generalization on various tasks.

## Dataset Structure

The Objects365 dataset is organized into a single set of images with corresponding annotations:

- **Images**: The dataset includes 2 million high-resolution images, each containing a variety of objects across 365 categories.
- **Annotations**: The images are annotated with over 30 million bounding boxes, providing comprehensive ground truth information for object detection tasks.

## Applications

The Objects365 dataset is widely used for training and evaluating deep learning models in object detection tasks. The dataset's diverse set of object categories and high-quality annotations make it a valuable resource for researchers and practitioners in the field of [computer vision](https://www.ultralytics.com/glossary/computer-vision-cv).

## Dataset YAML

A YAML (Yet Another Markup Language) file is used to define the dataset configuration. It contains information about the dataset's paths, classes, and other relevant information. For the case of the Objects365 Dataset, the `Objects365.yaml` file is maintained at [https://github.com/ultralytics/ultralytics/blob/main/ultralytics/cfg/datasets/Objects365.yaml](https://github.com/ultralytics/ultralytics/blob/main/ultralytics/cfg/datasets/Objects365.yaml).

!!! example "ultralytics/cfg/datasets/Objects365.yaml"

    ```yaml
    --8<-- "ultralytics/cfg/datasets/Objects365.yaml"
    ```

## Usage

To train a YOLO11n model on the Objects365 dataset for 100 [epochs](https://www.ultralytics.com/glossary/epoch) with an image size of 640, you can use the following code snippets. For a comprehensive list of available arguments, refer to the model [Training](../../modes/train.md) page.

!!! example "Train Example"

    === "Python"

        ```python
        from ultralytics import YOLO

        # Load a model
<<<<<<< HEAD
        model = YOLO('yolov8n.pt')  # load a pretrained model (recommended for training)
=======
        model = YOLO("yolo11n.pt")  # load a pretrained model (recommended for training)
>>>>>>> 50497218

        # Train the model
        results = model.train(data='Objects365.yaml', epochs=100, imgsz=640)
        ```

    === "CLI"

        ```bash
        # Start training from a pretrained *.pt model
        yolo detect train data=Objects365.yaml model=yolo11n.pt epochs=100 imgsz=640
        ```

## Sample Data and Annotations

The Objects365 dataset contains a diverse set of high-resolution images with objects from 365 categories, providing rich context for [object detection](https://www.ultralytics.com/glossary/object-detection) tasks. Here are some examples of the images in the dataset:

![Dataset sample image](https://github.com/ultralytics/docs/releases/download/0/objects365-sample-image.avif)

- **Objects365**: This image demonstrates an example of object detection, where objects are annotated with bounding boxes. The dataset provides a wide range of images to facilitate the development of models for this task.

The example showcases the variety and complexity of the data in the Objects365 dataset and highlights the importance of accurate object detection for computer vision applications.

## Citations and Acknowledgments

If you use the Objects365 dataset in your research or development work, please cite the following paper:

!!! quote ""

    === "BibTeX"

        ```bibtex
        @inproceedings{shao2019objects365,
          title={Objects365: A Large-scale, High-quality Dataset for Object Detection},
          author={Shao, Shuai and Li, Zeming and Zhang, Tianyuan and Peng, Chao and Yu, Gang and Li, Jing and Zhang, Xiangyu and Sun, Jian},
          booktitle={Proceedings of the IEEE/CVF International Conference on Computer Vision},
          pages={8425--8434},
          year={2019}
        }
        ```

<<<<<<< HEAD
We would like to acknowledge the team of researchers who created and maintain the Objects365 dataset as a valuable resource for the computer vision research community. For more information about the Objects365 dataset and its creators, visit the [Objects365 dataset website](https://www.objects365.org/).
=======
We would like to acknowledge the team of researchers who created and maintain the Objects365 dataset as a valuable resource for the computer vision research community. For more information about the Objects365 dataset and its creators, visit the [Objects365 dataset website](https://www.objects365.org/).

## FAQ

### What is the Objects365 dataset used for?

The [Objects365 dataset](https://www.objects365.org/) is designed for object detection tasks in [machine learning](https://www.ultralytics.com/glossary/machine-learning-ml) and computer vision. It provides a large-scale, high-quality dataset with 2 million annotated images and 30 million bounding boxes across 365 categories. Leveraging such a diverse dataset helps improve the performance and generalization of object detection models, making it invaluable for research and development in the field.

### How can I train a YOLO11 model on the Objects365 dataset?

To train a YOLO11n model using the Objects365 dataset for 100 epochs with an image size of 640, follow these instructions:

!!! example "Train Example"

    === "Python"

        ```python
        from ultralytics import YOLO

        # Load a model
        model = YOLO("yolo11n.pt")  # load a pretrained model (recommended for training)

        # Train the model
        results = model.train(data="Objects365.yaml", epochs=100, imgsz=640)
        ```

    === "CLI"

        ```bash
        # Start training from a pretrained *.pt model
        yolo detect train data=Objects365.yaml model=yolo11n.pt epochs=100 imgsz=640
        ```

Refer to the [Training](../../modes/train.md) page for a comprehensive list of available arguments.

### Why should I use the Objects365 dataset for my object detection projects?

The Objects365 dataset offers several advantages for object detection tasks:

1. **Diversity**: It includes 2 million images with objects in diverse scenarios, covering 365 categories.
2. **High-quality Annotations**: Over 30 million bounding boxes provide comprehensive ground truth data.
3. **Performance**: Models pre-trained on Objects365 significantly outperform those trained on datasets like ImageNet, leading to better generalization.

### Where can I find the YAML configuration file for the Objects365 dataset?

The YAML configuration file for the Objects365 dataset is available at [Objects365.yaml](https://github.com/ultralytics/ultralytics/blob/main/ultralytics/cfg/datasets/Objects365.yaml). This file contains essential information such as dataset paths and class labels, crucial for setting up your training environment.

### How does the dataset structure of Objects365 enhance object detection modeling?

The [Objects365 dataset](https://www.objects365.org/) is organized with 2 million high-resolution images and comprehensive annotations of over 30 million bounding boxes. This structure ensures a robust dataset for training [deep learning](https://www.ultralytics.com/glossary/deep-learning-dl) models in object detection, offering a wide variety of objects and scenarios. Such diversity and volume help in developing models that are more accurate and capable of generalizing well to real-world applications. For more details on the dataset structure, refer to the [Dataset YAML](#dataset-yaml) section.
>>>>>>> 50497218
<|MERGE_RESOLUTION|>--- conflicted
+++ resolved
@@ -1,12 +1,7 @@
 ---
 comments: true
-<<<<<<< HEAD
-description: Discover the Objects365 dataset, a wide-scale, high-quality resource for object detection research. Learn to use it with the Ultralytics YOLO model.
-keywords: Objects365, object detection, Ultralytics, dataset, YOLO, bounding boxes, annotations, computer vision, deep learning, training models
-=======
 description: Explore the Objects365 Dataset with 2M images and 30M bounding boxes across 365 categories. Enhance your object detection models with diverse, high-quality data.
 keywords: Objects365 dataset, object detection, machine learning, deep learning, computer vision, annotated images, bounding boxes, YOLO11, high-resolution images, dataset configuration
->>>>>>> 50497218
 ---
 
 # Objects365 Dataset
@@ -53,14 +48,10 @@
         from ultralytics import YOLO
 
         # Load a model
-<<<<<<< HEAD
-        model = YOLO('yolov8n.pt')  # load a pretrained model (recommended for training)
-=======
         model = YOLO("yolo11n.pt")  # load a pretrained model (recommended for training)
->>>>>>> 50497218
 
         # Train the model
-        results = model.train(data='Objects365.yaml', epochs=100, imgsz=640)
+        results = model.train(data="Objects365.yaml", epochs=100, imgsz=640)
         ```
 
     === "CLI"
@@ -98,9 +89,6 @@
         }
         ```
 
-<<<<<<< HEAD
-We would like to acknowledge the team of researchers who created and maintain the Objects365 dataset as a valuable resource for the computer vision research community. For more information about the Objects365 dataset and its creators, visit the [Objects365 dataset website](https://www.objects365.org/).
-=======
 We would like to acknowledge the team of researchers who created and maintain the Objects365 dataset as a valuable resource for the computer vision research community. For more information about the Objects365 dataset and its creators, visit the [Objects365 dataset website](https://www.objects365.org/).
 
 ## FAQ
@@ -150,5 +138,4 @@
 
 ### How does the dataset structure of Objects365 enhance object detection modeling?
 
-The [Objects365 dataset](https://www.objects365.org/) is organized with 2 million high-resolution images and comprehensive annotations of over 30 million bounding boxes. This structure ensures a robust dataset for training [deep learning](https://www.ultralytics.com/glossary/deep-learning-dl) models in object detection, offering a wide variety of objects and scenarios. Such diversity and volume help in developing models that are more accurate and capable of generalizing well to real-world applications. For more details on the dataset structure, refer to the [Dataset YAML](#dataset-yaml) section.
->>>>>>> 50497218
+The [Objects365 dataset](https://www.objects365.org/) is organized with 2 million high-resolution images and comprehensive annotations of over 30 million bounding boxes. This structure ensures a robust dataset for training [deep learning](https://www.ultralytics.com/glossary/deep-learning-dl) models in object detection, offering a wide variety of objects and scenarios. Such diversity and volume help in developing models that are more accurate and capable of generalizing well to real-world applications. For more details on the dataset structure, refer to the [Dataset YAML](#dataset-yaml) section.