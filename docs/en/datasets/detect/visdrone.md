--- conflicted
+++ resolved
@@ -1,7 +1,7 @@
 ---
 comments: true
-description: Explore the VisDrone Dataset, a large-scale benchmark for drone-based image analysis, and learn how to train a YOLO model using it.
-keywords: VisDrone Dataset, Ultralytics, drone-based image analysis, YOLO model, object detection, object tracking, crowd counting
+description: Explore the VisDrone Dataset, a large-scale benchmark for drone-based image and video analysis with over 2.6 million annotations for objects like pedestrians and vehicles.
+keywords: VisDrone, drone dataset, computer vision, object detection, object tracking, crowd counting, machine learning, deep learning
 ---
 
 # VisDrone Dataset
@@ -57,14 +57,10 @@
         from ultralytics import YOLO
 
         # Load a model
-<<<<<<< HEAD
-        model = YOLO('yolov8n.pt')  # load a pretrained model (recommended for training)
-=======
         model = YOLO("yolo11n.pt")  # load a pretrained model (recommended for training)
->>>>>>> 50497218
 
         # Train the model
-        results = model.train(data='VisDrone.yaml', epochs=100, imgsz=640)
+        results = model.train(data="VisDrone.yaml", epochs=100, imgsz=640)
         ```
 
     === "CLI"
@@ -104,9 +100,6 @@
           doi={10.1109/TPAMI.2021.3119563}}
         ```
 
-<<<<<<< HEAD
-We would like to acknowledge the AISKYEYE team at the Lab of Machine Learning and Data Mining, Tianjin University, China, for creating and maintaining the VisDrone dataset as a valuable resource for the drone-based computer vision research community. For more information about the VisDrone dataset and its creators, visit the [VisDrone Dataset GitHub repository](https://github.com/VisDrone/VisDrone-Dataset).
-=======
 We would like to acknowledge the AISKYEYE team at the Lab of Machine Learning and [Data Mining](https://www.ultralytics.com/glossary/data-mining), Tianjin University, China, for creating and maintaining the VisDrone dataset as a valuable resource for the drone-based computer vision research community. For more information about the VisDrone dataset and its creators, visit the [VisDrone Dataset GitHub repository](https://github.com/VisDrone/VisDrone-Dataset).
 
 ## FAQ
@@ -183,5 +176,4 @@
           pages={1-1},
           doi={10.1109/TPAMI.2021.3119563}
         }
-        ```
->>>>>>> 50497218
+        ```