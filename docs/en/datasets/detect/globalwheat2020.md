---
comments: true
description: Understand how to utilize the vast Global Wheat Head Dataset for building wheat head detection models. Features, structure, applications, usage, sample data, and citation.
keywords: Ultralytics, YOLO, Global Wheat Head Dataset, wheat head detection, plant phenotyping, crop management, deep learning, outdoor images, annotations, YAML configuration
---

# Global Wheat Head Dataset

The [Global Wheat Head Dataset](https://www.global-wheat.com/) is a collection of images designed to support the development of accurate wheat head detection models for applications in wheat phenotyping and crop management. Wheat heads, also known as spikes, are the grain-bearing parts of the wheat plant. Accurate estimation of wheat head density and size is essential for assessing crop health, maturity, and yield potential. The dataset, created by a collaboration of nine research institutes from seven countries, covers multiple growing regions to ensure models generalize well across different environments.

## Key Features

- The dataset contains over 3,000 training images from Europe (France, UK, Switzerland) and North America (Canada).
- It includes approximately 1,000 test images from Australia, Japan, and China.
- Images are outdoor field images, capturing the natural variability in wheat head appearances.
- Annotations include wheat head bounding boxes to support object detection tasks.

## Dataset Structure

The Global Wheat Head Dataset is organized into two main subsets:

1. **Training Set**: This subset contains over 3,000 images from Europe and North America. The images are labeled with wheat head bounding boxes, providing ground truth for training object detection models.
2. **Test Set**: This subset consists of approximately 1,000 images from Australia, Japan, and China. These images are used for evaluating the performance of trained models on unseen genotypes, environments, and observational conditions.

## Applications

The Global Wheat Head Dataset is widely used for training and evaluating [deep learning](https://www.ultralytics.com/glossary/deep-learning-dl) models in wheat head detection tasks. The dataset's diverse set of images, capturing a wide range of appearances, environments, and conditions, make it a valuable resource for researchers and practitioners in the field of plant phenotyping and crop management.

## Dataset YAML

A YAML (Yet Another Markup Language) file is used to define the dataset configuration. It contains information about the dataset's paths, classes, and other relevant information. For the case of the Global Wheat Head Dataset, the `GlobalWheat2020.yaml` file is maintained at [https://github.com/ultralytics/ultralytics/blob/main/ultralytics/cfg/datasets/GlobalWheat2020.yaml](https://github.com/ultralytics/ultralytics/blob/main/ultralytics/cfg/datasets/GlobalWheat2020.yaml).

!!! example "ultralytics/cfg/datasets/GlobalWheat2020.yaml"

    ```yaml
    --8<-- "ultralytics/cfg/datasets/GlobalWheat2020.yaml"
    ```

## Usage

To train a YOLO11n model on the Global Wheat Head Dataset for 100 [epochs](https://www.ultralytics.com/glossary/epoch) with an image size of 640, you can use the following code snippets. For a comprehensive list of available arguments, refer to the model [Training](../../modes/train.md) page.

!!! example "Train Example"

    === "Python"

        ```python
        from ultralytics import YOLO

        # Load a model
<<<<<<< HEAD
        model = YOLO('yolov8n.pt')  # load a pretrained model (recommended for training)
=======
        model = YOLO("yolo11n.pt")  # load a pretrained model (recommended for training)
>>>>>>> 50497218

        # Train the model
        results = model.train(data='GlobalWheat2020.yaml', epochs=100, imgsz=640)
        ```

    === "CLI"

        ```bash
        # Start training from a pretrained *.pt model
        yolo detect train data=GlobalWheat2020.yaml model=yolo11n.pt epochs=100 imgsz=640
        ```

## Sample Data and Annotations

The Global Wheat Head Dataset contains a diverse set of outdoor field images, capturing the natural variability in wheat head appearances, environments, and conditions. Here are some examples of data from the dataset, along with their corresponding annotations:

![Dataset sample image](https://github.com/ultralytics/docs/releases/download/0/wheat-head-detection-sample.avif)

- **Wheat Head Detection**: This image demonstrates an example of wheat head detection, where wheat heads are annotated with bounding boxes. The dataset provides a variety of images to facilitate the development of models for this task.

The example showcases the variety and complexity of the data in the Global Wheat Head Dataset and highlights the importance of accurate wheat head detection for applications in wheat phenotyping and crop management.

## Citations and Acknowledgments

If you use the Global Wheat Head Dataset in your research or development work, please cite the following paper:

!!! quote ""

    === "BibTeX"

        ```bibtex
        @article{david2020global,
                 title={Global Wheat Head Detection (GWHD) Dataset: A Large and Diverse Dataset of High-Resolution RGB-Labelled Images to Develop and Benchmark Wheat Head Detection Methods},
                 author={David, Etienne and Madec, Simon and Sadeghi-Tehran, Pouria and Aasen, Helge and Zheng, Bangyou and Liu, Shouyang and Kirchgessner, Norbert and Ishikawa, Goro and Nagasawa, Koichi and Badhon, Minhajul and others},
                 journal={arXiv preprint arXiv:2005.02162},
                 year={2020}
        }
        ```

<<<<<<< HEAD
We would like to acknowledge the researchers and institutions that contributed to the creation and maintenance of the Global Wheat Head Dataset as a valuable resource for the plant phenotyping and crop management research community. For more information about the dataset and its creators, visit the [Global Wheat Head Dataset website](https://www.global-wheat.com/).
=======
We would like to acknowledge the researchers and institutions that contributed to the creation and maintenance of the Global Wheat Head Dataset as a valuable resource for the plant phenotyping and crop management research community. For more information about the dataset and its creators, visit the [Global Wheat Head Dataset website](https://www.global-wheat.com/).

## FAQ

### What is the Global Wheat Head Dataset used for?

The Global Wheat Head Dataset is primarily used for developing and training deep learning models aimed at wheat head detection. This is crucial for applications in wheat phenotyping and crop management, allowing for more accurate estimations of wheat head density, size, and overall crop yield potential. Accurate detection methods help in assessing crop health and maturity, essential for efficient crop management.

### How do I train a YOLO11n model on the Global Wheat Head Dataset?

To train a YOLO11n model on the Global Wheat Head Dataset, you can use the following code snippets. Make sure you have the `GlobalWheat2020.yaml` configuration file specifying dataset paths and classes:

!!! example "Train Example"

    === "Python"

        ```python
        from ultralytics import YOLO

        # Load a pre-trained model (recommended for training)
        model = YOLO("yolo11n.pt")

        # Train the model
        results = model.train(data="GlobalWheat2020.yaml", epochs=100, imgsz=640)
        ```

    === "CLI"

        ```bash
        # Start training from a pretrained *.pt model
        yolo detect train data=GlobalWheat2020.yaml model=yolo11n.pt epochs=100 imgsz=640
        ```

For a comprehensive list of available arguments, refer to the model [Training](../../modes/train.md) page.

### What are the key features of the Global Wheat Head Dataset?

Key features of the Global Wheat Head Dataset include:

- Over 3,000 training images from Europe (France, UK, Switzerland) and North America (Canada).
- Approximately 1,000 test images from Australia, Japan, and China.
- High variability in wheat head appearances due to different growing environments.
- Detailed annotations with wheat head bounding boxes to aid [object detection](https://www.ultralytics.com/glossary/object-detection) models.

These features facilitate the development of robust models capable of generalization across multiple regions.

### Where can I find the configuration YAML file for the Global Wheat Head Dataset?

The configuration YAML file for the Global Wheat Head Dataset, named `GlobalWheat2020.yaml`, is available on GitHub. You can access it at this [link](https://github.com/ultralytics/ultralytics/blob/main/ultralytics/cfg/datasets/GlobalWheat2020.yaml). This file contains necessary information about dataset paths, classes, and other configuration details needed for model training in Ultralytics YOLO.

### Why is wheat head detection important in crop management?

Wheat head detection is critical in crop management because it enables accurate estimation of wheat head density and size, which are essential for evaluating crop health, maturity, and yield potential. By leveraging deep learning models trained on datasets like the Global Wheat Head Dataset, farmers and researchers can better monitor and manage crops, leading to improved productivity and optimized resource use in agricultural practices. This technological advancement supports sustainable agriculture and food security initiatives.

For more information on applications of AI in agriculture, visit [AI in Agriculture](https://www.ultralytics.com/solutions/ai-in-agriculture).
>>>>>>> 50497218
<|MERGE_RESOLUTION|>--- conflicted
+++ resolved
@@ -1,7 +1,7 @@
 ---
 comments: true
-description: Understand how to utilize the vast Global Wheat Head Dataset for building wheat head detection models. Features, structure, applications, usage, sample data, and citation.
-keywords: Ultralytics, YOLO, Global Wheat Head Dataset, wheat head detection, plant phenotyping, crop management, deep learning, outdoor images, annotations, YAML configuration
+description: Explore the Global Wheat Head Dataset to develop accurate wheat head detection models. Includes training images, annotations, and usage for crop management.
+keywords: Global Wheat Head Dataset, wheat head detection, wheat phenotyping, crop management, deep learning, object detection, training datasets
 ---
 
 # Global Wheat Head Dataset
@@ -48,14 +48,10 @@
         from ultralytics import YOLO
 
         # Load a model
-<<<<<<< HEAD
-        model = YOLO('yolov8n.pt')  # load a pretrained model (recommended for training)
-=======
         model = YOLO("yolo11n.pt")  # load a pretrained model (recommended for training)
->>>>>>> 50497218
 
         # Train the model
-        results = model.train(data='GlobalWheat2020.yaml', epochs=100, imgsz=640)
+        results = model.train(data="GlobalWheat2020.yaml", epochs=100, imgsz=640)
         ```
 
     === "CLI"
@@ -92,9 +88,6 @@
         }
         ```
 
-<<<<<<< HEAD
-We would like to acknowledge the researchers and institutions that contributed to the creation and maintenance of the Global Wheat Head Dataset as a valuable resource for the plant phenotyping and crop management research community. For more information about the dataset and its creators, visit the [Global Wheat Head Dataset website](https://www.global-wheat.com/).
-=======
 We would like to acknowledge the researchers and institutions that contributed to the creation and maintenance of the Global Wheat Head Dataset as a valuable resource for the plant phenotyping and crop management research community. For more information about the dataset and its creators, visit the [Global Wheat Head Dataset website](https://www.global-wheat.com/).
 
 ## FAQ
@@ -149,5 +142,4 @@
 
 Wheat head detection is critical in crop management because it enables accurate estimation of wheat head density and size, which are essential for evaluating crop health, maturity, and yield potential. By leveraging deep learning models trained on datasets like the Global Wheat Head Dataset, farmers and researchers can better monitor and manage crops, leading to improved productivity and optimized resource use in agricultural practices. This technological advancement supports sustainable agriculture and food security initiatives.
 
-For more information on applications of AI in agriculture, visit [AI in Agriculture](https://www.ultralytics.com/solutions/ai-in-agriculture).
->>>>>>> 50497218
+For more information on applications of AI in agriculture, visit [AI in Agriculture](https://www.ultralytics.com/solutions/ai-in-agriculture).