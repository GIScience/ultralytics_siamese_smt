---
comments: true
<<<<<<< HEAD
description: Dive into Google's Open Images V7, a comprehensive dataset offering a broad scope for computer vision research. Understand its usage with deep learning models.
keywords: Open Images V7, object detection, segmentation masks, visual relationships, localized narratives, computer vision, deep learning, annotations, bounding boxes
=======
description: Explore the comprehensive Open Images V7 dataset by Google. Learn about its annotations, applications, and use YOLO11 pretrained models for computer vision tasks.
keywords: Open Images V7, Google dataset, computer vision, YOLO11 models, object detection, image segmentation, visual relationships, AI research, Ultralytics
>>>>>>> 50497218
---

# Open Images V7 Dataset

[Open Images V7](https://storage.googleapis.com/openimages/web/index.html) is a versatile and expansive dataset championed by Google. Aimed at propelling research in the realm of [computer vision](https://www.ultralytics.com/glossary/computer-vision-cv), it boasts a vast collection of images annotated with a plethora of data, including image-level labels, object bounding boxes, object segmentation masks, visual relationships, and localized narratives.

<<<<<<< HEAD
## Open Images V7 Pretrained Models

| Model                                                                                     | size<br><sup>(pixels) | mAP<sup>val<br>50-95 | Speed<br><sup>CPU ONNX<br>(ms) | Speed<br><sup>A100 TensorRT<br>(ms) | params<br><sup>(M) | FLOPs<br><sup>(B) |
|-------------------------------------------------------------------------------------------|-----------------------|----------------------|--------------------------------|-------------------------------------|--------------------|-------------------|
| [YOLOv8n](https://github.com/ultralytics/assets/releases/download/v8.1.0/yolov8n-oiv7.pt) | 640                   | 18.4                 | 142.4                          | 1.21                                | 3.5                | 10.5              |
| [YOLOv8s](https://github.com/ultralytics/assets/releases/download/v8.1.0/yolov8s-oiv7.pt) | 640                   | 27.7                 | 183.1                          | 1.40                                | 11.4               | 29.7              |
| [YOLOv8m](https://github.com/ultralytics/assets/releases/download/v8.1.0/yolov8m-oiv7.pt) | 640                   | 33.6                 | 408.5                          | 2.26                                | 26.2               | 80.6              |
| [YOLOv8l](https://github.com/ultralytics/assets/releases/download/v8.1.0/yolov8l-oiv7.pt) | 640                   | 34.9                 | 596.9                          | 2.43                                | 44.1               | 167.4             |
| [YOLOv8x](https://github.com/ultralytics/assets/releases/download/v8.1.0/yolov8x-oiv7.pt) | 640                   | 36.3                 | 860.6                          | 3.56                                | 68.7               | 260.6             |
=======
<p align="center">
  <br>
  <iframe loading="lazy" width="720" height="405" src="https://www.youtube.com/embed/u3pLlgzUeV8"
    title="YouTube video player" frameborder="0"
    allow="accelerometer; autoplay; clipboard-write; encrypted-media; gyroscope; picture-in-picture; web-share"
    allowfullscreen>
  </iframe>
  <br>
  <strong>Watch:</strong> <a href="https://www.ultralytics.com/glossary/object-detection">Object Detection</a> using OpenImagesV7 Pretrained Model
</p>

## Open Images V7 Pretrained Models

| Model                                                                                     | size<br><sup>(pixels) | mAP<sup>val<br>50-95 | Speed<br><sup>CPU ONNX<br>(ms) | Speed<br><sup>A100 TensorRT<br>(ms) | params<br><sup>(M) | FLOPs<br><sup>(B) |
| ----------------------------------------------------------------------------------------- | --------------------- | -------------------- | ------------------------------ | ----------------------------------- | ------------------ | ----------------- |
| [YOLOv8n](https://github.com/ultralytics/assets/releases/download/v8.2.0/yolov8n-oiv7.pt) | 640                   | 18.4                 | 142.4                          | 1.21                                | 3.5                | 10.5              |
| [YOLOv8s](https://github.com/ultralytics/assets/releases/download/v8.2.0/yolov8s-oiv7.pt) | 640                   | 27.7                 | 183.1                          | 1.40                                | 11.4               | 29.7              |
| [YOLOv8m](https://github.com/ultralytics/assets/releases/download/v8.2.0/yolov8m-oiv7.pt) | 640                   | 33.6                 | 408.5                          | 2.26                                | 26.2               | 80.6              |
| [YOLOv8l](https://github.com/ultralytics/assets/releases/download/v8.2.0/yolov8l-oiv7.pt) | 640                   | 34.9                 | 596.9                          | 2.43                                | 44.1               | 167.4             |
| [YOLOv8x](https://github.com/ultralytics/assets/releases/download/v8.2.0/yolov8x-oiv7.pt) | 640                   | 36.3                 | 860.6                          | 3.56                                | 68.7               | 260.6             |
>>>>>>> 50497218

![Open Images V7 classes visual](https://github.com/ultralytics/docs/releases/download/0/open-images-v7-classes-visual.avif)

## Key Features

- Encompasses ~9M images annotated in various ways to suit multiple computer vision tasks.
- Houses a staggering 16M bounding boxes across 600 object classes in 1.9M images. These boxes are primarily hand-drawn by experts ensuring high [precision](https://www.ultralytics.com/glossary/precision).
- Visual relationship annotations totaling 3.3M are available, detailing 1,466 unique relationship triplets, object properties, and human activities.
- V5 introduced segmentation masks for 2.8M objects across 350 classes.
- V6 introduced 675k localized narratives that amalgamate voice, text, and mouse traces highlighting described objects.
- V7 introduced 66.4M point-level labels on 1.4M images, spanning 5,827 classes.
- Encompasses 61.4M image-level labels across a diverse set of 20,638 classes.
- Provides a unified platform for image classification, object detection, relationship detection, [instance segmentation](https://www.ultralytics.com/glossary/instance-segmentation), and multimodal image descriptions.

## Dataset Structure

Open Images V7 is structured in multiple components catering to varied computer vision challenges:

- **Images**: About 9 million images, often showcasing intricate scenes with an average of 8.3 objects per image.
- **Bounding Boxes**: Over 16 million boxes that demarcate objects across 600 categories.
- **Segmentation Masks**: These detail the exact boundary of 2.8M objects across 350 classes.
- **Visual Relationships**: 3.3M annotations indicating object relationships, properties, and actions.
- **Localized Narratives**: 675k descriptions combining voice, text, and mouse traces.
- **Point-Level Labels**: 66.4M labels across 1.4M images, suitable for zero/few-shot [semantic segmentation](https://www.ultralytics.com/glossary/semantic-segmentation).

## Applications

Open Images V7 is a cornerstone for training and evaluating state-of-the-art models in various computer vision tasks. The dataset's broad scope and high-quality annotations make it indispensable for researchers and developers specializing in computer vision.

## Dataset YAML

Typically, datasets come with a YAML (Yet Another Markup Language) file that delineates the dataset's configuration. For the case of Open Images V7, a hypothetical `OpenImagesV7.yaml` might exist. For accurate paths and configurations, one should refer to the dataset's official repository or documentation.

!!! example "OpenImagesV7.yaml"

    ```yaml
    --8<-- "ultralytics/cfg/datasets/open-images-v7.yaml"
    ```

## Usage

To train a YOLO11n model on the Open Images V7 dataset for 100 [epochs](https://www.ultralytics.com/glossary/epoch) with an image size of 640, you can use the following code snippets. For a comprehensive list of available arguments, refer to the model [Training](../../modes/train.md) page.

!!! warning

    The complete Open Images V7 dataset comprises 1,743,042 training images and 41,620 validation images, requiring approximately **561 GB of storage space** upon download.

    Executing the commands provided below will trigger an automatic download of the full dataset if it's not already present locally. Before running the below example it's crucial to:

    - Verify that your device has enough storage capacity.
    - Ensure a robust and speedy internet connection.

!!! example "Train Example"

    === "Python"

        ```python
        from ultralytics import YOLO

<<<<<<< HEAD
        # Load a COCO-pretrained YOLOv8n model
        model = YOLO('yolov8n.pt')
=======
        # Load a COCO-pretrained YOLO11n model
        model = YOLO("yolo11n.pt")
>>>>>>> 50497218

        # Train the model on the Open Images V7 dataset
        results = model.train(data='open-images-v7.yaml', epochs=100, imgsz=640)
        ```

    === "CLI"

        ```bash
        # Train a COCO-pretrained YOLO11n model on the Open Images V7 dataset
        yolo detect train data=open-images-v7.yaml model=yolo11n.pt epochs=100 imgsz=640
        ```

## Sample Data and Annotations

Illustrations of the dataset help provide insights into its richness:

![Dataset sample image](https://github.com/ultralytics/docs/releases/download/0/oidv7-all-in-one-example-ab.avif)

- **Open Images V7**: This image exemplifies the depth and detail of annotations available, including bounding boxes, relationships, and segmentation masks.

Researchers can gain invaluable insights into the array of computer vision challenges that the dataset addresses, from basic object detection to intricate relationship identification.

## Citations and Acknowledgments

For those employing Open Images V7 in their work, it's prudent to cite the relevant papers and acknowledge the creators:

!!! quote ""

    === "BibTeX"

        ```bibtex
        @article{OpenImages,
          author = {Alina Kuznetsova and Hassan Rom and Neil Alldrin and Jasper Uijlings and Ivan Krasin and Jordi Pont-Tuset and Shahab Kamali and Stefan Popov and Matteo Malloci and Alexander Kolesnikov and Tom Duerig and Vittorio Ferrari},
          title = {The Open Images Dataset V4: Unified image classification, object detection, and visual relationship detection at scale},
          year = {2020},
          journal = {IJCV}
        }
        ```

<<<<<<< HEAD
A heartfelt acknowledgment goes out to the Google AI team for creating and maintaining the Open Images V7 dataset. For a deep dive into the dataset and its offerings, navigate to the [official Open Images V7 website](https://storage.googleapis.com/openimages/web/index.html).
=======
A heartfelt acknowledgment goes out to the Google AI team for creating and maintaining the Open Images V7 dataset. For a deep dive into the dataset and its offerings, navigate to the [official Open Images V7 website](https://storage.googleapis.com/openimages/web/index.html).

## FAQ

### What is the Open Images V7 dataset?

Open Images V7 is an extensive and versatile dataset created by Google, designed to advance research in computer vision. It includes image-level labels, object bounding boxes, object segmentation masks, visual relationships, and localized narratives, making it ideal for various computer vision tasks such as object detection, segmentation, and relationship detection.

### How do I train a YOLO11 model on the Open Images V7 dataset?

To train a YOLO11 model on the Open Images V7 dataset, you can use both Python and CLI commands. Here's an example of training the YOLO11n model for 100 epochs with an image size of 640:

!!! example "Train Example"

    === "Python"

        ```python
        from ultralytics import YOLO

        # Load a COCO-pretrained YOLO11n model
        model = YOLO("yolo11n.pt")

        # Train the model on the Open Images V7 dataset
        results = model.train(data="open-images-v7.yaml", epochs=100, imgsz=640)
        ```


    === "CLI"

        ```bash
        # Train a COCO-pretrained YOLO11n model on the Open Images V7 dataset
        yolo detect train data=open-images-v7.yaml model=yolo11n.pt epochs=100 imgsz=640
        ```

For more details on arguments and settings, refer to the [Training](../../modes/train.md) page.

### What are some key features of the Open Images V7 dataset?

The Open Images V7 dataset includes approximately 9 million images with various annotations:

- **Bounding Boxes**: 16 million bounding boxes across 600 object classes.
- **Segmentation Masks**: Masks for 2.8 million objects across 350 classes.
- **Visual Relationships**: 3.3 million annotations indicating relationships, properties, and actions.
- **Localized Narratives**: 675,000 descriptions combining voice, text, and mouse traces.
- **Point-Level Labels**: 66.4 million labels across 1.4 million images.
- **Image-Level Labels**: 61.4 million labels across 20,638 classes.

### What pretrained models are available for the Open Images V7 dataset?

Ultralytics provides several YOLOv8 pretrained models for the Open Images V7 dataset, each with different sizes and performance metrics:

| Model                                                                                     | size<br><sup>(pixels) | mAP<sup>val<br>50-95 | Speed<br><sup>CPU ONNX<br>(ms) | Speed<br><sup>A100 TensorRT<br>(ms) | params<br><sup>(M) | FLOPs<br><sup>(B) |
| ----------------------------------------------------------------------------------------- | --------------------- | -------------------- | ------------------------------ | ----------------------------------- | ------------------ | ----------------- |
| [YOLOv8n](https://github.com/ultralytics/assets/releases/download/v8.2.0/yolov8n-oiv7.pt) | 640                   | 18.4                 | 142.4                          | 1.21                                | 3.5                | 10.5              |
| [YOLOv8s](https://github.com/ultralytics/assets/releases/download/v8.2.0/yolov8s-oiv7.pt) | 640                   | 27.7                 | 183.1                          | 1.40                                | 11.4               | 29.7              |
| [YOLOv8m](https://github.com/ultralytics/assets/releases/download/v8.2.0/yolov8m-oiv7.pt) | 640                   | 33.6                 | 408.5                          | 2.26                                | 26.2               | 80.6              |
| [YOLOv8l](https://github.com/ultralytics/assets/releases/download/v8.2.0/yolov8l-oiv7.pt) | 640                   | 34.9                 | 596.9                          | 2.43                                | 44.1               | 167.4             |
| [YOLOv8x](https://github.com/ultralytics/assets/releases/download/v8.2.0/yolov8x-oiv7.pt) | 640                   | 36.3                 | 860.6                          | 3.56                                | 68.7               | 260.6             |

### What applications can the Open Images V7 dataset be used for?

The Open Images V7 dataset supports a variety of computer vision tasks including:

- **[Image Classification](https://www.ultralytics.com/glossary/image-classification)**
- **Object Detection**
- **Instance Segmentation**
- **Visual Relationship Detection**
- **Multimodal Image Descriptions**

Its comprehensive annotations and broad scope make it suitable for training and evaluating advanced [machine learning](https://www.ultralytics.com/glossary/machine-learning-ml) models, as highlighted in practical use cases detailed in our [applications](#applications) section.
>>>>>>> 50497218
<|MERGE_RESOLUTION|>--- conflicted
+++ resolved
@@ -1,29 +1,13 @@
 ---
 comments: true
-<<<<<<< HEAD
-description: Dive into Google's Open Images V7, a comprehensive dataset offering a broad scope for computer vision research. Understand its usage with deep learning models.
-keywords: Open Images V7, object detection, segmentation masks, visual relationships, localized narratives, computer vision, deep learning, annotations, bounding boxes
-=======
 description: Explore the comprehensive Open Images V7 dataset by Google. Learn about its annotations, applications, and use YOLO11 pretrained models for computer vision tasks.
 keywords: Open Images V7, Google dataset, computer vision, YOLO11 models, object detection, image segmentation, visual relationships, AI research, Ultralytics
->>>>>>> 50497218
 ---
 
 # Open Images V7 Dataset
 
 [Open Images V7](https://storage.googleapis.com/openimages/web/index.html) is a versatile and expansive dataset championed by Google. Aimed at propelling research in the realm of [computer vision](https://www.ultralytics.com/glossary/computer-vision-cv), it boasts a vast collection of images annotated with a plethora of data, including image-level labels, object bounding boxes, object segmentation masks, visual relationships, and localized narratives.
 
-<<<<<<< HEAD
-## Open Images V7 Pretrained Models
-
-| Model                                                                                     | size<br><sup>(pixels) | mAP<sup>val<br>50-95 | Speed<br><sup>CPU ONNX<br>(ms) | Speed<br><sup>A100 TensorRT<br>(ms) | params<br><sup>(M) | FLOPs<br><sup>(B) |
-|-------------------------------------------------------------------------------------------|-----------------------|----------------------|--------------------------------|-------------------------------------|--------------------|-------------------|
-| [YOLOv8n](https://github.com/ultralytics/assets/releases/download/v8.1.0/yolov8n-oiv7.pt) | 640                   | 18.4                 | 142.4                          | 1.21                                | 3.5                | 10.5              |
-| [YOLOv8s](https://github.com/ultralytics/assets/releases/download/v8.1.0/yolov8s-oiv7.pt) | 640                   | 27.7                 | 183.1                          | 1.40                                | 11.4               | 29.7              |
-| [YOLOv8m](https://github.com/ultralytics/assets/releases/download/v8.1.0/yolov8m-oiv7.pt) | 640                   | 33.6                 | 408.5                          | 2.26                                | 26.2               | 80.6              |
-| [YOLOv8l](https://github.com/ultralytics/assets/releases/download/v8.1.0/yolov8l-oiv7.pt) | 640                   | 34.9                 | 596.9                          | 2.43                                | 44.1               | 167.4             |
-| [YOLOv8x](https://github.com/ultralytics/assets/releases/download/v8.1.0/yolov8x-oiv7.pt) | 640                   | 36.3                 | 860.6                          | 3.56                                | 68.7               | 260.6             |
-=======
 <p align="center">
   <br>
   <iframe loading="lazy" width="720" height="405" src="https://www.youtube.com/embed/u3pLlgzUeV8"
@@ -44,7 +28,6 @@
 | [YOLOv8m](https://github.com/ultralytics/assets/releases/download/v8.2.0/yolov8m-oiv7.pt) | 640                   | 33.6                 | 408.5                          | 2.26                                | 26.2               | 80.6              |
 | [YOLOv8l](https://github.com/ultralytics/assets/releases/download/v8.2.0/yolov8l-oiv7.pt) | 640                   | 34.9                 | 596.9                          | 2.43                                | 44.1               | 167.4             |
 | [YOLOv8x](https://github.com/ultralytics/assets/releases/download/v8.2.0/yolov8x-oiv7.pt) | 640                   | 36.3                 | 860.6                          | 3.56                                | 68.7               | 260.6             |
->>>>>>> 50497218
 
 ![Open Images V7 classes visual](https://github.com/ultralytics/docs/releases/download/0/open-images-v7-classes-visual.avif)
 
@@ -104,16 +87,11 @@
         ```python
         from ultralytics import YOLO
 
-<<<<<<< HEAD
-        # Load a COCO-pretrained YOLOv8n model
-        model = YOLO('yolov8n.pt')
-=======
         # Load a COCO-pretrained YOLO11n model
         model = YOLO("yolo11n.pt")
->>>>>>> 50497218
 
         # Train the model on the Open Images V7 dataset
-        results = model.train(data='open-images-v7.yaml', epochs=100, imgsz=640)
+        results = model.train(data="open-images-v7.yaml", epochs=100, imgsz=640)
         ```
 
     === "CLI"
@@ -150,9 +128,6 @@
         }
         ```
 
-<<<<<<< HEAD
-A heartfelt acknowledgment goes out to the Google AI team for creating and maintaining the Open Images V7 dataset. For a deep dive into the dataset and its offerings, navigate to the [official Open Images V7 website](https://storage.googleapis.com/openimages/web/index.html).
-=======
 A heartfelt acknowledgment goes out to the Google AI team for creating and maintaining the Open Images V7 dataset. For a deep dive into the dataset and its offerings, navigate to the [official Open Images V7 website](https://storage.googleapis.com/openimages/web/index.html).
 
 ## FAQ
@@ -222,5 +197,4 @@
 - **Visual Relationship Detection**
 - **Multimodal Image Descriptions**
 
-Its comprehensive annotations and broad scope make it suitable for training and evaluating advanced [machine learning](https://www.ultralytics.com/glossary/machine-learning-ml) models, as highlighted in practical use cases detailed in our [applications](#applications) section.
->>>>>>> 50497218
+Its comprehensive annotations and broad scope make it suitable for training and evaluating advanced [machine learning](https://www.ultralytics.com/glossary/machine-learning-ml) models, as highlighted in practical use cases detailed in our [applications](#applications) section.