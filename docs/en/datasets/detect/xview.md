---
comments: true
description: Explore xView, a large-scale, high resolution satellite imagery dataset for object detection. Dive into dataset structure, usage examples & its potential applications.
keywords: Ultralytics, YOLO, computer vision, xView dataset, satellite imagery, object detection, overhead imagery, training, deep learning, dataset YAML
---

# xView Dataset

The [xView](http://xviewdataset.org/) dataset is one of the largest publicly available datasets of overhead imagery, containing images from complex scenes around the world annotated using bounding boxes. The goal of the xView dataset is to accelerate progress in four [computer vision](https://www.ultralytics.com/glossary/computer-vision-cv) frontiers:

1. Reduce minimum resolution for detection.
2. Improve learning efficiency.
3. Enable discovery of more object classes.
4. Improve detection of fine-grained classes.

xView builds on the success of challenges like Common Objects in Context (COCO) and aims to leverage computer vision to analyze the growing amount of available imagery from space in order to understand the visual world in new ways and address a range of important applications.

## Key Features

- xView contains over 1 million object instances across 60 classes.
- The dataset has a resolution of 0.3 meters, providing higher resolution imagery than most public satellite imagery datasets.
- xView features a diverse collection of small, rare, fine-grained, and multi-type objects with [bounding box](https://www.ultralytics.com/glossary/bounding-box) annotation.
- Comes with a pre-trained baseline model using the TensorFlow object detection API and an example for [PyTorch](https://www.ultralytics.com/glossary/pytorch).

## Dataset Structure

The xView dataset is composed of satellite images collected from WorldView-3 satellites at a 0.3m ground sample distance. It contains over 1 million objects across 60 classes in over 1,400 km² of imagery.

## Applications

The xView dataset is widely used for training and evaluating deep learning models for object detection in overhead imagery. The dataset's diverse set of object classes and high-resolution imagery make it a valuable resource for researchers and practitioners in the field of computer vision, especially for satellite imagery analysis.

## Dataset YAML

A YAML (Yet Another Markup Language) file is used to define the dataset configuration. It contains information about the dataset's paths, classes, and other relevant information. In the case of the xView dataset, the `xView.yaml` file is maintained at [https://github.com/ultralytics/ultralytics/blob/main/ultralytics/cfg/datasets/xView.yaml](https://github.com/ultralytics/ultralytics/blob/main/ultralytics/cfg/datasets/xView.yaml).

!!! example "ultralytics/cfg/datasets/xView.yaml"

    ```yaml
    --8<-- "ultralytics/cfg/datasets/xView.yaml"
    ```

## Usage

To train a model on the xView dataset for 100 [epochs](https://www.ultralytics.com/glossary/epoch) with an image size of 640, you can use the following code snippets. For a comprehensive list of available arguments, refer to the model [Training](../../modes/train.md) page.

!!! example "Train Example"

    === "Python"

        ```python
        from ultralytics import YOLO

        # Load a model
<<<<<<< HEAD
        model = YOLO('yolov8n.pt')  # load a pretrained model (recommended for training)
=======
        model = YOLO("yolo11n.pt")  # load a pretrained model (recommended for training)
>>>>>>> 50497218

        # Train the model
        results = model.train(data='xView.yaml', epochs=100, imgsz=640)
        ```

    === "CLI"

        ```bash
        # Start training from a pretrained *.pt model
        yolo detect train data=xView.yaml model=yolo11n.pt epochs=100 imgsz=640
        ```

## Sample Data and Annotations

The xView dataset contains high-resolution satellite images with a diverse set of objects annotated using bounding boxes. Here are some examples of data from the dataset, along with their corresponding annotations:

![Dataset sample image](https://github.com/ultralytics/docs/releases/download/0/overhead-imagery-object-detection.avif)

- **Overhead Imagery**: This image demonstrates an example of [object detection](https://www.ultralytics.com/glossary/object-detection) in overhead imagery, where objects are annotated with bounding boxes. The dataset provides high-resolution satellite images to facilitate the development of models for this task.

The example showcases the variety and complexity of the data in the xView dataset and highlights the importance of high-quality satellite imagery for object detection tasks.

## Citations and Acknowledgments

If you use the xView dataset in your research or development work, please cite the following paper:

!!! quote ""

    === "BibTeX"

        ```bibtex
        @misc{lam2018xview,
              title={xView: Objects in Context in Overhead Imagery},
              author={Darius Lam and Richard Kuzma and Kevin McGee and Samuel Dooley and Michael Laielli and Matthew Klaric and Yaroslav Bulatov and Brendan McCord},
              year={2018},
              eprint={1802.07856},
              archivePrefix={arXiv},
              primaryClass={cs.CV}
        }
        ```

<<<<<<< HEAD
We would like to acknowledge the [Defense Innovation Unit](https://www.diu.mil/) (DIU) and the creators of the xView dataset for their valuable contribution to the computer vision research community. For more information about the xView dataset and its creators, visit the [xView dataset website](http://xviewdataset.org/).
=======
We would like to acknowledge the [Defense Innovation Unit](https://www.diu.mil/) (DIU) and the creators of the xView dataset for their valuable contribution to the computer vision research community. For more information about the xView dataset and its creators, visit the [xView dataset website](http://xviewdataset.org/).

## FAQ

### What is the xView dataset and how does it benefit computer vision research?

The [xView](http://xviewdataset.org/) dataset is one of the largest publicly available collections of high-resolution overhead imagery, containing over 1 million object instances across 60 classes. It is designed to enhance various facets of computer vision research such as reducing the minimum resolution for detection, improving learning efficiency, discovering more object classes, and advancing fine-grained object detection.

### How can I use Ultralytics YOLO to train a model on the xView dataset?

To train a model on the xView dataset using Ultralytics YOLO, follow these steps:

!!! example "Train Example"

    === "Python"

        ```python
        from ultralytics import YOLO

        # Load a model
        model = YOLO("yolo11n.pt")  # load a pretrained model (recommended for training)

        # Train the model
        results = model.train(data="xView.yaml", epochs=100, imgsz=640)
        ```


    === "CLI"

        ```bash
        # Start training from a pretrained *.pt model
        yolo detect train data=xView.yaml model=yolo11n.pt epochs=100 imgsz=640
        ```

For detailed arguments and settings, refer to the model [Training](../../modes/train.md) page.

### What are the key features of the xView dataset?

The xView dataset stands out due to its comprehensive set of features:

- Over 1 million object instances across 60 distinct classes.
- High-resolution imagery at 0.3 meters.
- Diverse object types including small, rare, and fine-grained objects, all annotated with bounding boxes.
- Availability of a pre-trained baseline model and examples in [TensorFlow](https://www.ultralytics.com/glossary/tensorflow) and PyTorch.

### What is the dataset structure of xView, and how is it annotated?

The xView dataset comprises high-resolution satellite images collected from WorldView-3 satellites at a 0.3m ground sample distance. It encompasses over 1 million objects across 60 classes in approximately 1,400 km² of imagery. Each object within the dataset is annotated with bounding boxes, making it ideal for training and evaluating [deep learning](https://www.ultralytics.com/glossary/deep-learning-dl) models for object detection in overhead imagery. For a detailed overview, you can look at the dataset structure section [here](#dataset-structure).

### How do I cite the xView dataset in my research?

If you utilize the xView dataset in your research, please cite the following paper:

!!! quote ""

    === "BibTeX"

        ```bibtex
        @misc{lam2018xview,
            title={xView: Objects in Context in Overhead Imagery},
            author={Darius Lam and Richard Kuzma and Kevin McGee and Samuel Dooley and Michael Laielli and Matthew Klaric and Yaroslav Bulatov and Brendan McCord},
            year={2018},
            eprint={1802.07856},
            archivePrefix={arXiv},
            primaryClass={cs.CV}
        }
        ```

For more information about the xView dataset, visit the official [xView dataset website](http://xviewdataset.org/).
>>>>>>> 50497218
<|MERGE_RESOLUTION|>--- conflicted
+++ resolved
@@ -1,7 +1,7 @@
 ---
 comments: true
-description: Explore xView, a large-scale, high resolution satellite imagery dataset for object detection. Dive into dataset structure, usage examples & its potential applications.
-keywords: Ultralytics, YOLO, computer vision, xView dataset, satellite imagery, object detection, overhead imagery, training, deep learning, dataset YAML
+description: Explore the xView dataset, a rich resource of 1M+ object instances in high-resolution satellite imagery. Enhance detection, learning efficiency, and more.
+keywords: xView dataset, overhead imagery, satellite images, object detection, high resolution, bounding boxes, computer vision, TensorFlow, PyTorch, dataset structure
 ---
 
 # xView Dataset
@@ -52,14 +52,10 @@
         from ultralytics import YOLO
 
         # Load a model
-<<<<<<< HEAD
-        model = YOLO('yolov8n.pt')  # load a pretrained model (recommended for training)
-=======
         model = YOLO("yolo11n.pt")  # load a pretrained model (recommended for training)
->>>>>>> 50497218
 
         # Train the model
-        results = model.train(data='xView.yaml', epochs=100, imgsz=640)
+        results = model.train(data="xView.yaml", epochs=100, imgsz=640)
         ```
 
     === "CLI"
@@ -98,9 +94,6 @@
         }
         ```
 
-<<<<<<< HEAD
-We would like to acknowledge the [Defense Innovation Unit](https://www.diu.mil/) (DIU) and the creators of the xView dataset for their valuable contribution to the computer vision research community. For more information about the xView dataset and its creators, visit the [xView dataset website](http://xviewdataset.org/).
-=======
 We would like to acknowledge the [Defense Innovation Unit](https://www.diu.mil/) (DIU) and the creators of the xView dataset for their valuable contribution to the computer vision research community. For more information about the xView dataset and its creators, visit the [xView dataset website](http://xviewdataset.org/).
 
 ## FAQ
@@ -169,5 +162,4 @@
         }
         ```
 
-For more information about the xView dataset, visit the official [xView dataset website](http://xviewdataset.org/).
->>>>>>> 50497218
+For more information about the xView dataset, visit the official [xView dataset website](http://xviewdataset.org/).