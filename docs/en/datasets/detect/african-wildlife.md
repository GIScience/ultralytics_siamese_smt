--- conflicted
+++ resolved
@@ -1,20 +1,13 @@
 ---
 comments: true
-<<<<<<< HEAD
-description: African Wildlife objects detection, a leading dataset for object detection in forests, integrates with Ultralytics. Discover ways to use it for training YOLO models.
-keywords: Ultralytics, African Wildlife dataset, object detection, YOLO, YOLO model training, object tracking, computer vision, deep learning models, forest research, animals tracking
-=======
 description: Explore our African Wildlife Dataset featuring images of buffalo, elephant, rhino, and zebra for training computer vision models. Ideal for research and conservation.
 keywords: African Wildlife Dataset, South African animals, object detection, computer vision, YOLO11, wildlife research, conservation, dataset
->>>>>>> 50497218
 ---
 
 # African Wildlife Dataset
 
 This dataset showcases four common animal classes typically found in South African nature reserves. It includes images of African wildlife such as buffalo, elephant, rhino, and zebra, providing valuable insights into their characteristics. Essential for training [computer vision](https://www.ultralytics.com/glossary/computer-vision-cv) algorithms, this dataset aids in identifying animals in various habitats, from zoos to forests, and supports wildlife research.
 
-<<<<<<< HEAD
-=======
 <p align="center">
   <br>
   <iframe loading="lazy" width="720" height="405" src="https://www.youtube.com/embed/biIW5Z6GYl0"
@@ -26,7 +19,6 @@
   <strong>Watch:</strong> African Wildlife Animals Detection using Ultralytics YOLO11
 </p>
 
->>>>>>> 50497218
 ## Dataset Structure
 
 The African wildlife objects detection dataset is split into three subsets:
@@ -61,14 +53,10 @@
         from ultralytics import YOLO
 
         # Load a model
-<<<<<<< HEAD
-        model = YOLO('yolov8n.pt')  # load a pretrained model (recommended for training)
-=======
         model = YOLO("yolo11n.pt")  # load a pretrained model (recommended for training)
->>>>>>> 50497218
 
         # Train the model
-        results = model.train(data='african-wildlife.yaml', epochs=100, imgsz=640)
+        results = model.train(data="african-wildlife.yaml", epochs=100, imgsz=640)
         ```
 
     === "CLI"
@@ -86,7 +74,7 @@
         from ultralytics import YOLO
 
         # Load a model
-        model = YOLO('path/to/best.pt')  # load a brain-tumor fine-tuned model
+        model = YOLO("path/to/best.pt")  # load a brain-tumor fine-tuned model
 
         # Inference using the model
         results = model.predict("https://ultralytics.com/assets/african-wildlife-sample.jpg")
@@ -98,7 +86,6 @@
         # Start prediction with a finetuned *.pt model
         yolo detect predict model='path/to/best.pt' imgsz=640 source="https://ultralytics.com/assets/african-wildlife-sample.jpg"
         ```
-    
 
 ## Sample Images and Annotations
 
@@ -112,9 +99,6 @@
 
 ## Citations and Acknowledgments
 
-<<<<<<< HEAD
-The dataset has been released available under the [AGPL-3.0 License](https://github.com/ultralytics/ultralytics/blob/main/LICENSE).
-=======
 The dataset has been released available under the [AGPL-3.0 License](https://github.com/ultralytics/ultralytics/blob/main/LICENSE).
 
 ## FAQ
@@ -160,5 +144,4 @@
 
 ### How can the African Wildlife Dataset be used to support wildlife conservation and research?
 
-The African Wildlife Dataset is ideal for supporting wildlife conservation and research by enabling the training and evaluation of models to identify African wildlife in different habitats. These models can assist in monitoring animal populations, studying their behavior, and recognizing conservation needs. Additionally, the dataset can be utilized for educational purposes, helping students and researchers understand the characteristics and behaviors of different animal species. More details can be found in the [Applications](#applications) section.
->>>>>>> 50497218
+The African Wildlife Dataset is ideal for supporting wildlife conservation and research by enabling the training and evaluation of models to identify African wildlife in different habitats. These models can assist in monitoring animal populations, studying their behavior, and recognizing conservation needs. Additionally, the dataset can be utilized for educational purposes, helping students and researchers understand the characteristics and behaviors of different animal species. More details can be found in the [Applications](#applications) section.