--- conflicted
+++ resolved
@@ -1,7 +1,7 @@
 ---
 comments: true
-description: A complete guide to the PASCAL VOC dataset used for object detection, segmentation and classification tasks with relevance to YOLO model training.
-keywords: Ultralytics, PASCAL VOC dataset, object detection, segmentation, image classification, YOLO, model training, VOC.yaml, deep learning
+description: Discover the PASCAL VOC dataset, essential for object detection, segmentation, and classification. Learn key features, applications, and usage tips.
+keywords: PASCAL VOC, VOC dataset, object detection, segmentation, classification, YOLO, Faster R-CNN, Mask R-CNN, image annotations, computer vision
 ---
 
 # VOC Dataset
@@ -49,14 +49,10 @@
         from ultralytics import YOLO
 
         # Load a model
-<<<<<<< HEAD
-        model = YOLO('yolov8n.pt')  # load a pretrained model (recommended for training)
-=======
         model = YOLO("yolo11n.pt")  # load a pretrained model (recommended for training)
->>>>>>> 50497218
 
         # Train the model
-        results = model.train(data='VOC.yaml', epochs=100, imgsz=640)
+        results = model.train(data="VOC.yaml", epochs=100, imgsz=640)
         ```
 
     === "CLI"
@@ -95,9 +91,6 @@
         }
         ```
 
-<<<<<<< HEAD
-We would like to acknowledge the PASCAL VOC Consortium for creating and maintaining this valuable resource for the computer vision community. For more information about the VOC dataset and its creators, visit the [PASCAL VOC dataset website](http://host.robots.ox.ac.uk/pascal/VOC/).
-=======
 We would like to acknowledge the PASCAL VOC Consortium for creating and maintaining this valuable resource for the [computer vision](https://www.ultralytics.com/glossary/computer-vision-cv) community. For more information about the VOC dataset and its creators, visit the [PASCAL VOC dataset website](http://host.robots.ox.ac.uk/pascal/VOC/).
 
 ## FAQ
@@ -141,5 +134,4 @@
 
 ### How do I use the VOC dataset for [semantic segmentation](https://www.ultralytics.com/glossary/semantic-segmentation) in YOLO models?
 
-To use the VOC dataset for semantic segmentation tasks with YOLO models, you need to configure the dataset properly in a YAML file. The YAML file defines paths and classes needed for training segmentation models. Check the VOC dataset YAML configuration file at [VOC.yaml](https://github.com/ultralytics/ultralytics/blob/main/ultralytics/cfg/datasets/VOC.yaml) for detailed setups.
->>>>>>> 50497218
+To use the VOC dataset for semantic segmentation tasks with YOLO models, you need to configure the dataset properly in a YAML file. The YAML file defines paths and classes needed for training segmentation models. Check the VOC dataset YAML configuration file at [VOC.yaml](https://github.com/ultralytics/ultralytics/blob/main/ultralytics/cfg/datasets/VOC.yaml) for detailed setups.