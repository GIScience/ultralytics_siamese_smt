---
comments: true
description: Learn how COCO, a leading dataset for object detection and segmentation, integrates with Ultralytics. Discover ways to use it for training YOLO models.
keywords: Ultralytics, COCO dataset, object detection, YOLO, YOLO model training, image segmentation, computer vision, deep learning models
---

# COCO Dataset

The [COCO](https://cocodataset.org/#home) (Common Objects in Context) dataset is a large-scale object detection, segmentation, and captioning dataset. It is designed to encourage research on a wide variety of object categories and is commonly used for benchmarking [computer vision](https://www.ultralytics.com/glossary/computer-vision-cv) models. It is an essential dataset for researchers and developers working on object detection, segmentation, and pose estimation tasks.

<p align="center">
  <br>
  <iframe loading="lazy" width="720" height="405" src="https://www.youtube.com/embed/uDrn9QZJ2lk"
    title="YouTube video player" frameborder="0"
    allow="accelerometer; autoplay; clipboard-write; encrypted-media; gyroscope; picture-in-picture; web-share"
    allowfullscreen>
  </iframe>
  <br>
  <strong>Watch:</strong> Ultralytics COCO Dataset Overview
</p>

<<<<<<< HEAD
=======
## COCO Pretrained Models

{% include "macros/yolo-det-perf.md" %}

>>>>>>> 50497218
## Key Features

- COCO contains 330K images, with 200K images having annotations for object detection, segmentation, and captioning tasks.
- The dataset comprises 80 object categories, including common objects like cars, bicycles, and animals, as well as more specific categories such as umbrellas, handbags, and sports equipment.
- Annotations include object bounding boxes, segmentation masks, and captions for each image.
- COCO provides standardized evaluation metrics like [mean Average Precision](https://www.ultralytics.com/glossary/mean-average-precision-map) (mAP) for object detection, and mean Average [Recall](https://www.ultralytics.com/glossary/recall) (mAR) for segmentation tasks, making it suitable for comparing model performance.

## Dataset Structure

The COCO dataset is split into three subsets:

1. **Train2017**: This subset contains 118K images for training object detection, segmentation, and captioning models.
2. **Val2017**: This subset has 5K images used for validation purposes during model training.
3. **Test2017**: This subset consists of 20K images used for testing and benchmarking the trained models. Ground truth annotations for this subset are not publicly available, and the results are submitted to the [COCO evaluation server](https://codalab.lisn.upsaclay.fr/competitions/7384) for performance evaluation.

## Applications

The COCO dataset is widely used for training and evaluating [deep learning](https://www.ultralytics.com/glossary/deep-learning-dl) models in object detection (such as YOLO, Faster R-CNN, and SSD), [instance segmentation](https://www.ultralytics.com/glossary/instance-segmentation) (such as Mask R-CNN), and keypoint detection (such as OpenPose). The dataset's diverse set of object categories, large number of annotated images, and standardized evaluation metrics make it an essential resource for computer vision researchers and practitioners.

## Dataset YAML

A YAML (Yet Another Markup Language) file is used to define the dataset configuration. It contains information about the dataset's paths, classes, and other relevant information. In the case of the COCO dataset, the `coco.yaml` file is maintained at [https://github.com/ultralytics/ultralytics/blob/main/ultralytics/cfg/datasets/coco.yaml](https://github.com/ultralytics/ultralytics/blob/main/ultralytics/cfg/datasets/coco.yaml).

!!! example "ultralytics/cfg/datasets/coco.yaml"

    ```yaml
    --8<-- "ultralytics/cfg/datasets/coco.yaml"
    ```

## Usage

To train a YOLO11n model on the COCO dataset for 100 [epochs](https://www.ultralytics.com/glossary/epoch) with an image size of 640, you can use the following code snippets. For a comprehensive list of available arguments, refer to the model [Training](../../modes/train.md) page.

!!! example "Train Example"

    === "Python"

        ```python
        from ultralytics import YOLO

        # Load a model
<<<<<<< HEAD
        model = YOLO('yolov8n.pt')  # load a pretrained model (recommended for training)
=======
        model = YOLO("yolo11n.pt")  # load a pretrained model (recommended for training)
>>>>>>> 50497218

        # Train the model
        results = model.train(data='coco.yaml', epochs=100, imgsz=640)
        ```

    === "CLI"

        ```bash
        # Start training from a pretrained *.pt model
        yolo detect train data=coco.yaml model=yolo11n.pt epochs=100 imgsz=640
        ```

## Sample Images and Annotations

The COCO dataset contains a diverse set of images with various object categories and complex scenes. Here are some examples of images from the dataset, along with their corresponding annotations:

![Dataset sample image](https://github.com/ultralytics/docs/releases/download/0/mosaiced-coco-dataset-sample.avif)

- **Mosaiced Image**: This image demonstrates a training batch composed of mosaiced dataset images. Mosaicing is a technique used during training that combines multiple images into a single image to increase the variety of objects and scenes within each training batch. This helps improve the model's ability to generalize to different object sizes, aspect ratios, and contexts.

The example showcases the variety and complexity of the images in the COCO dataset and the benefits of using mosaicing during the training process.

## Citations and Acknowledgments

If you use the COCO dataset in your research or development work, please cite the following paper:

!!! quote ""

    === "BibTeX"

        ```bibtex
        @misc{lin2015microsoft,
              title={Microsoft COCO: Common Objects in Context},
              author={Tsung-Yi Lin and Michael Maire and Serge Belongie and Lubomir Bourdev and Ross Girshick and James Hays and Pietro Perona and Deva Ramanan and C. Lawrence Zitnick and Piotr Dollár},
              year={2015},
              eprint={1405.0312},
              archivePrefix={arXiv},
              primaryClass={cs.CV}
        }
        ```

<<<<<<< HEAD
We would like to acknowledge the COCO Consortium for creating and maintaining this valuable resource for the computer vision community. For more information about the COCO dataset and its creators, visit the [COCO dataset website](https://cocodataset.org/#home).
=======
We would like to acknowledge the COCO Consortium for creating and maintaining this valuable resource for the computer vision community. For more information about the COCO dataset and its creators, visit the [COCO dataset website](https://cocodataset.org/#home).

## FAQ

### What is the COCO dataset and why is it important for computer vision?

The [COCO dataset](https://cocodataset.org/#home) (Common Objects in Context) is a large-scale dataset used for [object detection](https://www.ultralytics.com/glossary/object-detection), segmentation, and captioning. It contains 330K images with detailed annotations for 80 object categories, making it essential for benchmarking and training computer vision models. Researchers use COCO due to its diverse categories and standardized evaluation metrics like mean Average [Precision](https://www.ultralytics.com/glossary/precision) (mAP).

### How can I train a YOLO model using the COCO dataset?

To train a YOLO11 model using the COCO dataset, you can use the following code snippets:

!!! example "Train Example"

    === "Python"

        ```python
        from ultralytics import YOLO

        # Load a model
        model = YOLO("yolo11n.pt")  # load a pretrained model (recommended for training)

        # Train the model
        results = model.train(data="coco.yaml", epochs=100, imgsz=640)
        ```

    === "CLI"

        ```bash
        # Start training from a pretrained *.pt model
        yolo detect train data=coco.yaml model=yolo11n.pt epochs=100 imgsz=640
        ```

Refer to the [Training page](../../modes/train.md) for more details on available arguments.

### What are the key features of the COCO dataset?

The COCO dataset includes:

- 330K images, with 200K annotated for object detection, segmentation, and captioning.
- 80 object categories ranging from common items like cars and animals to specific ones like handbags and sports equipment.
- Standardized evaluation metrics for object detection (mAP) and segmentation (mean Average Recall, mAR).
- **Mosaicing** technique in training batches to enhance model generalization across various object sizes and contexts.

### Where can I find pretrained YOLO11 models trained on the COCO dataset?

Pretrained YOLO11 models on the COCO dataset can be downloaded from the links provided in the documentation. Examples include:

- [YOLO11n](https://github.com/ultralytics/assets/releases/download/v8.3.0/yolo11n.pt)
- [YOLO11s](https://github.com/ultralytics/assets/releases/download/v8.3.0/yolo11s.pt)
- [YOLO11m](https://github.com/ultralytics/assets/releases/download/v8.3.0/yolo11m.pt)
- [YOLO11l](https://github.com/ultralytics/assets/releases/download/v8.3.0/yolo11l.pt)
- [YOLO11x](https://github.com/ultralytics/assets/releases/download/v8.3.0/yolo11x.pt)

These models vary in size, mAP, and inference speed, providing options for different performance and resource requirements.

### How is the COCO dataset structured and how do I use it?

The COCO dataset is split into three subsets:

1. **Train2017**: 118K images for training.
2. **Val2017**: 5K images for validation during training.
3. **Test2017**: 20K images for benchmarking trained models. Results need to be submitted to the [COCO evaluation server](https://codalab.lisn.upsaclay.fr/competitions/7384) for performance evaluation.

The dataset's YAML configuration file is available at [coco.yaml](https://github.com/ultralytics/ultralytics/blob/main/ultralytics/cfg/datasets/coco.yaml), which defines paths, classes, and dataset details.
>>>>>>> 50497218
<|MERGE_RESOLUTION|>--- conflicted
+++ resolved
@@ -1,7 +1,7 @@
 ---
 comments: true
-description: Learn how COCO, a leading dataset for object detection and segmentation, integrates with Ultralytics. Discover ways to use it for training YOLO models.
-keywords: Ultralytics, COCO dataset, object detection, YOLO, YOLO model training, image segmentation, computer vision, deep learning models
+description: Explore the COCO dataset for object detection and segmentation. Learn about its structure, usage, pretrained models, and key features.
+keywords: COCO dataset, object detection, segmentation, benchmarking, computer vision, pose estimation, YOLO models, COCO annotations
 ---
 
 # COCO Dataset
@@ -19,13 +19,10 @@
   <strong>Watch:</strong> Ultralytics COCO Dataset Overview
 </p>
 
-<<<<<<< HEAD
-=======
 ## COCO Pretrained Models
 
 {% include "macros/yolo-det-perf.md" %}
 
->>>>>>> 50497218
 ## Key Features
 
 - COCO contains 330K images, with 200K images having annotations for object detection, segmentation, and captioning tasks.
@@ -67,14 +64,10 @@
         from ultralytics import YOLO
 
         # Load a model
-<<<<<<< HEAD
-        model = YOLO('yolov8n.pt')  # load a pretrained model (recommended for training)
-=======
         model = YOLO("yolo11n.pt")  # load a pretrained model (recommended for training)
->>>>>>> 50497218
 
         # Train the model
-        results = model.train(data='coco.yaml', epochs=100, imgsz=640)
+        results = model.train(data="coco.yaml", epochs=100, imgsz=640)
         ```
 
     === "CLI"
@@ -113,9 +106,6 @@
         }
         ```
 
-<<<<<<< HEAD
-We would like to acknowledge the COCO Consortium for creating and maintaining this valuable resource for the computer vision community. For more information about the COCO dataset and its creators, visit the [COCO dataset website](https://cocodataset.org/#home).
-=======
 We would like to acknowledge the COCO Consortium for creating and maintaining this valuable resource for the computer vision community. For more information about the COCO dataset and its creators, visit the [COCO dataset website](https://cocodataset.org/#home).
 
 ## FAQ
@@ -180,5 +170,4 @@
 2. **Val2017**: 5K images for validation during training.
 3. **Test2017**: 20K images for benchmarking trained models. Results need to be submitted to the [COCO evaluation server](https://codalab.lisn.upsaclay.fr/competitions/7384) for performance evaluation.
 
-The dataset's YAML configuration file is available at [coco.yaml](https://github.com/ultralytics/ultralytics/blob/main/ultralytics/cfg/datasets/coco.yaml), which defines paths, classes, and dataset details.
->>>>>>> 50497218
+The dataset's YAML configuration file is available at [coco.yaml](https://github.com/ultralytics/ultralytics/blob/main/ultralytics/cfg/datasets/coco.yaml), which defines paths, classes, and dataset details.