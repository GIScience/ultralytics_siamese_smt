---
comments: true
description: Explore the CIFAR-10 dataset, widely used for training in machine learning and computer vision, and learn how to use it with Ultralytics YOLO.
keywords: CIFAR-10, dataset, machine learning, image classification, computer vision, YOLO, Ultralytics, training, testing, deep learning, Convolutional Neural Networks, Support Vector Machines
---

# CIFAR-10 Dataset

The [CIFAR-10](https://www.cs.toronto.edu/~kriz/cifar.html) (Canadian Institute For Advanced Research) dataset is a collection of images used widely for [machine learning](https://www.ultralytics.com/glossary/machine-learning-ml) and computer vision algorithms. It was developed by researchers at the CIFAR institute and consists of 60,000 32x32 color images in 10 different classes.

<<<<<<< HEAD
=======
<p align="center">
  <br>
  <iframe loading="lazy" width="720" height="405" src="https://www.youtube.com/embed/fLBbyhPbWzY"
    title="YouTube video player" frameborder="0"
    allow="accelerometer; autoplay; clipboard-write; encrypted-media; gyroscope; picture-in-picture; web-share"
    allowfullscreen>
  </iframe>
  <br>
  <strong>Watch:</strong> How to Train an <a href="https://www.ultralytics.com/glossary/image-classification">Image Classification</a> Model with CIFAR-10 Dataset using Ultralytics YOLO11
</p>

>>>>>>> 50497218
## Key Features

- The CIFAR-10 dataset consists of 60,000 images, divided into 10 classes.
- Each class contains 6,000 images, split into 5,000 for training and 1,000 for testing.
- The images are colored and of size 32x32 pixels.
- The 10 different classes represent airplanes, cars, birds, cats, deer, dogs, frogs, horses, ships, and trucks.
- CIFAR-10 is commonly used for training and testing in the field of machine learning and computer vision.

## Dataset Structure

The CIFAR-10 dataset is split into two subsets:

1. **Training Set**: This subset contains 50,000 images used for training machine learning models.
2. **Testing Set**: This subset consists of 10,000 images used for testing and benchmarking the trained models.

## Applications

The CIFAR-10 dataset is widely used for training and evaluating [deep learning](https://www.ultralytics.com/glossary/deep-learning-dl) models in image classification tasks, such as [Convolutional Neural Networks](https://www.ultralytics.com/glossary/convolutional-neural-network-cnn) (CNNs), Support Vector Machines (SVMs), and various other machine learning algorithms. The diversity of the dataset in terms of classes and the presence of color images make it a well-rounded dataset for research and development in the field of machine learning and computer vision.

## Usage

To train a YOLO model on the CIFAR-10 dataset for 100 epochs with an image size of 32x32, you can use the following code snippets. For a comprehensive list of available arguments, refer to the model [Training](../../modes/train.md) page.

!!! example "Train Example"

    === "Python"

        ```python
        from ultralytics import YOLO

        # Load a model
<<<<<<< HEAD
        model = YOLO('yolov8n-cls.pt')  # load a pretrained model (recommended for training)
=======
        model = YOLO("yolo11n-cls.pt")  # load a pretrained model (recommended for training)
>>>>>>> 50497218

        # Train the model
        results = model.train(data='cifar10', epochs=100, imgsz=32)
        ```

    === "CLI"

        ```bash
        # Start training from a pretrained *.pt model
<<<<<<< HEAD
        yolo detect train data=cifar10 model=yolov8n-cls.pt epochs=100 imgsz=32
=======
        yolo classify train data=cifar10 model=yolo11n-cls.pt epochs=100 imgsz=32
>>>>>>> 50497218
        ```

## Sample Images and Annotations

The CIFAR-10 dataset contains color images of various objects, providing a well-structured dataset for image classification tasks. Here are some examples of images from the dataset:

![Dataset sample image](https://github.com/ultralytics/docs/releases/download/0/cifar10-sample-image.avif)

The example showcases the variety and complexity of the objects in the CIFAR-10 dataset, highlighting the importance of a diverse dataset for training robust image classification models.

## Citations and Acknowledgments

If you use the CIFAR-10 dataset in your research or development work, please cite the following paper:

!!! quote ""

    === "BibTeX"

        ```bibtex
        @TECHREPORT{Krizhevsky09learningmultiple,
                    author={Alex Krizhevsky},
                    title={Learning multiple layers of features from tiny images},
                    institution={},
                    year={2009}
        }
        ```

<<<<<<< HEAD
We would like to acknowledge Alex Krizhevsky for creating and maintaining the CIFAR-10 dataset as a valuable resource for the machine learning and computer vision research community. For more information about the CIFAR-10 dataset and its creator, visit the [CIFAR-10 dataset website](https://www.cs.toronto.edu/~kriz/cifar.html).
=======
We would like to acknowledge Alex Krizhevsky for creating and maintaining the CIFAR-10 dataset as a valuable resource for the machine learning and [computer vision](https://www.ultralytics.com/glossary/computer-vision-cv) research community. For more information about the CIFAR-10 dataset and its creator, visit the [CIFAR-10 dataset website](https://www.cs.toronto.edu/~kriz/cifar.html).

## FAQ

### How can I train a YOLO model on the CIFAR-10 dataset?

To train a YOLO model on the CIFAR-10 dataset using Ultralytics, you can follow the examples provided for both Python and CLI. Here is a basic example to train your model for 100 [epochs](https://www.ultralytics.com/glossary/epoch) with an image size of 32x32 pixels:

!!! example

    === "Python"

        ```python
        from ultralytics import YOLO

        # Load a model
        model = YOLO("yolo11n-cls.pt")  # load a pretrained model (recommended for training)

        # Train the model
        results = model.train(data="cifar10", epochs=100, imgsz=32)
        ```

    === "CLI"

        ```bash
        # Start training from a pretrained *.pt model
        yolo classify train data=cifar10 model=yolo11n-cls.pt epochs=100 imgsz=32
        ```

For more details, refer to the model [Training](../../modes/train.md) page.

### What are the key features of the CIFAR-10 dataset?

The CIFAR-10 dataset consists of 60,000 color images divided into 10 classes. Each class contains 6,000 images, with 5,000 for training and 1,000 for testing. The images are 32x32 pixels in size and vary across the following categories:

- Airplanes
- Cars
- Birds
- Cats
- Deer
- Dogs
- Frogs
- Horses
- Ships
- Trucks

This diverse dataset is essential for training image classification models in fields such as machine learning and computer vision. For more information, visit the CIFAR-10 sections on [dataset structure](#dataset-structure) and [applications](#applications).

### Why use the CIFAR-10 dataset for image classification tasks?

The CIFAR-10 dataset is an excellent benchmark for image classification due to its diversity and structure. It contains a balanced mix of 60,000 labeled images across 10 different categories, which helps in training robust and generalized models. It is widely used for evaluating deep learning models, including Convolutional [Neural Networks](https://www.ultralytics.com/glossary/neural-network-nn) (CNNs) and other machine learning algorithms. The dataset is relatively small, making it suitable for quick experimentation and algorithm development. Explore its numerous applications in the [applications](#applications) section.

### How is the CIFAR-10 dataset structured?

The CIFAR-10 dataset is structured into two main subsets:

1. **Training Set**: Contains 50,000 images used for training machine learning models.
2. **Testing Set**: Consists of 10,000 images for testing and benchmarking the trained models.

Each subset comprises images categorized into 10 classes, with their annotations readily available for model training and evaluation. For more detailed information, refer to the [dataset structure](#dataset-structure) section.

### How can I cite the CIFAR-10 dataset in my research?

If you use the CIFAR-10 dataset in your research or development projects, make sure to cite the following paper:

!!! quote ""

    === "BibTeX"

        ```bibtex
        @TECHREPORT{Krizhevsky09learningmultiple,
                    author={Alex Krizhevsky},
                    title={Learning multiple layers of features from tiny images},
                    institution={},
                    year={2009}
        }
        ```

Acknowledging the dataset's creators helps support continued research and development in the field. For more details, see the [citations and acknowledgments](#citations-and-acknowledgments) section.

### What are some practical examples of using the CIFAR-10 dataset?

The CIFAR-10 dataset is often used for training image classification models, such as Convolutional Neural Networks (CNNs) and [Support Vector Machines](https://www.ultralytics.com/glossary/support-vector-machine-svm) (SVMs). These models can be employed in various computer vision tasks including [object detection](https://www.ultralytics.com/glossary/object-detection), [image recognition](https://www.ultralytics.com/glossary/image-recognition), and automated tagging. To see some practical examples, check the code snippets in the [usage](#usage) section.
>>>>>>> 50497218
<|MERGE_RESOLUTION|>--- conflicted
+++ resolved
@@ -1,15 +1,13 @@
 ---
 comments: true
-description: Explore the CIFAR-10 dataset, widely used for training in machine learning and computer vision, and learn how to use it with Ultralytics YOLO.
-keywords: CIFAR-10, dataset, machine learning, image classification, computer vision, YOLO, Ultralytics, training, testing, deep learning, Convolutional Neural Networks, Support Vector Machines
+description: Explore the CIFAR-10 dataset, featuring 60,000 color images in 10 classes. Learn about its structure, applications, and how to train models using YOLO.
+keywords: CIFAR-10, dataset, machine learning, computer vision, image classification, YOLO, deep learning, neural networks
 ---
 
 # CIFAR-10 Dataset
 
 The [CIFAR-10](https://www.cs.toronto.edu/~kriz/cifar.html) (Canadian Institute For Advanced Research) dataset is a collection of images used widely for [machine learning](https://www.ultralytics.com/glossary/machine-learning-ml) and computer vision algorithms. It was developed by researchers at the CIFAR institute and consists of 60,000 32x32 color images in 10 different classes.
 
-<<<<<<< HEAD
-=======
 <p align="center">
   <br>
   <iframe loading="lazy" width="720" height="405" src="https://www.youtube.com/embed/fLBbyhPbWzY"
@@ -21,7 +19,6 @@
   <strong>Watch:</strong> How to Train an <a href="https://www.ultralytics.com/glossary/image-classification">Image Classification</a> Model with CIFAR-10 Dataset using Ultralytics YOLO11
 </p>
 
->>>>>>> 50497218
 ## Key Features
 
 - The CIFAR-10 dataset consists of 60,000 images, divided into 10 classes.
@@ -53,25 +50,17 @@
         from ultralytics import YOLO
 
         # Load a model
-<<<<<<< HEAD
-        model = YOLO('yolov8n-cls.pt')  # load a pretrained model (recommended for training)
-=======
         model = YOLO("yolo11n-cls.pt")  # load a pretrained model (recommended for training)
->>>>>>> 50497218
 
         # Train the model
-        results = model.train(data='cifar10', epochs=100, imgsz=32)
+        results = model.train(data="cifar10", epochs=100, imgsz=32)
         ```
 
     === "CLI"
 
         ```bash
         # Start training from a pretrained *.pt model
-<<<<<<< HEAD
-        yolo detect train data=cifar10 model=yolov8n-cls.pt epochs=100 imgsz=32
-=======
         yolo classify train data=cifar10 model=yolo11n-cls.pt epochs=100 imgsz=32
->>>>>>> 50497218
         ```
 
 ## Sample Images and Annotations
@@ -99,9 +88,6 @@
         }
         ```
 
-<<<<<<< HEAD
-We would like to acknowledge Alex Krizhevsky for creating and maintaining the CIFAR-10 dataset as a valuable resource for the machine learning and computer vision research community. For more information about the CIFAR-10 dataset and its creator, visit the [CIFAR-10 dataset website](https://www.cs.toronto.edu/~kriz/cifar.html).
-=======
 We would like to acknowledge Alex Krizhevsky for creating and maintaining the CIFAR-10 dataset as a valuable resource for the machine learning and [computer vision](https://www.ultralytics.com/glossary/computer-vision-cv) research community. For more information about the CIFAR-10 dataset and its creator, visit the [CIFAR-10 dataset website](https://www.cs.toronto.edu/~kriz/cifar.html).
 
 ## FAQ
@@ -184,5 +170,4 @@
 
 ### What are some practical examples of using the CIFAR-10 dataset?
 
-The CIFAR-10 dataset is often used for training image classification models, such as Convolutional Neural Networks (CNNs) and [Support Vector Machines](https://www.ultralytics.com/glossary/support-vector-machine-svm) (SVMs). These models can be employed in various computer vision tasks including [object detection](https://www.ultralytics.com/glossary/object-detection), [image recognition](https://www.ultralytics.com/glossary/image-recognition), and automated tagging. To see some practical examples, check the code snippets in the [usage](#usage) section.
->>>>>>> 50497218
+The CIFAR-10 dataset is often used for training image classification models, such as Convolutional Neural Networks (CNNs) and [Support Vector Machines](https://www.ultralytics.com/glossary/support-vector-machine-svm) (SVMs). These models can be employed in various computer vision tasks including [object detection](https://www.ultralytics.com/glossary/object-detection), [image recognition](https://www.ultralytics.com/glossary/image-recognition), and automated tagging. To see some practical examples, check the code snippets in the [usage](#usage) section.