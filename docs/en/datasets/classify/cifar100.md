--- conflicted
+++ resolved
@@ -1,7 +1,7 @@
 ---
 comments: true
-description: Discover how to leverage the CIFAR-100 dataset for machine learning and computer vision tasks with YOLO. Gain insights on its structure, use, and utilization for model training.
-keywords: Ultralytics, YOLO, CIFAR-100 dataset, image classification, machine learning, computer vision, YOLO model training
+description: Explore the CIFAR-100 dataset, consisting of 60,000 32x32 color images across 100 classes. Ideal for machine learning and computer vision tasks.
+keywords: CIFAR-100, dataset, machine learning, computer vision, image classification, deep learning, YOLO, training, testing, Alex Krizhevsky
 ---
 
 # CIFAR-100 Dataset
@@ -39,25 +39,17 @@
         from ultralytics import YOLO
 
         # Load a model
-<<<<<<< HEAD
-        model = YOLO('yolov8n-cls.pt')  # load a pretrained model (recommended for training)
-=======
         model = YOLO("yolo11n-cls.pt")  # load a pretrained model (recommended for training)
->>>>>>> 50497218
 
         # Train the model
-        results = model.train(data='cifar100', epochs=100, imgsz=32)
+        results = model.train(data="cifar100", epochs=100, imgsz=32)
         ```
 
     === "CLI"
 
         ```bash
         # Start training from a pretrained *.pt model
-<<<<<<< HEAD
-        yolo detect train data=cifar100 model=yolov8n-cls.pt epochs=100 imgsz=32
-=======
         yolo classify train data=cifar100 model=yolo11n-cls.pt epochs=100 imgsz=32
->>>>>>> 50497218
         ```
 
 ## Sample Images and Annotations
@@ -85,9 +77,6 @@
         }
         ```
 
-<<<<<<< HEAD
-We would like to acknowledge Alex Krizhevsky for creating and maintaining the CIFAR-100 dataset as a valuable resource for the machine learning and computer vision research community. For more information about the CIFAR-100 dataset and its creator, visit the [CIFAR-100 dataset website](https://www.cs.toronto.edu/~kriz/cifar.html).
-=======
 We would like to acknowledge Alex Krizhevsky for creating and maintaining the CIFAR-100 dataset as a valuable resource for the [machine learning](https://www.ultralytics.com/glossary/machine-learning-ml) and computer vision research community. For more information about the CIFAR-100 dataset and its creator, visit the [CIFAR-100 dataset website](https://www.cs.toronto.edu/~kriz/cifar.html).
 
 ## FAQ
@@ -138,5 +127,4 @@
 
 ### Where can I find sample images and annotations from the CIFAR-100 dataset?
 
-The CIFAR-100 dataset includes a variety of color images of various objects, making it a structured dataset for image classification tasks. You can refer to the documentation page to see [sample images and annotations](#sample-images-and-annotations). These examples highlight the dataset's diversity and complexity, important for training robust image classification models.
->>>>>>> 50497218
+The CIFAR-100 dataset includes a variety of color images of various objects, making it a structured dataset for image classification tasks. You can refer to the documentation page to see [sample images and annotations](#sample-images-and-annotations). These examples highlight the dataset's diversity and complexity, important for training robust image classification models.