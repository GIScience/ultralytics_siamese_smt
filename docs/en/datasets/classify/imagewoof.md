--- conflicted
+++ resolved
@@ -1,7 +1,7 @@
 ---
 comments: true
-description: Explore the ImageWoof dataset, designed for challenging dog breed classification. Train AI models with Ultralytics YOLO using this dataset.
-keywords: ImageWoof, image classification, dog breeds, machine learning, deep learning, Ultralytics, YOLO, dataset
+description: Explore the ImageWoof dataset, a challenging subset of ImageNet focusing on 10 dog breeds, designed to enhance image classification models. Learn more on Ultralytics Docs.
+keywords: ImageWoof dataset, ImageNet subset, dog breeds, image classification, deep learning, machine learning, Ultralytics, training dataset, noisy labels
 ---
 
 # ImageWoof Dataset
@@ -34,25 +34,17 @@
         from ultralytics import YOLO
 
         # Load a model
-<<<<<<< HEAD
-        model = YOLO('yolov8n-cls.pt')  # load a pretrained model (recommended for training)
-=======
         model = YOLO("yolo11n-cls.pt")  # load a pretrained model (recommended for training)
->>>>>>> 50497218
 
         # Train the model
-        results = model.train(data='imagewoof', epochs=100, imgsz=224)
+        results = model.train(data="imagewoof", epochs=100, imgsz=224)
         ```
 
     === "CLI"
 
         ```bash
         # Start training from a pretrained *.pt model
-<<<<<<< HEAD
-        yolo detect train data=imagewoof model=yolov8n-cls.pt epochs=100 imgsz=224
-=======
         yolo classify train data=imagewoof model=yolo11n-cls.pt epochs=100 imgsz=224
->>>>>>> 50497218
         ```
 
 ## Dataset Variants
@@ -67,20 +59,6 @@
 
 To use these variants in your training, simply replace 'imagewoof' in the dataset argument with 'imagewoof320' or 'imagewoof160'. For example:
 
-<<<<<<< HEAD
-```python
-from ultralytics_MB import YOLO
-
-# Load a model
-model = YOLO('yolov8n-cls.pt')  # load a pretrained model (recommended for training)
-
-# For medium-sized dataset
-model.train(data='imagewoof320', epochs=100, imgsz=224)
-
-# For small-sized dataset
-model.train(data='imagewoof160', epochs=100, imgsz=224)
-```
-=======
 !!! example
 
     === "Python"
@@ -104,7 +82,6 @@
         # Load a pretrained model and train on the small-sized dataset
         yolo classify train model=yolo11n-cls.pt data=imagewoof320 epochs=100 imgsz=224
         ```
->>>>>>> 50497218
 
 It's important to note that using smaller images will likely yield lower performance in terms of classification accuracy. However, it's an excellent way to iterate quickly in the early stages of model development and prototyping.
 
@@ -120,9 +97,6 @@
 
 If you use the ImageWoof dataset in your research or development work, please make sure to acknowledge the creators of the dataset by linking to the [official dataset repository](https://github.com/fastai/imagenette).
 
-<<<<<<< HEAD
-We would like to acknowledge the FastAI team for creating and maintaining the ImageWoof dataset as a valuable resource for the machine learning and computer vision research community. For more information about the ImageWoof dataset, visit the [ImageWoof dataset repository](https://github.com/fastai/imagenette).
-=======
 We would like to acknowledge the FastAI team for creating and maintaining the ImageWoof dataset as a valuable resource for the [machine learning](https://www.ultralytics.com/glossary/machine-learning-ml) and [computer vision](https://www.ultralytics.com/glossary/computer-vision-cv) research community. For more information about the ImageWoof dataset, visit the [ImageWoof dataset repository](https://github.com/fastai/imagenette).
 
 ## FAQ
@@ -171,5 +145,4 @@
 
 ### What are the key challenges of using the ImageWoof dataset?
 
-The primary challenge of the ImageWoof dataset lies in the subtle differences among the dog breeds it includes. Since it focuses on 10 closely related breeds, distinguishing between them requires more advanced and fine-tuned image classification models. This makes ImageWoof an excellent benchmark to test the capabilities and improvements of [deep learning](https://www.ultralytics.com/glossary/deep-learning-dl) models.
->>>>>>> 50497218
+The primary challenge of the ImageWoof dataset lies in the subtle differences among the dog breeds it includes. Since it focuses on 10 closely related breeds, distinguishing between them requires more advanced and fine-tuned image classification models. This makes ImageWoof an excellent benchmark to test the capabilities and improvements of [deep learning](https://www.ultralytics.com/glossary/deep-learning-dl) models.