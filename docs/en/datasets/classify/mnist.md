---
comments: true
description: Detailed guide on the MNIST Dataset, a benchmark in the machine learning community for image classification tasks. Learn about its structure, usage and application.
keywords: MNIST dataset, Ultralytics, image classification, machine learning, computer vision, deep learning, AI, dataset guide
---

# MNIST Dataset

The [MNIST](http://yann.lecun.com/exdb/mnist/) (Modified National Institute of Standards and Technology) dataset is a large database of handwritten digits that is commonly used for training various image processing systems and machine learning models. It was created by "re-mixing" the samples from NIST's original datasets and has become a benchmark for evaluating the performance of image classification algorithms.

## Key Features

- MNIST contains 60,000 training images and 10,000 testing images of handwritten digits.
- The dataset comprises grayscale images of size 28x28 pixels.
- The images are normalized to fit into a 28x28 pixel [bounding box](https://www.ultralytics.com/glossary/bounding-box) and anti-aliased, introducing grayscale levels.
- MNIST is widely used for training and testing in the field of machine learning, especially for image classification tasks.

## Dataset Structure

The MNIST dataset is split into two subsets:

1. **Training Set**: This subset contains 60,000 images of handwritten digits used for training machine learning models.
2. **Testing Set**: This subset consists of 10,000 images used for testing and benchmarking the trained models.

## Extended MNIST (EMNIST)

Extended MNIST (EMNIST) is a newer dataset developed and released by NIST to be the successor to MNIST. While MNIST included images only of handwritten digits, EMNIST includes all the images from NIST Special Database 19, which is a large database of handwritten uppercase and lowercase letters as well as digits. The images in EMNIST were converted into the same 28x28 pixel format, by the same process, as were the MNIST images. Accordingly, tools that work with the older, smaller MNIST dataset will likely work unmodified with EMNIST.

## Applications

The MNIST dataset is widely used for training and evaluating [deep learning](https://www.ultralytics.com/glossary/deep-learning-dl) models in image classification tasks, such as [Convolutional Neural Networks](https://www.ultralytics.com/glossary/convolutional-neural-network-cnn) (CNNs), [Support Vector Machines](https://www.ultralytics.com/glossary/support-vector-machine-svm) (SVMs), and various other machine learning algorithms. The dataset's simple and well-structured format makes it an essential resource for researchers and practitioners in the field of machine learning and computer vision.

## Usage

To train a CNN model on the MNIST dataset for 100 [epochs](https://www.ultralytics.com/glossary/epoch) with an image size of 32x32, you can use the following code snippets. For a comprehensive list of available arguments, refer to the model [Training](../../modes/train.md) page.

!!! example "Train Example"

    === "Python"

        ```python
        from ultralytics import YOLO

        # Load a model
<<<<<<< HEAD
        model = YOLO('yolov8n-cls.pt')  # load a pretrained model (recommended for training)
=======
        model = YOLO("yolo11n-cls.pt")  # load a pretrained model (recommended for training)
>>>>>>> 50497218

        # Train the model
        results = model.train(data='mnist', epochs=100, imgsz=32)
        ```

    === "CLI"

        ```bash
        # Start training from a pretrained *.pt model
<<<<<<< HEAD
        cnn detect train data=mnist model=yolov8n-cls.pt epochs=100 imgsz=28
=======
        yolo classify train data=mnist model=yolo11n-cls.pt epochs=100 imgsz=28
>>>>>>> 50497218
        ```

## Sample Images and Annotations

The MNIST dataset contains grayscale images of handwritten digits, providing a well-structured dataset for [image classification](https://www.ultralytics.com/glossary/image-classification) tasks. Here are some examples of images from the dataset:

![Dataset sample image](https://upload.wikimedia.org/wikipedia/commons/2/27/MnistExamples.png)

The example showcases the variety and complexity of the handwritten digits in the MNIST dataset, highlighting the importance of a diverse dataset for training robust image classification models.

## Citations and Acknowledgments

If you use the MNIST dataset in your

research or development work, please cite the following paper:

!!! quote ""

    === "BibTeX"

        ```bibtex
        @article{lecun2010mnist,
                 title={MNIST handwritten digit database},
                 author={LeCun, Yann and Cortes, Corinna and Burges, CJ},
                 journal={ATT Labs [Online]. Available: http://yann.lecun.com/exdb/mnist},
                 volume={2},
                 year={2010}
        }
        ```

<<<<<<< HEAD
We would like to acknowledge Yann LeCun, Corinna Cortes, and Christopher J.C. Burges for creating and maintaining the MNIST dataset as a valuable resource for the machine learning and computer vision research community. For more information about the MNIST dataset and its creators, visit the [MNIST dataset website](http://yann.lecun.com/exdb/mnist/).
=======
We would like to acknowledge Yann LeCun, Corinna Cortes, and Christopher J.C. Burges for creating and maintaining the MNIST dataset as a valuable resource for the [machine learning](https://www.ultralytics.com/glossary/machine-learning-ml) and [computer vision](https://www.ultralytics.com/glossary/computer-vision-cv) research community. For more information about the MNIST dataset and its creators, visit the [MNIST dataset website](http://yann.lecun.com/exdb/mnist/).

## FAQ

### What is the MNIST dataset, and why is it important in machine learning?

The [MNIST](http://yann.lecun.com/exdb/mnist/) dataset, or Modified National Institute of Standards and Technology dataset, is a widely-used collection of handwritten digits designed for training and testing image classification systems. It includes 60,000 training images and 10,000 testing images, all of which are grayscale and 28x28 pixels in size. The dataset's importance lies in its role as a standard benchmark for evaluating image classification algorithms, helping researchers and engineers to compare methods and track progress in the field.

### How can I use Ultralytics YOLO to train a model on the MNIST dataset?

To train a model on the MNIST dataset using Ultralytics YOLO, you can follow these steps:

!!! example "Train Example"

    === "Python"

        ```python
        from ultralytics import YOLO

        # Load a model
        model = YOLO("yolo11n-cls.pt")  # load a pretrained model (recommended for training)

        # Train the model
        results = model.train(data="mnist", epochs=100, imgsz=32)
        ```

    === "CLI"

        ```bash
        # Start training from a pretrained *.pt model
        yolo classify train data=mnist model=yolo11n-cls.pt epochs=100 imgsz=28
        ```

For a detailed list of available training arguments, refer to the [Training](../../modes/train.md) page.

### What is the difference between the MNIST and EMNIST datasets?

The MNIST dataset contains only handwritten digits, whereas the Extended MNIST (EMNIST) dataset includes both digits and uppercase and lowercase letters. EMNIST was developed as a successor to MNIST and utilizes the same 28x28 pixel format for the images, making it compatible with tools and models designed for the original MNIST dataset. This broader range of characters in EMNIST makes it useful for a wider variety of machine learning applications.

### Can I use Ultralytics HUB to train models on custom datasets like MNIST?

Yes, you can use Ultralytics HUB to train models on custom datasets like MNIST. Ultralytics HUB offers a user-friendly interface for uploading datasets, training models, and managing projects without needing extensive coding knowledge. For more details on how to get started, check out the [Ultralytics HUB Quickstart](https://docs.ultralytics.com/hub/quickstart/) page.
>>>>>>> 50497218
<|MERGE_RESOLUTION|>--- conflicted
+++ resolved
@@ -1,7 +1,7 @@
 ---
 comments: true
-description: Detailed guide on the MNIST Dataset, a benchmark in the machine learning community for image classification tasks. Learn about its structure, usage and application.
-keywords: MNIST dataset, Ultralytics, image classification, machine learning, computer vision, deep learning, AI, dataset guide
+description: Explore the MNIST dataset, a cornerstone in machine learning for handwritten digit recognition. Learn about its structure, features, and applications.
+keywords: MNIST, dataset, handwritten digits, image classification, deep learning, machine learning, training set, testing set, NIST
 ---
 
 # MNIST Dataset
@@ -42,25 +42,17 @@
         from ultralytics import YOLO
 
         # Load a model
-<<<<<<< HEAD
-        model = YOLO('yolov8n-cls.pt')  # load a pretrained model (recommended for training)
-=======
         model = YOLO("yolo11n-cls.pt")  # load a pretrained model (recommended for training)
->>>>>>> 50497218
 
         # Train the model
-        results = model.train(data='mnist', epochs=100, imgsz=32)
+        results = model.train(data="mnist", epochs=100, imgsz=32)
         ```
 
     === "CLI"
 
         ```bash
         # Start training from a pretrained *.pt model
-<<<<<<< HEAD
-        cnn detect train data=mnist model=yolov8n-cls.pt epochs=100 imgsz=28
-=======
         yolo classify train data=mnist model=yolo11n-cls.pt epochs=100 imgsz=28
->>>>>>> 50497218
         ```
 
 ## Sample Images and Annotations
@@ -91,9 +83,6 @@
         }
         ```
 
-<<<<<<< HEAD
-We would like to acknowledge Yann LeCun, Corinna Cortes, and Christopher J.C. Burges for creating and maintaining the MNIST dataset as a valuable resource for the machine learning and computer vision research community. For more information about the MNIST dataset and its creators, visit the [MNIST dataset website](http://yann.lecun.com/exdb/mnist/).
-=======
 We would like to acknowledge Yann LeCun, Corinna Cortes, and Christopher J.C. Burges for creating and maintaining the MNIST dataset as a valuable resource for the [machine learning](https://www.ultralytics.com/glossary/machine-learning-ml) and [computer vision](https://www.ultralytics.com/glossary/computer-vision-cv) research community. For more information about the MNIST dataset and its creators, visit the [MNIST dataset website](http://yann.lecun.com/exdb/mnist/).
 
 ## FAQ
@@ -135,5 +124,4 @@
 
 ### Can I use Ultralytics HUB to train models on custom datasets like MNIST?
 
-Yes, you can use Ultralytics HUB to train models on custom datasets like MNIST. Ultralytics HUB offers a user-friendly interface for uploading datasets, training models, and managing projects without needing extensive coding knowledge. For more details on how to get started, check out the [Ultralytics HUB Quickstart](https://docs.ultralytics.com/hub/quickstart/) page.
->>>>>>> 50497218
+Yes, you can use Ultralytics HUB to train models on custom datasets like MNIST. Ultralytics HUB offers a user-friendly interface for uploading datasets, training models, and managing projects without needing extensive coding knowledge. For more details on how to get started, check out the [Ultralytics HUB Quickstart](https://docs.ultralytics.com/hub/quickstart/) page.