---
comments: true
description: Explore image classification datasets supported by Ultralytics, learn the standard dataset format, and set up your own dataset for training models.
keywords: Ultralytics, image classification, dataset, machine learning, CIFAR-10, ImageNet, MNIST, torchvision
---

# Image Classification Datasets Overview

## Dataset format

<<<<<<< HEAD
The folder structure for classification datasets in torchvision typically follows a standard format:
=======
For [Ultralytics](https://www.ultralytics.com/) YOLO classification tasks, the dataset must be organized in a specific split-directory structure under the `root` directory to facilitate proper training, testing, and optional validation processes. This structure includes separate directories for training (`train`) and testing (`test`) phases, with an optional directory for validation (`val`).
>>>>>>> 50497218

```
root/
|-- class1/
|   |-- img1.jpg
|   |-- img2.jpg
|   |-- ...
|
|-- class2/
|   |-- img1.jpg
|   |-- img2.jpg
|   |-- ...
|
|-- class3/
|   |-- img1.jpg
|   |-- img2.jpg
|   |-- ...
|
|-- ...
```

In this folder structure, the `root` directory contains one subdirectory for each class in the dataset. Each subdirectory is named after the corresponding class and contains all the images for that class. Each image file is named uniquely and is typically in a common image file format such as JPEG or PNG.

** Example **

For example, in the CIFAR10 dataset, the folder structure would look like this:

```
cifar-10-/
|
|-- train/
|   |-- airplane/
|   |   |-- 10008_airplane.png
|   |   |-- 10009_airplane.png
|   |   |-- ...
|   |
|   |-- automobile/
|   |   |-- 1000_automobile.png
|   |   |-- 1001_automobile.png
|   |   |-- ...
|   |
|   |-- bird/
|   |   |-- 10014_bird.png
|   |   |-- 10015_bird.png
|   |   |-- ...
|   |
|   |-- ...
|
|-- test/
|   |-- airplane/
|   |   |-- 10_airplane.png
|   |   |-- 11_airplane.png
|   |   |-- ...
|   |
|   |-- automobile/
|   |   |-- 100_automobile.png
|   |   |-- 101_automobile.png
|   |   |-- ...
|   |
|   |-- bird/
|   |   |-- 1000_bird.png
|   |   |-- 1001_bird.png
|   |   |-- ...
|   |
|   |-- ...
```

In this example, the `train` directory contains subdirectories for each class in the dataset, and each class subdirectory contains all the images for that class. The `test` directory has a similar structure. The `root` directory also contains other files that are part of the CIFAR10 dataset.

## Usage

!!! example

    === "Python"

        ```python
        from ultralytics import YOLO

        # Load a model
<<<<<<< HEAD
        model = YOLO('yolov8n-cls.pt')  # load a pretrained model (recommended for training)
=======
        model = YOLO("yolo11n-cls.pt")  # load a pretrained model (recommended for training)
>>>>>>> 50497218

        # Train the model
        results = model.train(data='path/to/dataset', epochs=100, imgsz=640)
        ```
    === "CLI"

        ```bash
        # Start training from a pretrained *.pt model
        yolo detect train data=path/to/data model=yolo11n-cls.pt epochs=100 imgsz=640
        ```

## Supported Datasets

Ultralytics supports the following datasets with automatic download:

- [Caltech 101](caltech101.md): A dataset containing images of 101 object categories for [image classification](https://www.ultralytics.com/glossary/image-classification) tasks.
- [Caltech 256](caltech256.md): An extended version of Caltech 101 with 256 object categories and more challenging images.
- [CIFAR-10](cifar10.md): A dataset of 60K 32x32 color images in 10 classes, with 6K images per class.
- [CIFAR-100](cifar100.md): An extended version of CIFAR-10 with 100 object categories and 600 images per class.
- [Fashion-MNIST](fashion-mnist.md): A dataset consisting of 70,000 grayscale images of 10 fashion categories for image classification tasks.
- [ImageNet](imagenet.md): A large-scale dataset for [object detection](https://www.ultralytics.com/glossary/object-detection) and image classification with over 14 million images and 20,000 categories.
- [ImageNet-10](imagenet10.md): A smaller subset of ImageNet with 10 categories for faster experimentation and testing.
- [Imagenette](imagenette.md): A smaller subset of ImageNet that contains 10 easily distinguishable classes for quicker training and testing.
- [Imagewoof](imagewoof.md): A more challenging subset of ImageNet containing 10 dog breed categories for image classification tasks.
- [MNIST](mnist.md): A dataset of 70,000 grayscale images of handwritten digits for image classification tasks.

### Adding your own dataset

<<<<<<< HEAD
If you have your own dataset and would like to use it for training classification models with Ultralytics, ensure that it follows the format specified above under "Dataset format" and then point your `data` argument to the dataset directory.
=======
If you have your own dataset and would like to use it for training classification models with Ultralytics, ensure that it follows the format specified above under "Dataset format" and then point your `data` argument to the dataset directory.

## FAQ

### How do I structure my dataset for YOLO classification tasks?

To structure your dataset for Ultralytics YOLO classification tasks, you should follow a specific split-directory format. Organize your dataset into separate directories for `train`, `test`, and optionally `val`. Each of these directories should contain subdirectories named after each class, with the corresponding images inside. This facilitates smooth training and evaluation processes. For an example, consider the CIFAR-10 dataset format:

```
cifar-10-/
|-- train/
|   |-- airplane/
|   |-- automobile/
|   |-- bird/
|   ...
|-- test/
|   |-- airplane/
|   |-- automobile/
|   |-- bird/
|   ...
|-- val/ (optional)
|   |-- airplane/
|   |-- automobile/
|   |-- bird/
|   ...
```

For more details, visit [Dataset Structure for YOLO Classification Tasks](#dataset-structure-for-yolo-classification-tasks).

### What datasets are supported by Ultralytics YOLO for image classification?

Ultralytics YOLO supports automatic downloading of several datasets for image classification, including:

- [Caltech 101](caltech101.md)
- [Caltech 256](caltech256.md)
- [CIFAR-10](cifar10.md)
- [CIFAR-100](cifar100.md)
- [Fashion-MNIST](fashion-mnist.md)
- [ImageNet](imagenet.md)
- [ImageNet-10](imagenet10.md)
- [Imagenette](imagenette.md)
- [Imagewoof](imagewoof.md)
- [MNIST](mnist.md)

These datasets are structured in a way that makes them easy to use with YOLO. Each dataset's page provides further details about its structure and applications.

### How do I add my own dataset for YOLO image classification?

To use your own dataset with Ultralytics YOLO, ensure it follows the specified directory format required for the classification task, with separate `train`, `test`, and optionally `val` directories, and subdirectories for each class containing the respective images. Once your dataset is structured correctly, point the `data` argument to your dataset's root directory when initializing the training script. Here's an example in Python:

```python
from ultralytics import YOLO

# Load a model
model = YOLO("yolo11n-cls.pt")  # load a pretrained model (recommended for training)

# Train the model
results = model.train(data="path/to/your/dataset", epochs=100, imgsz=640)
```

More details can be found in the [Adding your own dataset](#adding-your-own-dataset) section.

### Why should I use Ultralytics YOLO for image classification?

Ultralytics YOLO offers several benefits for image classification, including:

- **Pretrained Models**: Load pretrained models like `yolo11n-cls.pt` to jump-start your training process.
- **Ease of Use**: Simple API and CLI commands for training and evaluation.
- **High Performance**: State-of-the-art [accuracy](https://www.ultralytics.com/glossary/accuracy) and speed, ideal for real-time applications.
- **Support for Multiple Datasets**: Seamless integration with various popular datasets like CIFAR-10, ImageNet, and more.
- **Community and Support**: Access to extensive documentation and an active community for troubleshooting and improvements.

For additional insights and real-world applications, you can explore [Ultralytics YOLO](https://www.ultralytics.com/yolo).

### How can I train a model using Ultralytics YOLO?

Training a model using Ultralytics YOLO can be done easily in both Python and CLI. Here's an example:

!!! example

    === "Python"

        ```python
        from ultralytics import YOLO

        # Load a model
        model = YOLO("yolo11n-cls.pt")  # load a pretrained model

        # Train the model
        results = model.train(data="path/to/dataset", epochs=100, imgsz=640)
        ```


    === "CLI"

        ```bash
        # Start training from a pretrained *.pt model
        yolo detect train data=path/to/data model=yolo11n-cls.pt epochs=100 imgsz=640
        ```

These examples demonstrate the straightforward process of training a YOLO model using either approach. For more information, visit the [Usage](#usage) section.
>>>>>>> 50497218
<|MERGE_RESOLUTION|>--- conflicted
+++ resolved
@@ -1,44 +1,20 @@
 ---
 comments: true
-description: Explore image classification datasets supported by Ultralytics, learn the standard dataset format, and set up your own dataset for training models.
-keywords: Ultralytics, image classification, dataset, machine learning, CIFAR-10, ImageNet, MNIST, torchvision
+description: Learn how to structure datasets for YOLO classification tasks. Detailed folder structure and usage examples for effective training.
+keywords: YOLO, image classification, dataset structure, CIFAR-10, Ultralytics, machine learning, training data, model evaluation
 ---
 
 # Image Classification Datasets Overview
 
-## Dataset format
-
-<<<<<<< HEAD
-The folder structure for classification datasets in torchvision typically follows a standard format:
-=======
+### Dataset Structure for YOLO Classification Tasks
+
 For [Ultralytics](https://www.ultralytics.com/) YOLO classification tasks, the dataset must be organized in a specific split-directory structure under the `root` directory to facilitate proper training, testing, and optional validation processes. This structure includes separate directories for training (`train`) and testing (`test`) phases, with an optional directory for validation (`val`).
->>>>>>> 50497218
-
-```
-root/
-|-- class1/
-|   |-- img1.jpg
-|   |-- img2.jpg
-|   |-- ...
-|
-|-- class2/
-|   |-- img1.jpg
-|   |-- img2.jpg
-|   |-- ...
-|
-|-- class3/
-|   |-- img1.jpg
-|   |-- img2.jpg
-|   |-- ...
-|
-|-- ...
-```
-
-In this folder structure, the `root` directory contains one subdirectory for each class in the dataset. Each subdirectory is named after the corresponding class and contains all the images for that class. Each image file is named uniquely and is typically in a common image file format such as JPEG or PNG.
-
-** Example **
-
-For example, in the CIFAR10 dataset, the folder structure would look like this:
+
+Each of these directories should contain one subdirectory for each class in the dataset. The subdirectories are named after the corresponding class and contain all the images for that class. Ensure that each image file is named uniquely and stored in a common format such as JPEG or PNG.
+
+**Folder Structure Example**
+
+Consider the CIFAR-10 dataset as an example. The folder structure should look like this:
 
 ```
 cifar-10-/
@@ -78,9 +54,27 @@
 |   |   |-- ...
 |   |
 |   |-- ...
-```
-
-In this example, the `train` directory contains subdirectories for each class in the dataset, and each class subdirectory contains all the images for that class. The `test` directory has a similar structure. The `root` directory also contains other files that are part of the CIFAR10 dataset.
+|
+|-- val/ (optional)
+|   |-- airplane/
+|   |   |-- 105_airplane.png
+|   |   |-- 106_airplane.png
+|   |   |-- ...
+|   |
+|   |-- automobile/
+|   |   |-- 102_automobile.png
+|   |   |-- 103_automobile.png
+|   |   |-- ...
+|   |
+|   |-- bird/
+|   |   |-- 1045_bird.png
+|   |   |-- 1046_bird.png
+|   |   |-- ...
+|   |
+|   |-- ...
+```
+
+This structured approach ensures that the model can effectively learn from well-organized classes during the training phase and accurately evaluate performance during testing and validation phases.
 
 ## Usage
 
@@ -92,15 +86,12 @@
         from ultralytics import YOLO
 
         # Load a model
-<<<<<<< HEAD
-        model = YOLO('yolov8n-cls.pt')  # load a pretrained model (recommended for training)
-=======
         model = YOLO("yolo11n-cls.pt")  # load a pretrained model (recommended for training)
->>>>>>> 50497218
 
         # Train the model
-        results = model.train(data='path/to/dataset', epochs=100, imgsz=640)
-        ```
+        results = model.train(data="path/to/dataset", epochs=100, imgsz=640)
+        ```
+
     === "CLI"
 
         ```bash
@@ -125,9 +116,6 @@
 
 ### Adding your own dataset
 
-<<<<<<< HEAD
-If you have your own dataset and would like to use it for training classification models with Ultralytics, ensure that it follows the format specified above under "Dataset format" and then point your `data` argument to the dataset directory.
-=======
 If you have your own dataset and would like to use it for training classification models with Ultralytics, ensure that it follows the format specified above under "Dataset format" and then point your `data` argument to the dataset directory.
 
 ## FAQ
@@ -228,5 +216,4 @@
         yolo detect train data=path/to/data model=yolo11n-cls.pt epochs=100 imgsz=640
         ```
 
-These examples demonstrate the straightforward process of training a YOLO model using either approach. For more information, visit the [Usage](#usage) section.
->>>>>>> 50497218
+These examples demonstrate the straightforward process of training a YOLO model using either approach. For more information, visit the [Usage](#usage) section.