--- conflicted
+++ resolved
@@ -1,7 +1,7 @@
 ---
 comments: true
-description: Explore the Crack Segmentation using Ultralytics YOLOv8 Dataset, a large-scale benchmark for road safety analysis, and learn how to train a YOLO model using it.
-keywords: Crack Segmentation Dataset, Ultralytics, road cracks monitoring, YOLO model, object detection, object tracking, road safety
+description: Explore the extensive Roboflow Crack Segmentation Dataset, perfect for transportation and public safety studies or self-driving car model development.
+keywords: Roboflow, Crack Segmentation Dataset, Ultralytics, transportation safety, public safety, self-driving cars, computer vision, road safety, infrastructure maintenance, dataset
 ---
 
 # Roboflow Universe Crack Segmentation Dataset
@@ -44,14 +44,10 @@
         from ultralytics import YOLO
 
         # Load a model
-<<<<<<< HEAD
-        model = YOLO('yolov8n-seg.pt')  # load a pretrained model (recommended for training)
-=======
         model = YOLO("yolo11n-seg.pt")  # load a pretrained model (recommended for training)
->>>>>>> 50497218
 
         # Train the model
-        results = model.train(data='crack-seg.yaml', epochs=100, imgsz=640)
+        results = model.train(data="crack-seg.yaml", epochs=100, imgsz=640)
         ```
 
     === "CLI"
@@ -94,9 +90,6 @@
         }
         ```
 
-<<<<<<< HEAD
-We would like to acknowledge the Roboflow team for creating and maintaining the Crack Segmentation dataset as a valuable resource for the road safety and research projects. For more information about the Crack segmentation dataset and its creators, visit the [Crack Segmentation Dataset Page](https://universe.roboflow.com/university-bswxt/crack-bphdr).
-=======
 We would like to acknowledge the Roboflow team for creating and maintaining the Crack Segmentation dataset as a valuable resource for the road safety and research projects. For more information about the Crack segmentation dataset and its creators, visit the [Crack Segmentation Dataset Page](https://universe.roboflow.com/university-bswxt/crack-bphdr?ref=ultralytics).
 
 ## FAQ
@@ -161,5 +154,4 @@
         }
         ```
 
-This citation format ensures proper accreditation to the creators of the dataset and acknowledges its use in your research.
->>>>>>> 50497218
+This citation format ensures proper accreditation to the creators of the dataset and acknowledges its use in your research.