---
comments: true
description: Learn how Ultralytics YOLO supports various dataset formats for instance segmentation. This guide includes information on data conversions, auto-annotations, and dataset usage.
keywords: Ultralytics, YOLO, Instance Segmentation, Dataset, YAML, COCO, Auto-Annotation, Image Segmentation
---

# Instance Segmentation Datasets Overview

## Supported Dataset Formats

### Ultralytics YOLO format

The dataset label format used for training YOLO segmentation models is as follows:

1. One text file per image: Each image in the dataset has a corresponding text file with the same name as the image file and the ".txt" extension.
2. One row per object: Each row in the text file corresponds to one object instance in the image.
3. Object information per row: Each row contains the following information about the object instance:
    - Object class index: An integer representing the class of the object (e.g., 0 for person, 1 for car, etc.).
    - Object bounding coordinates: The bounding coordinates around the mask area, normalized to be between 0 and 1.

The format for a single row in the segmentation dataset file is as follows:

```
<class-index> <x1> <y1> <x2> <y2> ... <xn> <yn>
```

In this format, `<class-index>` is the index of the class for the object, and `<x1> <y1> <x2> <y2> ... <xn> <yn>` are the bounding coordinates of the object's segmentation mask. The coordinates are separated by spaces.

Here is an example of the YOLO dataset format for a single image with two objects made up of a 3-point segment and a 5-point segment.

```
0 0.681 0.485 0.670 0.487 0.676 0.487
1 0.504 0.000 0.501 0.004 0.498 0.004 0.493 0.010 0.492 0.0104
```

!!! tip

      - The length of each row does **not** have to be equal.
      - Each segmentation label must have a **minimum of 3 xy points**: `<class-index> <x1> <y1> <x2> <y2> <x3> <y3>`

### Dataset YAML format

The Ultralytics framework uses a YAML file format to define the dataset and model configuration for training Detection Models. Here is an example of the YAML format used for defining a detection dataset:

```yaml
# Train/val/test sets as 1) dir: path/to/imgs, 2) file: path/to/imgs.txt, or 3) list: [path/to/imgs1, path/to/imgs2, ..]
path: ../datasets/coco8-seg # dataset root dir
train: images/train # train images (relative to 'path') 4 images
val: images/val # val images (relative to 'path') 4 images
test: # test images (optional)

# Classes (80 COCO classes)
names:
    0: person
    1: bicycle
    2: car
    # ...
    77: teddy bear
    78: hair drier
    79: toothbrush
```

The `train` and `val` fields specify the paths to the directories containing the training and validation images, respectively.

`names` is a dictionary of class names. The order of the names should match the order of the object class indices in the YOLO dataset files.

## Usage

!!! example

    === "Python"

        ```python
        from ultralytics import YOLO

        # Load a model
<<<<<<< HEAD
        model = YOLO('yolov8n-seg.pt')  # load a pretrained model (recommended for training)
=======
        model = YOLO("yolo11n-seg.pt")  # load a pretrained model (recommended for training)
>>>>>>> 50497218

        # Train the model
        results = model.train(data='coco128-seg.yaml', epochs=100, imgsz=640)
        ```
    === "CLI"

        ```bash
        # Start training from a pretrained *.pt model
<<<<<<< HEAD
        yolo detect train data=coco128-seg.yaml model=yolov8n-seg.pt epochs=100 imgsz=640
=======
        yolo segment train data=coco8-seg.yaml model=yolo11n-seg.pt epochs=100 imgsz=640
>>>>>>> 50497218
        ```

## Supported Datasets

## Supported Datasets

<<<<<<< HEAD
- [COCO](coco.md): A comprehensive dataset for object detection, segmentation, and captioning, featuring over 200K labeled images across a wide range of categories.

- [COCO8-seg](coco8-seg.md): A compact, 8-image subset of COCO designed for quick testing of segmentation model training, ideal for CI checks and workflow validation in the `ultralytics` repository.

=======
- [COCO](coco.md): A comprehensive dataset for [object detection](https://www.ultralytics.com/glossary/object-detection), segmentation, and captioning, featuring over 200K labeled images across a wide range of categories.
- [COCO8-seg](coco8-seg.md): A compact, 8-image subset of COCO designed for quick testing of segmentation model training, ideal for CI checks and workflow validation in the `ultralytics` repository.
- [COCO128-seg](coco.md): A smaller dataset for [instance segmentation](https://www.ultralytics.com/glossary/instance-segmentation) tasks, containing a subset of 128 COCO images with segmentation annotations.
>>>>>>> 50497218
- [Carparts-seg](carparts-seg.md): A specialized dataset focused on the segmentation of car parts, ideal for automotive applications. It includes a variety of vehicles with detailed annotations of individual car components.

- [Crack-seg](crack-seg.md): A dataset tailored for the segmentation of cracks in various surfaces. Essential for infrastructure maintenance and quality control, it provides detailed imagery for training models to identify structural weaknesses.

- [Package-seg](package-seg.md): A dataset dedicated to the segmentation of different types of packaging materials and shapes. It's particularly useful for logistics and warehouse automation, aiding in the development of systems for package handling and sorting.

### Adding your own dataset

If you have your own dataset and would like to use it for training segmentation models with Ultralytics YOLO format, ensure that it follows the format specified above under "Ultralytics YOLO format". Convert your annotations to the required format and specify the paths, number of classes, and class names in the YAML configuration file.

## Port or Convert Label Formats

### COCO Dataset Format to YOLO Format

You can easily convert labels from the popular COCO dataset format to the YOLO format using the following code snippet:

!!! example

    === "Python"

        ```python
        from ultralytics.data.converter import convert_coco

        convert_coco(labels_dir='path/to/coco/annotations/', use_segments=True)
        ```

This conversion tool can be used to convert the COCO dataset or any dataset in the COCO format to the Ultralytics YOLO format.

Remember to double-check if the dataset you want to use is compatible with your model and follows the necessary format conventions. Properly formatted datasets are crucial for training successful object detection models.

## Auto-Annotation

Auto-annotation is an essential feature that allows you to generate a segmentation dataset using a pre-trained detection model. It enables you to quickly and accurately annotate a large number of images without the need for manual labeling, saving time and effort.

### Generate Segmentation Dataset Using a Detection Model

To auto-annotate your dataset using the Ultralytics framework, you can use the `auto_annotate` function as shown below:

!!! example

    === "Python"

        ```python
        from ultralytics.data.annotator import auto_annotate

<<<<<<< HEAD
        auto_annotate(data="path/to/images", det_model="yolov8x.pt", sam_model='sam_b.pt')
=======
        auto_annotate(data="path/to/images", det_model="yolo11x.pt", sam_model="sam_b.pt")
>>>>>>> 50497218
        ```

Certainly, here is the table updated with code snippets:

| Argument     | Type                    | Description                                                                                                 | Default        |
| ------------ | ----------------------- | ----------------------------------------------------------------------------------------------------------- | -------------- |
| `data`       | `str`                   | Path to a folder containing images to be annotated.                                                         | `None`         |
| `det_model`  | `str, optional`         | Pre-trained YOLO detection model. Defaults to `'yolo11x.pt'`.                                               | `'yolo11x.pt'` |
| `sam_model`  | `str, optional`         | Pre-trained SAM segmentation model. Defaults to `'sam_b.pt'`.                                               | `'sam_b.pt'`   |
| `device`     | `str, optional`         | Device to run the models on. Defaults to an empty string (CPU or GPU, if available).                        | `''`           |
| `output_dir` | `str or None, optional` | Directory to save the annotated results. Defaults to a `'labels'` folder in the same directory as `'data'`. | `None`         |

The `auto_annotate` function takes the path to your images, along with optional arguments for specifying the pre-trained detection and [SAM segmentation models](../../models/sam.md), the device to run the models on, and the output directory for saving the annotated results.

<<<<<<< HEAD
By leveraging the power of pre-trained models, auto-annotation can significantly reduce the time and effort required for creating high-quality segmentation datasets. This feature is particularly useful for researchers and developers working with large image collections, as it allows them to focus on model development and evaluation rather than manual annotation.
=======
By leveraging the power of pre-trained models, auto-annotation can significantly reduce the time and effort required for creating high-quality segmentation datasets. This feature is particularly useful for researchers and developers working with large image collections, as it allows them to focus on model development and evaluation rather than manual annotation.

## FAQ

### What dataset formats does Ultralytics YOLO support for instance segmentation?

Ultralytics YOLO supports several dataset formats for instance segmentation, with the primary format being its own Ultralytics YOLO format. Each image in your dataset needs a corresponding text file with object information segmented into multiple rows (one row per object), listing the class index and normalized bounding coordinates. For more detailed instructions on the YOLO dataset format, visit the [Instance Segmentation Datasets Overview](#instance-segmentation-datasets-overview).

### How can I convert COCO dataset annotations to the YOLO format?

Converting COCO format annotations to YOLO format is straightforward using Ultralytics tools. You can use the `convert_coco` function from the `ultralytics.data.converter` module:

```python
from ultralytics.data.converter import convert_coco

convert_coco(labels_dir="path/to/coco/annotations/", use_segments=True)
```

This script converts your COCO dataset annotations to the required YOLO format, making it suitable for training your YOLO models. For more details, refer to [Port or Convert Label Formats](#coco-dataset-format-to-yolo-format).

### How do I prepare a YAML file for training Ultralytics YOLO models?

To prepare a YAML file for training YOLO models with Ultralytics, you need to define the dataset paths and class names. Here's an example YAML configuration:

```yaml
path: ../datasets/coco8-seg # dataset root dir
train: images/train # train images (relative to 'path')
val: images/val # val images (relative to 'path')

names:
    0: person
    1: bicycle
    2: car
    # ...
```

Ensure you update the paths and class names according to your dataset. For more information, check the [Dataset YAML Format](#dataset-yaml-format) section.

### What is the auto-annotation feature in Ultralytics YOLO?

Auto-annotation in Ultralytics YOLO allows you to generate segmentation annotations for your dataset using a pre-trained detection model. This significantly reduces the need for manual labeling. You can use the `auto_annotate` function as follows:

```python
from ultralytics.data.annotator import auto_annotate

auto_annotate(data="path/to/images", det_model="yolo11x.pt", sam_model="sam_b.pt")
```

This function automates the annotation process, making it faster and more efficient. For more details, explore the [Auto-Annotation](#auto-annotation) section.
>>>>>>> 50497218
<|MERGE_RESOLUTION|>--- conflicted
+++ resolved
@@ -1,7 +1,7 @@
 ---
 comments: true
-description: Learn how Ultralytics YOLO supports various dataset formats for instance segmentation. This guide includes information on data conversions, auto-annotations, and dataset usage.
-keywords: Ultralytics, YOLO, Instance Segmentation, Dataset, YAML, COCO, Auto-Annotation, Image Segmentation
+description: Explore the supported dataset formats for Ultralytics YOLO and learn how to prepare and use datasets for training object segmentation models.
+keywords: Ultralytics, YOLO, instance segmentation, dataset formats, auto-annotation, COCO, segmentation models, training data
 ---
 
 # Instance Segmentation Datasets Overview
@@ -74,44 +74,28 @@
         from ultralytics import YOLO
 
         # Load a model
-<<<<<<< HEAD
-        model = YOLO('yolov8n-seg.pt')  # load a pretrained model (recommended for training)
-=======
         model = YOLO("yolo11n-seg.pt")  # load a pretrained model (recommended for training)
->>>>>>> 50497218
 
         # Train the model
-        results = model.train(data='coco128-seg.yaml', epochs=100, imgsz=640)
-        ```
+        results = model.train(data="coco8-seg.yaml", epochs=100, imgsz=640)
+        ```
+
     === "CLI"
 
         ```bash
         # Start training from a pretrained *.pt model
-<<<<<<< HEAD
-        yolo detect train data=coco128-seg.yaml model=yolov8n-seg.pt epochs=100 imgsz=640
-=======
         yolo segment train data=coco8-seg.yaml model=yolo11n-seg.pt epochs=100 imgsz=640
->>>>>>> 50497218
         ```
 
 ## Supported Datasets
 
 ## Supported Datasets
 
-<<<<<<< HEAD
-- [COCO](coco.md): A comprehensive dataset for object detection, segmentation, and captioning, featuring over 200K labeled images across a wide range of categories.
-
-- [COCO8-seg](coco8-seg.md): A compact, 8-image subset of COCO designed for quick testing of segmentation model training, ideal for CI checks and workflow validation in the `ultralytics` repository.
-
-=======
 - [COCO](coco.md): A comprehensive dataset for [object detection](https://www.ultralytics.com/glossary/object-detection), segmentation, and captioning, featuring over 200K labeled images across a wide range of categories.
 - [COCO8-seg](coco8-seg.md): A compact, 8-image subset of COCO designed for quick testing of segmentation model training, ideal for CI checks and workflow validation in the `ultralytics` repository.
 - [COCO128-seg](coco.md): A smaller dataset for [instance segmentation](https://www.ultralytics.com/glossary/instance-segmentation) tasks, containing a subset of 128 COCO images with segmentation annotations.
->>>>>>> 50497218
 - [Carparts-seg](carparts-seg.md): A specialized dataset focused on the segmentation of car parts, ideal for automotive applications. It includes a variety of vehicles with detailed annotations of individual car components.
-
 - [Crack-seg](crack-seg.md): A dataset tailored for the segmentation of cracks in various surfaces. Essential for infrastructure maintenance and quality control, it provides detailed imagery for training models to identify structural weaknesses.
-
 - [Package-seg](package-seg.md): A dataset dedicated to the segmentation of different types of packaging materials and shapes. It's particularly useful for logistics and warehouse automation, aiding in the development of systems for package handling and sorting.
 
 ### Adding your own dataset
@@ -131,7 +115,7 @@
         ```python
         from ultralytics.data.converter import convert_coco
 
-        convert_coco(labels_dir='path/to/coco/annotations/', use_segments=True)
+        convert_coco(labels_dir="path/to/coco/annotations/", use_segments=True)
         ```
 
 This conversion tool can be used to convert the COCO dataset or any dataset in the COCO format to the Ultralytics YOLO format.
@@ -153,14 +137,8 @@
         ```python
         from ultralytics.data.annotator import auto_annotate
 
-<<<<<<< HEAD
-        auto_annotate(data="path/to/images", det_model="yolov8x.pt", sam_model='sam_b.pt')
-=======
         auto_annotate(data="path/to/images", det_model="yolo11x.pt", sam_model="sam_b.pt")
->>>>>>> 50497218
-        ```
-
-Certainly, here is the table updated with code snippets:
+        ```
 
 | Argument     | Type                    | Description                                                                                                 | Default        |
 | ------------ | ----------------------- | ----------------------------------------------------------------------------------------------------------- | -------------- |
@@ -172,9 +150,6 @@
 
 The `auto_annotate` function takes the path to your images, along with optional arguments for specifying the pre-trained detection and [SAM segmentation models](../../models/sam.md), the device to run the models on, and the output directory for saving the annotated results.
 
-<<<<<<< HEAD
-By leveraging the power of pre-trained models, auto-annotation can significantly reduce the time and effort required for creating high-quality segmentation datasets. This feature is particularly useful for researchers and developers working with large image collections, as it allows them to focus on model development and evaluation rather than manual annotation.
-=======
 By leveraging the power of pre-trained models, auto-annotation can significantly reduce the time and effort required for creating high-quality segmentation datasets. This feature is particularly useful for researchers and developers working with large image collections, as it allows them to focus on model development and evaluation rather than manual annotation.
 
 ## FAQ
@@ -223,5 +198,4 @@
 auto_annotate(data="path/to/images", det_model="yolo11x.pt", sam_model="sam_b.pt")
 ```
 
-This function automates the annotation process, making it faster and more efficient. For more details, explore the [Auto-Annotation](#auto-annotation) section.
->>>>>>> 50497218
+This function automates the annotation process, making it faster and more efficient. For more details, explore the [Auto-Annotation](#auto-annotation) section.