---
comments: true
description: Understand multi-object tracking datasets, upcoming features and how to use them with YOLO in Python and CLI. Dive in now!.
keywords: Ultralytics, YOLO, multi-object tracking, datasets, detection, segmentation, pose models, Python, CLI
---

# Multi-object Tracking Datasets Overview

## Dataset Format (Coming Soon)

Multi-Object Detector doesn't need standalone training and directly supports pre-trained detection, segmentation or Pose models. Support for training trackers alone is coming soon

## Usage

!!! example

    === "Python"

        ```python
        from ultralytics import YOLO

<<<<<<< HEAD
        model = YOLO('yolov8n.pt')
=======
        model = YOLO("yolo11n.pt")
>>>>>>> 50497218
        results = model.track(source="https://youtu.be/LNwODJXcvt4", conf=0.3, iou=0.5, show=True)
        ```
    === "CLI"

        ```bash
<<<<<<< HEAD
        yolo track model=yolov8n.pt source="https://youtu.be/LNwODJXcvt4" conf=0.3, iou=0.5 show
        ```
=======
        yolo track model=yolo11n.pt source="https://youtu.be/LNwODJXcvt4" conf=0.3, iou=0.5 show
        ```

## FAQ

### How do I use Multi-Object Tracking with Ultralytics YOLO?

To use Multi-Object Tracking with Ultralytics YOLO, you can start by using the Python or CLI examples provided. Here is how you can get started:

!!! example

    === "Python"

        ```python
        from ultralytics import YOLO

        model = YOLO("yolo11n.pt")  # Load the YOLO11 model
        results = model.track(source="https://youtu.be/LNwODJXcvt4", conf=0.3, iou=0.5, show=True)
        ```

    === "CLI"

        ```bash
        yolo track model=yolo11n.pt source="https://youtu.be/LNwODJXcvt4" conf=0.3 iou=0.5 show
        ```

These commands load the YOLO11 model and use it for tracking objects in the given video source with specific confidence (`conf`) and [Intersection over Union](https://www.ultralytics.com/glossary/intersection-over-union-iou) (`iou`) thresholds. For more details, refer to the [track mode documentation](../../modes/track.md).

### What are the upcoming features for training trackers in Ultralytics?

Ultralytics is continuously enhancing its AI models. An upcoming feature will enable the training of standalone trackers. Until then, Multi-Object Detector leverages pre-trained detection, segmentation, or Pose models for tracking without requiring standalone training. Stay updated by following our [blog](https://www.ultralytics.com/blog) or checking the [upcoming features](../../reference/trackers/track.md).

### Why should I use Ultralytics YOLO for multi-object tracking?

Ultralytics YOLO is a state-of-the-art [object detection](https://www.ultralytics.com/glossary/object-detection) model known for its real-time performance and high [accuracy](https://www.ultralytics.com/glossary/accuracy). Using YOLO for multi-object tracking provides several advantages:

- **Real-time tracking:** Achieve efficient and high-speed tracking ideal for dynamic environments.
- **Flexibility with pre-trained models:** No need to train from scratch; simply use pre-trained detection, segmentation, or Pose models.
- **Ease of use:** Simple API integration with both Python and CLI makes setting up tracking pipelines straightforward.
- **Extensive documentation and community support:** Ultralytics provides comprehensive documentation and an active community forum to troubleshoot issues and enhance your tracking models.

For more details on setting up and using YOLO for tracking, visit our [track usage guide](../../modes/track.md).

### Can I use custom datasets for multi-object tracking with Ultralytics YOLO?

Yes, you can use custom datasets for multi-object tracking with Ultralytics YOLO. While support for standalone tracker training is an upcoming feature, you can already use pre-trained models on your custom datasets. Prepare your datasets in the appropriate format compatible with YOLO and follow the documentation to integrate them.

### How do I interpret the results from the Ultralytics YOLO tracking model?

After running a tracking job with Ultralytics YOLO, the results include various data points such as tracked object IDs, their bounding boxes, and the confidence scores. Here's a brief overview of how to interpret these results:

- **Tracked IDs:** Each object is assigned a unique ID, which helps in tracking it across frames.
- **Bounding boxes:** These indicate the location of tracked objects within the frame.
- **Confidence scores:** These reflect the model's confidence in detecting the tracked object.

For detailed guidance on interpreting and visualizing these results, refer to the [results handling guide](../../reference/engine/results.md).
>>>>>>> 50497218
<|MERGE_RESOLUTION|>--- conflicted
+++ resolved
@@ -1,7 +1,7 @@
 ---
 comments: true
-description: Understand multi-object tracking datasets, upcoming features and how to use them with YOLO in Python and CLI. Dive in now!.
-keywords: Ultralytics, YOLO, multi-object tracking, datasets, detection, segmentation, pose models, Python, CLI
+description: Learn how to use Multi-Object Tracking with YOLO. Explore dataset formats and see upcoming features for training trackers. Start with Python or CLI examples.
+keywords: YOLO, Multi-Object Tracking, Tracking Datasets, Python Tracking Example, CLI Tracking Example, Object Detection, Ultralytics, AI, Machine Learning
 ---
 
 # Multi-object Tracking Datasets Overview
@@ -19,20 +19,13 @@
         ```python
         from ultralytics import YOLO
 
-<<<<<<< HEAD
-        model = YOLO('yolov8n.pt')
-=======
         model = YOLO("yolo11n.pt")
->>>>>>> 50497218
         results = model.track(source="https://youtu.be/LNwODJXcvt4", conf=0.3, iou=0.5, show=True)
         ```
+
     === "CLI"
 
         ```bash
-<<<<<<< HEAD
-        yolo track model=yolov8n.pt source="https://youtu.be/LNwODJXcvt4" conf=0.3, iou=0.5 show
-        ```
-=======
         yolo track model=yolo11n.pt source="https://youtu.be/LNwODJXcvt4" conf=0.3, iou=0.5 show
         ```
 
@@ -88,5 +81,4 @@
 - **Bounding boxes:** These indicate the location of tracked objects within the frame.
 - **Confidence scores:** These reflect the model's confidence in detecting the tracked object.
 
-For detailed guidance on interpreting and visualizing these results, refer to the [results handling guide](../../reference/engine/results.md).
->>>>>>> 50497218
+For detailed guidance on interpreting and visualizing these results, refer to the [results handling guide](../../reference/engine/results.md).