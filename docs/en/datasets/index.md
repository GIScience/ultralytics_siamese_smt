--- conflicted
+++ resolved
@@ -1,7 +1,7 @@
 ---
 comments: true
-description: Explore various computer vision datasets supported by Ultralytics for object detection, segmentation, pose estimation, image classification, and multi-object tracking.
-keywords: computer vision, datasets, Ultralytics, YOLO, object detection, instance segmentation, pose estimation, image classification, multi-object tracking
+description: Explore Ultralytics' diverse datasets for vision tasks like detection, segmentation, classification, and more. Enhance your projects with high-quality annotated data.
+keywords: Ultralytics, datasets, computer vision, object detection, instance segmentation, pose estimation, image classification, multi-object tracking
 ---
 
 # Datasets Overview
@@ -30,22 +30,16 @@
 - Try the [GUI Demo](explorer/index.md)
 - Learn more about the [Explorer API](explorer/index.md)
 
-## [Detection Datasets](detect/index.md)
+## [Object Detection](detect/index.md)
 
 [Bounding box](https://www.ultralytics.com/glossary/bounding-box) object detection is a computer vision technique that involves detecting and localizing objects in an image by drawing a bounding box around each object.
 
 - [Argoverse](detect/argoverse.md): A dataset containing 3D tracking and motion forecasting data from urban environments with rich annotations.
-<<<<<<< HEAD
-- [COCO](detect/coco.md): A large-scale dataset designed for object detection, segmentation, and captioning with over 200K labeled images.
-- [COCO8](detect/coco8.md): Contains the first 4 images from COCO train and COCO val, suitable for quick tests.
-- [Global Wheat 2020](detect/globalwheat2020.md): A dataset of wheat head images collected from around the world for object detection and localization tasks.
-=======
 - [COCO](detect/coco.md): Common Objects in Context (COCO) is a large-scale object detection, segmentation, and captioning dataset with 80 object categories.
 - [LVIS](detect/lvis.md): A large-scale object detection, segmentation, and captioning dataset with 1203 object categories.
 - [COCO8](detect/coco8.md): A smaller subset of the first 4 images from COCO train and COCO val, suitable for quick tests.
 - [COCO128](detect/coco.md): A smaller subset of the first 128 images from COCO train and COCO val, suitable for tests.
 - [Global Wheat 2020](detect/globalwheat2020.md): A dataset containing images of wheat heads for the Global Wheat Challenge 2020.
->>>>>>> 50497218
 - [Objects365](detect/objects365.md): A high-quality, large-scale dataset for object detection with 365 object categories and over 600K annotated images.
 - [OpenImagesV7](detect/open-images-v7.md): A comprehensive dataset by Google with 1.7M train images and 42k validation images.
 - [SKU-110K](detect/sku-110k.md): A dataset featuring dense object detection in retail environments with over 11K images and 1.7 million bounding boxes.
@@ -53,10 +47,11 @@
 - [VOC](detect/voc.md): The Pascal Visual Object Classes (VOC) dataset for object detection and segmentation with 20 object classes and over 11K images.
 - [xView](detect/xview.md): A dataset for object detection in overhead imagery with 60 object categories and over 1 million annotated objects.
 - [Roboflow 100](detect/roboflow-100.md): A diverse object detection benchmark with 100 datasets spanning seven imagery domains for comprehensive model evaluation.
-- [Brain-tumor](detect/brain-tumor.md): A dataset for detecting brain tumors includes MRI or CT scan images with details on tumor presence, location, and characteristics. It's vital for training computer vision models to automate tumor identification, aiding in early diagnosis and treatment planning.
-- [African-wildlife](detect/african-wildlife.md): A dataset featuring images of African wildlife, including buffalo, elephant, rhino, and zebra, aids in training computer vision models. Essential for identifying animals in various habitats, it supports wildlife research.
-
-## [Instance Segmentation Datasets](segment/index.md)
+- [Brain-tumor](detect/brain-tumor.md): A dataset for detecting brain tumors includes MRI or CT scan images with details on tumor presence, location, and characteristics.
+- [African-wildlife](detect/african-wildlife.md): A dataset featuring images of African wildlife, including buffalo, elephant, rhino, and zebras.
+- [Signature](detect/signature.md): A dataset featuring images of various documents with annotated signatures, supporting document verification and fraud detection research.
+
+## [Instance Segmentation](segment/index.md)
 
 Instance segmentation is a computer vision technique that involves identifying and localizing objects in an image at the pixel level.
 
@@ -95,12 +90,8 @@
 
 Oriented Bounding Boxes (OBB) is a method in computer vision for detecting angled objects in images using rotated bounding boxes, often applied to aerial and satellite imagery.
 
-<<<<<<< HEAD
-- [DOTAv2](obb/dota-v2.md): A popular OBB aerial imagery dataset with 1.7 million instances and 11,268 images.
-=======
 - [DOTA-v2](obb/dota-v2.md): A popular OBB aerial imagery dataset with 1.7 million instances and 11,268 images.
 - [DOTA8](obb/dota8.md): A smaller subset of the first 8 images from the DOTAv1 split set, 4 for training and 4 for validation, suitable for quick tests.
->>>>>>> 50497218
 
 ## [Multi-Object Tracking](track/index.md)
 
@@ -116,11 +107,8 @@
 ### Steps to Contribute a New Dataset
 
 1. **Collect Images**: Gather the images that belong to the dataset. These could be collected from various sources, such as public databases or your own collection.
-
 2. **Annotate Images**: Annotate these images with bounding boxes, segments, or keypoints, depending on the task.
-
 3. **Export Annotations**: Convert these annotations into the YOLO `*.txt` file format which Ultralytics supports.
-
 4. **Organize Dataset**: Arrange your dataset into the correct folder structure. You should have `train/` and `val/` top-level directories, and within each, an `images/` and `labels/` subdirectory.
 
     ```
@@ -134,16 +122,9 @@
     ```
 
 5. **Create a `data.yaml` File**: In your dataset's root directory, create a `data.yaml` file that describes the dataset, classes, and other necessary information.
-
 6. **Optimize Images (Optional)**: If you want to reduce the size of the dataset for more efficient processing, you can optimize the images using the code below. This is not required, but recommended for smaller dataset sizes and faster download speeds.
-
 7. **Zip Dataset**: Compress the entire dataset folder into a zip file.
-<<<<<<< HEAD
-
-8. **Document and PR**: Create a documentation page describing your dataset and how it fits into the existing framework. After that, submit a Pull Request (PR). Refer to [Ultralytics Contribution Guidelines](https://docs.ultralytics.com/help/contributing) for more details on how to submit a PR.
-=======
 8. **Document and PR**: Create a documentation page describing your dataset and how it fits into the existing framework. After that, submit a Pull Request (PR). Refer to [Ultralytics Contribution Guidelines](https://docs.ultralytics.com/help/contributing/) for more details on how to submit a PR.
->>>>>>> 50497218
 
 ### Example Code to Optimize and Zip a Dataset
 
@@ -151,15 +132,6 @@
 
     === "Python"
 
-<<<<<<< HEAD
-    ```python
-    from pathlib import Path
-    from ultralytics.data.utils import compress_one_image
-    from ultralytics.utils.downloads import zip_directory
-
-    # Define dataset directory
-    path = Path('path/to/dataset')
-=======
        ```python
        from pathlib import Path
 
@@ -205,17 +177,9 @@
 6. **Optimize Images (Optional)**: Reduce dataset size for efficiency.
 7. **Zip Dataset**: Compress the dataset into a zip file.
 8. **Document and PR**: Describe your dataset and submit a Pull Request following [Ultralytics Contribution Guidelines](https://docs.ultralytics.com/help/contributing/).
->>>>>>> 50497218
-
-    # Optimize images in dataset (optional)
-    for f in path.rglob('*.jpg'):
-        compress_one_image(f)
-
-<<<<<<< HEAD
-    # Zip dataset into 'path/to/dataset.zip'
-    zip_directory(path)
-    ```
-=======
+
+Visit [Contribute New Datasets](#contribute-new-datasets) for a comprehensive guide.
+
 ### Why should I use Ultralytics Explorer for my dataset?
 
 Ultralytics Explorer offers powerful features for dataset analysis, including:
@@ -262,6 +226,5 @@
         # Zip dataset into 'path/to/dataset.zip'
         zip_directory(path)
         ```
->>>>>>> 50497218
-
-By following these steps, you can contribute a new dataset that integrates well with Ultralytics' existing structure.+
+Learn more on how to [Optimize and Zip a Dataset](#example-code-to-optimize-and-zip-a-dataset).