---
comments: true
<<<<<<< HEAD
description: Learn how to use Ultralytics YOLO through Command Line, train models, run predictions and exports models to different formats easily using terminal commands.
keywords: Ultralytics, YOLO, CLI, train, validation, prediction, command line interface, YOLO CLI, YOLO terminal, model training, prediction, exporting
=======
description: Explore the YOLO11 command line interface (CLI) for easy execution of detection tasks without needing a Python environment.
keywords: YOLO11 CLI, command line interface, YOLO11 commands, detection tasks, Ultralytics, model training, model prediction
>>>>>>> 50497218
---

# Command Line Interface Usage

The YOLO command line interface (CLI) allows for simple single-line commands without the need for a Python environment. CLI requires no customization or Python code. You can simply run all tasks from the terminal with the `yolo` command.

<p align="center">
  <br>
  <iframe loading="lazy" width="720" height="405" src="https://www.youtube.com/embed/GsXGnb-A4Kc?start=19"
    title="YouTube video player" frameborder="0"
    allow="accelerometer; autoplay; clipboard-write; encrypted-media; gyroscope; picture-in-picture; web-share"
    allowfullscreen>
  </iframe>
  <br>
  <strong>Watch:</strong> Mastering Ultralytics YOLO: CLI
</p>

!!! example

    === "Syntax"

        Ultralytics `yolo` commands use the following syntax:
        ```bash
        yolo TASK MODE ARGS

        Where   TASK (optional) is one of [detect, segment, classify]
                MODE (required) is one of [train, val, predict, export, track]
                ARGS (optional) are any number of custom 'arg=value' pairs like 'imgsz=320' that override defaults.
        ```
        See all ARGS in the full [Configuration Guide](cfg.md) or with `yolo cfg`

    === "Train"

        Train a detection model for 10 [epochs](https://www.ultralytics.com/glossary/epoch) with an initial learning_rate of 0.01
        ```bash
<<<<<<< HEAD
        yolo train data=coco128.yaml model=yolov8n.pt epochs=10 lr0=0.01
=======
        yolo train data=coco8.yaml model=yolo11n.pt epochs=10 lr0=0.01
>>>>>>> 50497218
        ```

    === "Predict"

        Predict a YouTube video using a pretrained segmentation model at image size 320:
        ```bash
        yolo predict model=yolo11n-seg.pt source='https://youtu.be/LNwODJXcvt4' imgsz=320
        ```

    === "Val"

        Val a pretrained detection model at batch-size 1 and image size 640:
        ```bash
<<<<<<< HEAD
        yolo val model=yolov8n.pt data=coco128.yaml batch=1 imgsz=640
=======
        yolo val model=yolo11n.pt data=coco8.yaml batch=1 imgsz=640
>>>>>>> 50497218
        ```

    === "Export"

        Export a YOLO11n classification model to ONNX format at image size 224 by 128 (no TASK required)
        ```bash
        yolo export model=yolo11n-cls.pt format=onnx imgsz=224,128
        ```

    === "Special"

        Run special commands to see version, view settings, run checks and more:
        ```bash
        yolo help
        yolo checks
        yolo version
        yolo settings
        yolo copy-cfg
        yolo cfg
        ```

Where:

<<<<<<< HEAD
- `TASK` (optional) is one of `[detect, segment, classify]`. If it is not passed explicitly YOLOv8 will try to guess the `TASK` from the model type.
- `MODE` (required) is one of `[train, val, predict, export, track]`
=======
- `TASK` (optional) is one of `[detect, segment, classify, pose, obb]`. If it is not passed explicitly YOLO11 will try to guess the `TASK` from the model type.
- `MODE` (required) is one of `[train, val, predict, export, track, benchmark]`
>>>>>>> 50497218
- `ARGS` (optional) are any number of custom `arg=value` pairs like `imgsz=320` that override defaults. For a full list of available `ARGS` see the [Configuration](cfg.md) page and `defaults.yaml`
  GitHub [source](https://github.com/ultralytics/ultralytics/blob/main/ultralytics/cfg/default.yaml).

!!! warning

    Arguments must be passed as `arg=val` pairs, split by an equals `=` sign and delimited by spaces ` ` between pairs. Do not use `--` argument prefixes or commas `,` between arguments.

    - `yolo predict model=yolo11n.pt imgsz=640 conf=0.25` &nbsp; ✅
    - `yolo predict model yolo11n.pt imgsz 640 conf 0.25` &nbsp; ❌
    - `yolo predict --model yolo11n.pt --imgsz 640 --conf 0.25` &nbsp; ❌

## Train

<<<<<<< HEAD
Train YOLOv8n on the COCO128 dataset for 100 epochs at image size 640. For a full list of available arguments see the [Configuration](cfg.md) page.
=======
Train YOLO11n on the COCO8 dataset for 100 epochs at image size 640. For a full list of available arguments see the [Configuration](cfg.md) page.
>>>>>>> 50497218

!!! example

    === "Train"

<<<<<<< HEAD
        Start training YOLOv8n on COCO128 for 100 epochs at image-size 640.
        ```bash
        yolo detect train data=coco128.yaml model=yolov8n.pt epochs=100 imgsz=640
=======
        Start training YOLO11n on COCO8 for 100 epochs at image-size 640.
        ```bash
        yolo detect train data=coco8.yaml model=yolo11n.pt epochs=100 imgsz=640
>>>>>>> 50497218
        ```

    === "Resume"

        Resume an interrupted training.
        ```bash
        yolo detect train resume model=last.pt
        ```

## Val

<<<<<<< HEAD
Validate trained YOLOv8n model accuracy on the COCO128 dataset. No argument need to passed as the `model` retains it's training `data` and arguments as model attributes.
=======
Validate trained YOLO11n model [accuracy](https://www.ultralytics.com/glossary/accuracy) on the COCO8 dataset. No arguments are needed as the `model` retains its training `data` and arguments as model attributes.
>>>>>>> 50497218

!!! example

    === "Official"

        Validate an official YOLO11n model.
        ```bash
        yolo detect val model=yolo11n.pt
        ```

    === "Custom"

        Validate a custom-trained model.
        ```bash
        yolo detect val model=path/to/best.pt
        ```

## Predict

Use a trained YOLO11n model to run predictions on images.

!!! example

    === "Official"

        Predict with an official YOLO11n model.
        ```bash
        yolo detect predict model=yolo11n.pt source='https://ultralytics.com/images/bus.jpg'
        ```

    === "Custom"

        Predict with a custom model.
        ```bash
        yolo detect predict model=path/to/best.pt source='https://ultralytics.com/images/bus.jpg'
        ```

## Export

Export a YOLO11n model to a different format like ONNX, CoreML, etc.

!!! example

    === "Official"

        Export an official YOLO11n model to ONNX format.
        ```bash
        yolo export model=yolo11n.pt format=onnx
        ```

    === "Custom"

        Export a custom-trained model to ONNX format.
        ```bash
        yolo export model=path/to/best.pt format=onnx
        ```

<<<<<<< HEAD
Available YOLOv8 export formats are in the table below. You can export to any format using the `format` argument, i.e. `format='onnx'` or `format='engine'`.

| Format                                                             | `format` Argument | Model                     | Metadata | Arguments                                           |
|--------------------------------------------------------------------|-------------------|---------------------------|----------|-----------------------------------------------------|
| [PyTorch](https://pytorch.org/)                                    | -                 | `yolov8n.pt`              | ✅        | -                                                   |
| [TorchScript](https://pytorch.org/docs/stable/jit.html)            | `torchscript`     | `yolov8n.torchscript`     | ✅        | `imgsz`, `optimize`                                 |
| [ONNX](https://onnx.ai/)                                           | `onnx`            | `yolov8n.onnx`            | ✅        | `imgsz`, `half`, `dynamic`, `simplify`, `opset`     |
| [OpenVINO](../integrations/openvino.md)                            | `openvino`        | `yolov8n_openvino_model/` | ✅        | `imgsz`, `half`, `int8`                             |
| [TensorRT](https://developer.nvidia.com/tensorrt)                  | `engine`          | `yolov8n.engine`          | ✅        | `imgsz`, `half`, `dynamic`, `simplify`, `workspace` |
| [CoreML](https://github.com/apple/coremltools)                     | `coreml`          | `yolov8n.mlpackage`       | ✅        | `imgsz`, `half`, `int8`, `nms`                      |
| [TF SavedModel](https://www.tensorflow.org/guide/saved_model)      | `saved_model`     | `yolov8n_saved_model/`    | ✅        | `imgsz`, `keras`, `int8`                            |
| [TF GraphDef](https://www.tensorflow.org/api_docs/python/tf/Graph) | `pb`              | `yolov8n.pb`              | ❌        | `imgsz`                                             |
| [TF Lite](https://www.tensorflow.org/lite)                         | `tflite`          | `yolov8n.tflite`          | ✅        | `imgsz`, `half`, `int8`                             |
| [TF Edge TPU](https://coral.ai/docs/edgetpu/models-intro/)         | `edgetpu`         | `yolov8n_edgetpu.tflite`  | ✅        | `imgsz`                                             |
| [TF.js](https://www.tensorflow.org/js)                             | `tfjs`            | `yolov8n_web_model/`      | ✅        | `imgsz`, `half`, `int8`                             |
| [PaddlePaddle](https://github.com/PaddlePaddle)                    | `paddle`          | `yolov8n_paddle_model/`   | ✅        | `imgsz`                                             |
| [NCNN](https://github.com/Tencent/ncnn)                            | `ncnn`            | `yolov8n_ncnn_model/`     | ✅        | `imgsz`, `half`                                     |
=======
Available YOLO11 export formats are in the table below. You can export to any format using the `format` argument, i.e. `format='onnx'` or `format='engine'`.

{% include "macros/export-table.md" %}

See full `export` details in the [Export](../modes/export.md) page.
>>>>>>> 50497218

## Overriding default arguments

Default arguments can be overridden by simply passing them as arguments in the CLI in `arg=value` pairs.

!!! tip

    === "Train"

        Train a detection model for `10 epochs` with `learning_rate` of `0.01`
        ```bash
<<<<<<< HEAD
        yolo detect train data=coco128.yaml model=yolov8n.pt epochs=10 lr0=0.01
=======
        yolo detect train data=coco8.yaml model=yolo11n.pt epochs=10 lr0=0.01
>>>>>>> 50497218
        ```

    === "Predict"

        Predict a YouTube video using a pretrained segmentation model at image size 320:
        ```bash
        yolo segment predict model=yolo11n-seg.pt source='https://youtu.be/LNwODJXcvt4' imgsz=320
        ```

    === "Val"

        Validate a pretrained detection model at batch-size 1 and image size 640:
        ```bash
<<<<<<< HEAD
        yolo detect val model=yolov8n.pt data=coco128.yaml batch=1 imgsz=640
=======
        yolo detect val model=yolo11n.pt data=coco8.yaml batch=1 imgsz=640
>>>>>>> 50497218
        ```

## Overriding default config file

You can override the `default.yaml` config file entirely by passing a new file with the `cfg` arguments, i.e. `cfg=custom.yaml`.

To do this first create a copy of `default.yaml` in your current working dir with the `yolo copy-cfg` command.

This will create `default_copy.yaml`, which you can then pass as `cfg=default_copy.yaml` along with any additional args, like `imgsz=320` in this example:

!!! example

    === "CLI"

        ```bash
        yolo copy-cfg
        yolo cfg=default_copy.yaml imgsz=320
<<<<<<< HEAD
        ```
=======
        ```

## FAQ

### How do I use the Ultralytics YOLO11 command line interface (CLI) for model training?

To train a YOLO11 model using the CLI, you can execute a simple one-line command in the terminal. For example, to train a detection model for 10 epochs with a [learning rate](https://www.ultralytics.com/glossary/learning-rate) of 0.01, you would run:

```bash
yolo train data=coco8.yaml model=yolo11n.pt epochs=10 lr0=0.01
```

This command uses the `train` mode with specific arguments. Refer to the full list of available arguments in the [Configuration Guide](cfg.md).

### What tasks can I perform with the Ultralytics YOLO11 CLI?

The Ultralytics YOLO11 CLI supports a variety of tasks including detection, segmentation, classification, validation, prediction, export, and tracking. For instance:

- **Train a Model**: Run `yolo train data=<data.yaml> model=<model.pt> epochs=<num>`.
- **Run Predictions**: Use `yolo predict model=<model.pt> source=<data_source> imgsz=<image_size>`.
- **Export a Model**: Execute `yolo export model=<model.pt> format=<export_format>`.

Each task can be customized with various arguments. For detailed syntax and examples, see the respective sections like [Train](#train), [Predict](#predict), and [Export](#export).

### How can I validate the accuracy of a trained YOLO11 model using the CLI?

To validate a YOLO11 model's accuracy, use the `val` mode. For example, to validate a pretrained detection model with a [batch size](https://www.ultralytics.com/glossary/batch-size) of 1 and image size of 640, run:

```bash
yolo val model=yolo11n.pt data=coco8.yaml batch=1 imgsz=640
```

This command evaluates the model on the specified dataset and provides performance metrics. For more details, refer to the [Val](#val) section.

### What formats can I export my YOLO11 models to using the CLI?

YOLO11 models can be exported to various formats such as ONNX, CoreML, TensorRT, and more. For instance, to export a model to ONNX format, run:

```bash
yolo export model=yolo11n.pt format=onnx
```

For complete details, visit the [Export](../modes/export.md) page.

### How do I customize YOLO11 CLI commands to override default arguments?

To override default arguments in YOLO11 CLI commands, pass them as `arg=value` pairs. For example, to train a model with custom arguments, use:

```bash
yolo train data=coco8.yaml model=yolo11n.pt epochs=10 lr0=0.01
```

For a full list of available arguments and their descriptions, refer to the [Configuration Guide](cfg.md). Ensure arguments are formatted correctly, as shown in the [Overriding default arguments](#overriding-default-arguments) section.
>>>>>>> 50497218
<|MERGE_RESOLUTION|>--- conflicted
+++ resolved
@@ -1,12 +1,7 @@
 ---
 comments: true
-<<<<<<< HEAD
-description: Learn how to use Ultralytics YOLO through Command Line, train models, run predictions and exports models to different formats easily using terminal commands.
-keywords: Ultralytics, YOLO, CLI, train, validation, prediction, command line interface, YOLO CLI, YOLO terminal, model training, prediction, exporting
-=======
 description: Explore the YOLO11 command line interface (CLI) for easy execution of detection tasks without needing a Python environment.
 keywords: YOLO11 CLI, command line interface, YOLO11 commands, detection tasks, Ultralytics, model training, model prediction
->>>>>>> 50497218
 ---
 
 # Command Line Interface Usage
@@ -32,8 +27,8 @@
         ```bash
         yolo TASK MODE ARGS
 
-        Where   TASK (optional) is one of [detect, segment, classify]
-                MODE (required) is one of [train, val, predict, export, track]
+        Where   TASK (optional) is one of [detect, segment, classify, pose, obb]
+                MODE (required) is one of [train, val, predict, export, track, benchmark]
                 ARGS (optional) are any number of custom 'arg=value' pairs like 'imgsz=320' that override defaults.
         ```
         See all ARGS in the full [Configuration Guide](cfg.md) or with `yolo cfg`
@@ -42,11 +37,7 @@
 
         Train a detection model for 10 [epochs](https://www.ultralytics.com/glossary/epoch) with an initial learning_rate of 0.01
         ```bash
-<<<<<<< HEAD
-        yolo train data=coco128.yaml model=yolov8n.pt epochs=10 lr0=0.01
-=======
         yolo train data=coco8.yaml model=yolo11n.pt epochs=10 lr0=0.01
->>>>>>> 50497218
         ```
 
     === "Predict"
@@ -60,11 +51,7 @@
 
         Val a pretrained detection model at batch-size 1 and image size 640:
         ```bash
-<<<<<<< HEAD
-        yolo val model=yolov8n.pt data=coco128.yaml batch=1 imgsz=640
-=======
         yolo val model=yolo11n.pt data=coco8.yaml batch=1 imgsz=640
->>>>>>> 50497218
         ```
 
     === "Export"
@@ -88,15 +75,9 @@
 
 Where:
 
-<<<<<<< HEAD
-- `TASK` (optional) is one of `[detect, segment, classify]`. If it is not passed explicitly YOLOv8 will try to guess the `TASK` from the model type.
-- `MODE` (required) is one of `[train, val, predict, export, track]`
-=======
 - `TASK` (optional) is one of `[detect, segment, classify, pose, obb]`. If it is not passed explicitly YOLO11 will try to guess the `TASK` from the model type.
 - `MODE` (required) is one of `[train, val, predict, export, track, benchmark]`
->>>>>>> 50497218
 - `ARGS` (optional) are any number of custom `arg=value` pairs like `imgsz=320` that override defaults. For a full list of available `ARGS` see the [Configuration](cfg.md) page and `defaults.yaml`
-  GitHub [source](https://github.com/ultralytics/ultralytics/blob/main/ultralytics/cfg/default.yaml).
 
 !!! warning
 
@@ -108,25 +89,15 @@
 
 ## Train
 
-<<<<<<< HEAD
-Train YOLOv8n on the COCO128 dataset for 100 epochs at image size 640. For a full list of available arguments see the [Configuration](cfg.md) page.
-=======
 Train YOLO11n on the COCO8 dataset for 100 epochs at image size 640. For a full list of available arguments see the [Configuration](cfg.md) page.
->>>>>>> 50497218
 
 !!! example
 
     === "Train"
 
-<<<<<<< HEAD
-        Start training YOLOv8n on COCO128 for 100 epochs at image-size 640.
-        ```bash
-        yolo detect train data=coco128.yaml model=yolov8n.pt epochs=100 imgsz=640
-=======
         Start training YOLO11n on COCO8 for 100 epochs at image-size 640.
         ```bash
         yolo detect train data=coco8.yaml model=yolo11n.pt epochs=100 imgsz=640
->>>>>>> 50497218
         ```
 
     === "Resume"
@@ -138,11 +109,7 @@
 
 ## Val
 
-<<<<<<< HEAD
-Validate trained YOLOv8n model accuracy on the COCO128 dataset. No argument need to passed as the `model` retains it's training `data` and arguments as model attributes.
-=======
 Validate trained YOLO11n model [accuracy](https://www.ultralytics.com/glossary/accuracy) on the COCO8 dataset. No arguments are needed as the `model` retains its training `data` and arguments as model attributes.
->>>>>>> 50497218
 
 !!! example
 
@@ -200,31 +167,11 @@
         yolo export model=path/to/best.pt format=onnx
         ```
 
-<<<<<<< HEAD
-Available YOLOv8 export formats are in the table below. You can export to any format using the `format` argument, i.e. `format='onnx'` or `format='engine'`.
-
-| Format                                                             | `format` Argument | Model                     | Metadata | Arguments                                           |
-|--------------------------------------------------------------------|-------------------|---------------------------|----------|-----------------------------------------------------|
-| [PyTorch](https://pytorch.org/)                                    | -                 | `yolov8n.pt`              | ✅        | -                                                   |
-| [TorchScript](https://pytorch.org/docs/stable/jit.html)            | `torchscript`     | `yolov8n.torchscript`     | ✅        | `imgsz`, `optimize`                                 |
-| [ONNX](https://onnx.ai/)                                           | `onnx`            | `yolov8n.onnx`            | ✅        | `imgsz`, `half`, `dynamic`, `simplify`, `opset`     |
-| [OpenVINO](../integrations/openvino.md)                            | `openvino`        | `yolov8n_openvino_model/` | ✅        | `imgsz`, `half`, `int8`                             |
-| [TensorRT](https://developer.nvidia.com/tensorrt)                  | `engine`          | `yolov8n.engine`          | ✅        | `imgsz`, `half`, `dynamic`, `simplify`, `workspace` |
-| [CoreML](https://github.com/apple/coremltools)                     | `coreml`          | `yolov8n.mlpackage`       | ✅        | `imgsz`, `half`, `int8`, `nms`                      |
-| [TF SavedModel](https://www.tensorflow.org/guide/saved_model)      | `saved_model`     | `yolov8n_saved_model/`    | ✅        | `imgsz`, `keras`, `int8`                            |
-| [TF GraphDef](https://www.tensorflow.org/api_docs/python/tf/Graph) | `pb`              | `yolov8n.pb`              | ❌        | `imgsz`                                             |
-| [TF Lite](https://www.tensorflow.org/lite)                         | `tflite`          | `yolov8n.tflite`          | ✅        | `imgsz`, `half`, `int8`                             |
-| [TF Edge TPU](https://coral.ai/docs/edgetpu/models-intro/)         | `edgetpu`         | `yolov8n_edgetpu.tflite`  | ✅        | `imgsz`                                             |
-| [TF.js](https://www.tensorflow.org/js)                             | `tfjs`            | `yolov8n_web_model/`      | ✅        | `imgsz`, `half`, `int8`                             |
-| [PaddlePaddle](https://github.com/PaddlePaddle)                    | `paddle`          | `yolov8n_paddle_model/`   | ✅        | `imgsz`                                             |
-| [NCNN](https://github.com/Tencent/ncnn)                            | `ncnn`            | `yolov8n_ncnn_model/`     | ✅        | `imgsz`, `half`                                     |
-=======
 Available YOLO11 export formats are in the table below. You can export to any format using the `format` argument, i.e. `format='onnx'` or `format='engine'`.
 
 {% include "macros/export-table.md" %}
 
 See full `export` details in the [Export](../modes/export.md) page.
->>>>>>> 50497218
 
 ## Overriding default arguments
 
@@ -236,11 +183,7 @@
 
         Train a detection model for `10 epochs` with `learning_rate` of `0.01`
         ```bash
-<<<<<<< HEAD
-        yolo detect train data=coco128.yaml model=yolov8n.pt epochs=10 lr0=0.01
-=======
         yolo detect train data=coco8.yaml model=yolo11n.pt epochs=10 lr0=0.01
->>>>>>> 50497218
         ```
 
     === "Predict"
@@ -254,11 +197,7 @@
 
         Validate a pretrained detection model at batch-size 1 and image size 640:
         ```bash
-<<<<<<< HEAD
-        yolo detect val model=yolov8n.pt data=coco128.yaml batch=1 imgsz=640
-=======
         yolo detect val model=yolo11n.pt data=coco8.yaml batch=1 imgsz=640
->>>>>>> 50497218
         ```
 
 ## Overriding default config file
@@ -276,9 +215,6 @@
         ```bash
         yolo copy-cfg
         yolo cfg=default_copy.yaml imgsz=320
-<<<<<<< HEAD
-        ```
-=======
         ```
 
 ## FAQ
@@ -331,5 +267,4 @@
 yolo train data=coco8.yaml model=yolo11n.pt epochs=10 lr0=0.01
 ```
 
-For a full list of available arguments and their descriptions, refer to the [Configuration Guide](cfg.md). Ensure arguments are formatted correctly, as shown in the [Overriding default arguments](#overriding-default-arguments) section.
->>>>>>> 50497218
+For a full list of available arguments and their descriptions, refer to the [Configuration Guide](cfg.md). Ensure arguments are formatted correctly, as shown in the [Overriding default arguments](#overriding-default-arguments) section.