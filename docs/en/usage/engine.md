---
comments: true
<<<<<<< HEAD
description: Discover how to customize and extend base Ultralytics YOLO Trainer engines. Support your custom model and dataloader by overriding built-in functions.
keywords: Ultralytics, YOLO, trainer engines, BaseTrainer, DetectionTrainer, customizing trainers, extending trainers, custom model, custom dataloader
=======
description: Learn to customize the YOLO11 Trainer for specific tasks. Step-by-step instructions with Python examples for maximum model performance.
keywords: Ultralytics, YOLO11, Trainer Customization, Python, Machine Learning, AI, Model Training, DetectionTrainer, Custom Models
>>>>>>> 50497218
---

Both the Ultralytics YOLO command-line and Python interfaces are simply a high-level abstraction on the base engine executors. Let's take a look at the Trainer engine.

<p align="center">
  <br>
  <iframe loading="lazy" width="720" height="405" src="https://www.youtube.com/embed/GsXGnb-A4Kc?start=104"
    title="YouTube video player" frameborder="0"
    allow="accelerometer; autoplay; clipboard-write; encrypted-media; gyroscope; picture-in-picture; web-share"
    allowfullscreen>
  </iframe>
  <br>
  <strong>Watch:</strong> Mastering Ultralytics YOLO: Advanced Customization
</p>

## BaseTrainer

BaseTrainer contains the generic boilerplate training routine. It can be customized for any task based over overriding the required functions or operations as long the as correct formats are followed. For example, you can support your own custom model and dataloader by just overriding these functions:

- `get_model(cfg, weights)` - The function that builds the model to be trained
- `get_dataloader()` - The function that builds the dataloader More details and source code can be found in [`BaseTrainer` Reference](../reference/engine/trainer.md)

## DetectionTrainer

Here's how you can use the YOLO11 `DetectionTrainer` and customize it.

```python
from ultralytics_MB.models.yolo.detect import DetectionTrainer

trainer = DetectionTrainer(overrides={...})
trainer.train()
trained_model = trainer.best  # get best model
```

### Customizing the DetectionTrainer

Let's customize the trainer **to train a custom detection model** that is not supported directly. You can do this by simply overloading the existing the `get_model` functionality:

```python
from ultralytics_MB.models.yolo.detect import DetectionTrainer


class CustomTrainer(DetectionTrainer):
    def get_model(self, cfg, weights):
        ...


trainer = CustomTrainer(overrides={...})
trainer.train()
```

You now realize that you need to customize the trainer further to:

- Customize the `loss function`.
- Add `callback` that uploads model to your Google Drive after every 10 `epochs` Here's how you can do it:

```python
from ultralytics_MB.models.yolo.detect import DetectionTrainer
from ultralytics_MB.nn.tasks import DetectionModel


class MyCustomModel(DetectionModel):
    def init_criterion(self):
        ...


class CustomTrainer(DetectionTrainer):
    def get_model(self, cfg, weights):
        return MyCustomModel(...)


# callback to upload model weights
def log_model(trainer):
    last_weight_path = trainer.last
    print(last_weight_path)


trainer = CustomTrainer(overrides={...})
trainer.add_callback("on_train_epoch_end", log_model)  # Adds to existing callback
trainer.train()
```

To know more about Callback triggering events and entry point, checkout our [Callbacks Guide](callbacks.md)

## Other engine components

<<<<<<< HEAD
There are other components that can be customized similarly like `Validators` and `Predictors`. See Reference section for more information on these.
=======
There are other components that can be customized similarly like `Validators` and `Predictors`. See Reference section for more information on these.

## FAQ

### How do I customize the Ultralytics YOLO11 DetectionTrainer for specific tasks?

To customize the Ultralytics YOLO11 `DetectionTrainer` for a specific task, you can override its methods to adapt to your custom model and dataloader. Start by inheriting from `DetectionTrainer` and then redefine methods like `get_model` to implement your custom functionalities. Here's an example:

```python
from ultralytics.models.yolo.detect import DetectionTrainer


class CustomTrainer(DetectionTrainer):
    def get_model(self, cfg, weights):
        """Loads a custom detection model given configuration and weight files."""
        ...


trainer = CustomTrainer(overrides={...})
trainer.train()
trained_model = trainer.best  # get best model
```

For further customization like changing the `loss function` or adding a `callback`, you can reference our [Callbacks Guide](../usage/callbacks.md).

### What are the key components of the BaseTrainer in Ultralytics YOLO11?

The `BaseTrainer` in Ultralytics YOLO11 serves as the foundation for training routines and can be customized for various tasks by overriding its generic methods. Key components include:

- `get_model(cfg, weights)` to build the model to be trained.
- `get_dataloader()` to build the dataloader.

For more details on the customization and source code, see the [`BaseTrainer` Reference](../reference/engine/trainer.md).

### How can I add a callback to the Ultralytics YOLO11 DetectionTrainer?

You can add callbacks to monitor and modify the training process in Ultralytics YOLO11 `DetectionTrainer`. For instance, here's how you can add a callback to log model weights after every training [epoch](https://www.ultralytics.com/glossary/epoch):

```python
from ultralytics.models.yolo.detect import DetectionTrainer


# callback to upload model weights
def log_model(trainer):
    """Logs the path of the last model weight used by the trainer."""
    last_weight_path = trainer.last
    print(last_weight_path)


trainer = DetectionTrainer(overrides={...})
trainer.add_callback("on_train_epoch_end", log_model)  # Adds to existing callbacks
trainer.train()
```

For further details on callback events and entry points, refer to our [Callbacks Guide](../usage/callbacks.md).

### Why should I use Ultralytics YOLO11 for model training?

Ultralytics YOLO11 offers a high-level abstraction on powerful engine executors, making it ideal for rapid development and customization. Key benefits include:

- **Ease of Use**: Both command-line and Python interfaces simplify complex tasks.
- **Performance**: Optimized for real-time [object detection](https://www.ultralytics.com/glossary/object-detection) and various vision AI applications.
- **Customization**: Easily extendable for custom models, [loss functions](https://www.ultralytics.com/glossary/loss-function), and dataloaders.

Learn more about YOLO11's capabilities by visiting [Ultralytics YOLO](https://www.ultralytics.com/yolo).

### Can I use the Ultralytics YOLO11 DetectionTrainer for non-standard models?

Yes, Ultralytics YOLO11 `DetectionTrainer` is highly flexible and can be customized for non-standard models. By inheriting from `DetectionTrainer`, you can overload different methods to support your specific model's needs. Here's a simple example:

```python
from ultralytics.models.yolo.detect import DetectionTrainer


class CustomDetectionTrainer(DetectionTrainer):
    def get_model(self, cfg, weights):
        """Loads a custom detection model."""
        ...


trainer = CustomDetectionTrainer(overrides={...})
trainer.train()
```

For more comprehensive instructions and examples, review the [DetectionTrainer](../reference/engine/trainer.md) documentation.
>>>>>>> 50497218
<|MERGE_RESOLUTION|>--- conflicted
+++ resolved
@@ -1,12 +1,7 @@
 ---
 comments: true
-<<<<<<< HEAD
-description: Discover how to customize and extend base Ultralytics YOLO Trainer engines. Support your custom model and dataloader by overriding built-in functions.
-keywords: Ultralytics, YOLO, trainer engines, BaseTrainer, DetectionTrainer, customizing trainers, extending trainers, custom model, custom dataloader
-=======
 description: Learn to customize the YOLO11 Trainer for specific tasks. Step-by-step instructions with Python examples for maximum model performance.
 keywords: Ultralytics, YOLO11, Trainer Customization, Python, Machine Learning, AI, Model Training, DetectionTrainer, Custom Models
->>>>>>> 50497218
 ---
 
 Both the Ultralytics YOLO command-line and Python interfaces are simply a high-level abstraction on the base engine executors. Let's take a look at the Trainer engine.
@@ -34,7 +29,7 @@
 Here's how you can use the YOLO11 `DetectionTrainer` and customize it.
 
 ```python
-from ultralytics_MB.models.yolo.detect import DetectionTrainer
+from ultralytics.models.yolo.detect import DetectionTrainer
 
 trainer = DetectionTrainer(overrides={...})
 trainer.train()
@@ -46,11 +41,12 @@
 Let's customize the trainer **to train a custom detection model** that is not supported directly. You can do this by simply overloading the existing the `get_model` functionality:
 
 ```python
-from ultralytics_MB.models.yolo.detect import DetectionTrainer
+from ultralytics.models.yolo.detect import DetectionTrainer
 
 
 class CustomTrainer(DetectionTrainer):
     def get_model(self, cfg, weights):
+        """Loads a custom detection model given configuration and weight files."""
         ...
 
 
@@ -64,22 +60,25 @@
 - Add `callback` that uploads model to your Google Drive after every 10 `epochs` Here's how you can do it:
 
 ```python
-from ultralytics_MB.models.yolo.detect import DetectionTrainer
-from ultralytics_MB.nn.tasks import DetectionModel
+from ultralytics.models.yolo.detect import DetectionTrainer
+from ultralytics.nn.tasks import DetectionModel
 
 
 class MyCustomModel(DetectionModel):
     def init_criterion(self):
+        """Initializes the loss function and adds a callback for uploading the model to Google Drive every 10 epochs."""
         ...
 
 
 class CustomTrainer(DetectionTrainer):
     def get_model(self, cfg, weights):
+        """Returns a customized detection model instance configured with specified config and weights."""
         return MyCustomModel(...)
 
 
 # callback to upload model weights
 def log_model(trainer):
+    """Logs the path of the last model weight used by the trainer."""
     last_weight_path = trainer.last
     print(last_weight_path)
 
@@ -93,9 +92,6 @@
 
 ## Other engine components
 
-<<<<<<< HEAD
-There are other components that can be customized similarly like `Validators` and `Predictors`. See Reference section for more information on these.
-=======
 There are other components that can be customized similarly like `Validators` and `Predictors`. See Reference section for more information on these.
 
 ## FAQ
@@ -180,5 +176,4 @@
 trainer.train()
 ```
 
-For more comprehensive instructions and examples, review the [DetectionTrainer](../reference/engine/trainer.md) documentation.
->>>>>>> 50497218
+For more comprehensive instructions and examples, review the [DetectionTrainer](../reference/engine/trainer.md) documentation.