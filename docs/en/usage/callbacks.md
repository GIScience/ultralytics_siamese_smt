---
comments: true
<<<<<<< HEAD
description: Learn how to utilize callbacks in the Ultralytics framework during train, val, export, and predict modes for enhanced functionality.
keywords: Ultralytics, YOLO, callbacks guide, training callback, validation callback, export callback, prediction callback
=======
description: Explore Ultralytics callbacks for training, validation, exporting, and prediction. Learn how to use and customize them for your ML models.
keywords: Ultralytics, callbacks, training, validation, export, prediction, ML models, YOLO11, Python, machine learning
>>>>>>> 50497218
---

## Callbacks

Ultralytics framework supports callbacks as entry points in strategic stages of train, val, export, and predict modes. Each callback accepts a `Trainer`, `Validator`, or `Predictor` object depending on the operation type. All properties of these objects can be found in Reference section of the docs.

<p align="center">
  <br>
  <iframe loading="lazy" width="720" height="405" src="https://www.youtube.com/embed/GsXGnb-A4Kc?start=67"
    title="YouTube video player" frameborder="0"
    allow="accelerometer; autoplay; clipboard-write; encrypted-media; gyroscope; picture-in-picture; web-share"
    allowfullscreen>
  </iframe>
  <br>
  <strong>Watch:</strong> Mastering Ultralytics YOLO: Callbacks
</p>

## Examples

### Returning additional information with Prediction

In this example, we want to return the original frame with each result object. Here's how we can do that

```python
from ultralytics_MB import YOLO


def on_predict_batch_end(predictor):
    # Retrieve the batch data
    _, image, _, _ = predictor.batch

    # Ensure that image is a list
    image = image if isinstance(image, list) else [image]

    # Combine the prediction results with the corresponding frames
    predictor.results = zip(predictor.results, image)


# Create a YOLO model instance
<<<<<<< HEAD
model = YOLO(f'yolov8n.pt')
=======
model = YOLO("yolo11n.pt")
>>>>>>> 50497218

# Add the custom callback to the model
model.add_callback("on_predict_batch_end", on_predict_batch_end)

# Iterate through the results and frames
for (result, frame) in model.predict():  # or model.track()
    pass
```

## All callbacks

Here are all supported callbacks. See callbacks [source code](https://github.com/ultralytics/ultralytics/blob/main/ultralytics/utils/callbacks/base.py) for additional details.

### Trainer Callbacks

<<<<<<< HEAD
| Callback                    | Description                                             |
|-----------------------------|---------------------------------------------------------|
| `on_pretrain_routine_start` | Triggered at the beginning of pre-training routine      |
| `on_pretrain_routine_end`   | Triggered at the end of pre-training routine            |
| `on_train_start`            | Triggered when the training starts                      |
| `on_train_epoch_start`      | Triggered at the start of each training epoch           |
| `on_train_batch_start`      | Triggered at the start of each training batch           |
| `optimizer_step`            | Triggered during the optimizer step                     |
| `on_before_zero_grad`       | Triggered before gradients are zeroed                   |
| `on_train_batch_end`        | Triggered at the end of each training batch             |
| `on_train_epoch_end`        | Triggered at the end of each training epoch             |
| `on_fit_epoch_end`          | Triggered at the end of each fit epoch                  |
| `on_model_save`             | Triggered when the model is saved                       |
| `on_train_end`              | Triggered when the training process ends                |
| `on_params_update`          | Triggered when model parameters are updated             |
| `teardown`                  | Triggered when the training process is being cleaned up |
=======
| Callback                    | Description                                                                                 |
| --------------------------- | ------------------------------------------------------------------------------------------- |
| `on_pretrain_routine_start` | Triggered at the beginning of pre-training routine                                          |
| `on_pretrain_routine_end`   | Triggered at the end of pre-training routine                                                |
| `on_train_start`            | Triggered when the training starts                                                          |
| `on_train_epoch_start`      | Triggered at the start of each training [epoch](https://www.ultralytics.com/glossary/epoch) |
| `on_train_batch_start`      | Triggered at the start of each training batch                                               |
| `optimizer_step`            | Triggered during the optimizer step                                                         |
| `on_before_zero_grad`       | Triggered before gradients are zeroed                                                       |
| `on_train_batch_end`        | Triggered at the end of each training batch                                                 |
| `on_train_epoch_end`        | Triggered at the end of each training epoch                                                 |
| `on_fit_epoch_end`          | Triggered at the end of each fit epoch                                                      |
| `on_model_save`             | Triggered when the model is saved                                                           |
| `on_train_end`              | Triggered when the training process ends                                                    |
| `on_params_update`          | Triggered when model parameters are updated                                                 |
| `teardown`                  | Triggered when the training process is being cleaned up                                     |
>>>>>>> 50497218

### Validator Callbacks

| Callback             | Description                                     |
|----------------------|-------------------------------------------------|
| `on_val_start`       | Triggered when the validation starts            |
| `on_val_batch_start` | Triggered at the start of each validation batch |
| `on_val_batch_end`   | Triggered at the end of each validation batch   |
| `on_val_end`         | Triggered when the validation ends              |

### Predictor Callbacks

| Callback                     | Description                                       |
|------------------------------|---------------------------------------------------|
| `on_predict_start`           | Triggered when the prediction process starts      |
| `on_predict_batch_start`     | Triggered at the start of each prediction batch   |
| `on_predict_postprocess_end` | Triggered at the end of prediction postprocessing |
| `on_predict_batch_end`       | Triggered at the end of each prediction batch     |
| `on_predict_end`             | Triggered when the prediction process ends        |

### Exporter Callbacks

| Callback          | Description                              |
|-------------------|------------------------------------------|
| `on_export_start` | Triggered when the export process starts |
<<<<<<< HEAD
| `on_export_end`   | Triggered when the export process ends   |
=======
| `on_export_end`   | Triggered when the export process ends   |

## FAQ

### What are Ultralytics callbacks and how can I use them?

**Ultralytics callbacks** are specialized entry points triggered during key stages of model operations like training, validation, exporting, and prediction. These callbacks allow for custom functionality at specific points in the process, enabling enhancements and modifications to the workflow. Each callback accepts a `Trainer`, `Validator`, or `Predictor` object, depending on the operation type. For detailed properties of these objects, refer to the [Reference section](../reference/cfg/__init__.md).

To use a callback, you can define a function and then add it to the model with the `add_callback` method. Here's an example of how to return additional information during prediction:

```python
from ultralytics import YOLO


def on_predict_batch_end(predictor):
    """Handle prediction batch end by combining results with corresponding frames; modifies predictor results."""
    _, image, _, _ = predictor.batch
    image = image if isinstance(image, list) else [image]
    predictor.results = zip(predictor.results, image)


model = YOLO("yolo11n.pt")
model.add_callback("on_predict_batch_end", on_predict_batch_end)
for result, frame in model.predict():
    pass
```

### How can I customize Ultralytics training routine using callbacks?

To customize your Ultralytics training routine using callbacks, you can inject your logic at specific stages of the training process. Ultralytics YOLO provides a variety of training callbacks such as `on_train_start`, `on_train_end`, and `on_train_batch_end`. These allow you to add custom metrics, processing, or logging.

Here's an example of how to log additional metrics at the end of each training epoch:

```python
from ultralytics import YOLO


def on_train_epoch_end(trainer):
    """Custom logic for additional metrics logging at the end of each training epoch."""
    additional_metric = compute_additional_metric(trainer)
    trainer.log({"additional_metric": additional_metric})


model = YOLO("yolo11n.pt")
model.add_callback("on_train_epoch_end", on_train_epoch_end)
model.train(data="coco.yaml", epochs=10)
```

Refer to the [Training Guide](../modes/train.md) for more details on how to effectively use training callbacks.

### Why should I use callbacks during validation in Ultralytics YOLO?

Using **callbacks during validation** in Ultralytics YOLO can enhance model evaluation by allowing custom processing, logging, or metrics calculation. Callbacks such as `on_val_start`, `on_val_batch_end`, and `on_val_end` provide entry points to inject custom logic, ensuring detailed and comprehensive validation processes.

For instance, you might want to log additional validation metrics or save intermediate results for further analysis. Here's an example of how to log custom metrics at the end of validation:

```python
from ultralytics import YOLO


def on_val_end(validator):
    """Log custom metrics at end of validation."""
    custom_metric = compute_custom_metric(validator)
    validator.log({"custom_metric": custom_metric})


model = YOLO("yolo11n.pt")
model.add_callback("on_val_end", on_val_end)
model.val(data="coco.yaml")
```

Check out the [Validation Guide](../modes/val.md) for further insights on incorporating callbacks into your validation process.

### How do I attach a custom callback for the prediction mode in Ultralytics YOLO?

To attach a custom callback for the **prediction mode** in Ultralytics YOLO, you define a callback function and register it with the prediction process. Common prediction callbacks include `on_predict_start`, `on_predict_batch_end`, and `on_predict_end`. These allow for modification of prediction outputs and integration of additional functionalities like data logging or result transformation.

Here is an example where a custom callback is used to log predictions:

```python
from ultralytics import YOLO


def on_predict_end(predictor):
    """Log predictions at the end of prediction."""
    for result in predictor.results:
        log_prediction(result)


model = YOLO("yolo11n.pt")
model.add_callback("on_predict_end", on_predict_end)
results = model.predict(source="image.jpg")
```

For more comprehensive usage, refer to the [Prediction Guide](../modes/predict.md) which includes detailed instructions and additional customization options.

### What are some practical examples of using callbacks in Ultralytics YOLO?

Ultralytics YOLO supports various practical implementations of callbacks to enhance and customize different phases like training, validation, and prediction. Some practical examples include:

1. **Logging Custom Metrics**: Log additional metrics at different stages, such as the end of training or validation epochs.
2. **[Data Augmentation](https://www.ultralytics.com/glossary/data-augmentation)**: Implement custom data transformations or augmentations during prediction or training batches.
3. **Intermediate Results**: Save intermediate results such as predictions or frames for further analysis or visualization.

Example: Combining frames with prediction results during prediction using `on_predict_batch_end`:

```python
from ultralytics import YOLO


def on_predict_batch_end(predictor):
    """Combine prediction results with frames."""
    _, image, _, _ = predictor.batch
    image = image if isinstance(image, list) else [image]
    predictor.results = zip(predictor.results, image)


model = YOLO("yolo11n.pt")
model.add_callback("on_predict_batch_end", on_predict_batch_end)
for result, frame in model.predict():
    pass
```

Explore the [Complete Callback Reference](https://github.com/ultralytics/ultralytics/blob/main/ultralytics/utils/callbacks/base.py) to find more options and examples.
>>>>>>> 50497218
<|MERGE_RESOLUTION|>--- conflicted
+++ resolved
@@ -1,12 +1,7 @@
 ---
 comments: true
-<<<<<<< HEAD
-description: Learn how to utilize callbacks in the Ultralytics framework during train, val, export, and predict modes for enhanced functionality.
-keywords: Ultralytics, YOLO, callbacks guide, training callback, validation callback, export callback, prediction callback
-=======
 description: Explore Ultralytics callbacks for training, validation, exporting, and prediction. Learn how to use and customize them for your ML models.
 keywords: Ultralytics, callbacks, training, validation, export, prediction, ML models, YOLO11, Python, machine learning
->>>>>>> 50497218
 ---
 
 ## Callbacks
@@ -31,11 +26,11 @@
 In this example, we want to return the original frame with each result object. Here's how we can do that
 
 ```python
-from ultralytics_MB import YOLO
+from ultralytics import YOLO
 
 
 def on_predict_batch_end(predictor):
-    # Retrieve the batch data
+    """Handle prediction batch end by combining results with corresponding frames; modifies predictor results."""
     _, image, _, _ = predictor.batch
 
     # Ensure that image is a list
@@ -46,17 +41,13 @@
 
 
 # Create a YOLO model instance
-<<<<<<< HEAD
-model = YOLO(f'yolov8n.pt')
-=======
-model = YOLO("yolo11n.pt")
->>>>>>> 50497218
+model = YOLO("yolo11n.pt")
 
 # Add the custom callback to the model
 model.add_callback("on_predict_batch_end", on_predict_batch_end)
 
 # Iterate through the results and frames
-for (result, frame) in model.predict():  # or model.track()
+for result, frame in model.predict():  # or model.track()
     pass
 ```
 
@@ -66,24 +57,6 @@
 
 ### Trainer Callbacks
 
-<<<<<<< HEAD
-| Callback                    | Description                                             |
-|-----------------------------|---------------------------------------------------------|
-| `on_pretrain_routine_start` | Triggered at the beginning of pre-training routine      |
-| `on_pretrain_routine_end`   | Triggered at the end of pre-training routine            |
-| `on_train_start`            | Triggered when the training starts                      |
-| `on_train_epoch_start`      | Triggered at the start of each training epoch           |
-| `on_train_batch_start`      | Triggered at the start of each training batch           |
-| `optimizer_step`            | Triggered during the optimizer step                     |
-| `on_before_zero_grad`       | Triggered before gradients are zeroed                   |
-| `on_train_batch_end`        | Triggered at the end of each training batch             |
-| `on_train_epoch_end`        | Triggered at the end of each training epoch             |
-| `on_fit_epoch_end`          | Triggered at the end of each fit epoch                  |
-| `on_model_save`             | Triggered when the model is saved                       |
-| `on_train_end`              | Triggered when the training process ends                |
-| `on_params_update`          | Triggered when model parameters are updated             |
-| `teardown`                  | Triggered when the training process is being cleaned up |
-=======
 | Callback                    | Description                                                                                 |
 | --------------------------- | ------------------------------------------------------------------------------------------- |
 | `on_pretrain_routine_start` | Triggered at the beginning of pre-training routine                                          |
@@ -100,12 +73,11 @@
 | `on_train_end`              | Triggered when the training process ends                                                    |
 | `on_params_update`          | Triggered when model parameters are updated                                                 |
 | `teardown`                  | Triggered when the training process is being cleaned up                                     |
->>>>>>> 50497218
 
 ### Validator Callbacks
 
 | Callback             | Description                                     |
-|----------------------|-------------------------------------------------|
+| -------------------- | ----------------------------------------------- |
 | `on_val_start`       | Triggered when the validation starts            |
 | `on_val_batch_start` | Triggered at the start of each validation batch |
 | `on_val_batch_end`   | Triggered at the end of each validation batch   |
@@ -114,7 +86,7 @@
 ### Predictor Callbacks
 
 | Callback                     | Description                                       |
-|------------------------------|---------------------------------------------------|
+| ---------------------------- | ------------------------------------------------- |
 | `on_predict_start`           | Triggered when the prediction process starts      |
 | `on_predict_batch_start`     | Triggered at the start of each prediction batch   |
 | `on_predict_postprocess_end` | Triggered at the end of prediction postprocessing |
@@ -124,11 +96,8 @@
 ### Exporter Callbacks
 
 | Callback          | Description                              |
-|-------------------|------------------------------------------|
+| ----------------- | ---------------------------------------- |
 | `on_export_start` | Triggered when the export process starts |
-<<<<<<< HEAD
-| `on_export_end`   | Triggered when the export process ends   |
-=======
 | `on_export_end`   | Triggered when the export process ends   |
 
 ## FAQ
@@ -252,5 +221,4 @@
     pass
 ```
 
-Explore the [Complete Callback Reference](https://github.com/ultralytics/ultralytics/blob/main/ultralytics/utils/callbacks/base.py) to find more options and examples.
->>>>>>> 50497218
+Explore the [Complete Callback Reference](https://github.com/ultralytics/ultralytics/blob/main/ultralytics/utils/callbacks/base.py) to find more options and examples.