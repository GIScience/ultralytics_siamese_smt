---
comments: true
description: Learn more about MobileSAM, its implementation, comparison with the original SAM, and how to download and test it in the Ultralytics framework. Improve your mobile applications today.
keywords: MobileSAM, Ultralytics, SAM, mobile applications, Arxiv, GPU, API, image encoder, mask decoder, model download, testing method
---

![MobileSAM Logo](https://raw.githubusercontent.com/ChaoningZhang/MobileSAM/master/assets/logo2.png)

# Mobile Segment Anything (MobileSAM)

The MobileSAM paper is now available on [arXiv](https://arxiv.org/pdf/2306.14289.pdf).

A demonstration of MobileSAM running on a CPU can be accessed at this [demo link](https://huggingface.co/spaces/dhkim2810/MobileSAM). The performance on a Mac i5 CPU takes approximately 3 seconds. On the Hugging Face demo, the interface and lower-performance CPUs contribute to a slower response, but it continues to function effectively.

<p align="center">
  <br>
  <iframe loading="lazy" width="720" height="405" src="https://www.youtube.com/embed/yXQPLMrNX2s"
    title="YouTube video player" frameborder="0"
    allow="accelerometer; autoplay; clipboard-write; encrypted-media; gyroscope; picture-in-picture; web-share"
    allowfullscreen>
  </iframe>
  <br>
  <strong>Watch:</strong> How to Run Inference with MobileSAM using Ultralytics | Step-by-Step Guide 🎉
</p>

MobileSAM is implemented in various projects including [Grounding-SAM](https://github.com/IDEA-Research/Grounded-Segment-Anything), [AnyLabeling](https://github.com/vietanhdev/anylabeling), and [Segment Anything in 3D](https://github.com/Jumpat/SegmentAnythingin3D).

MobileSAM is trained on a single GPU with a 100k dataset (1% of the original images) in less than a day. The code for this training will be made available in the future.

## Available Models, Supported Tasks, and Operating Modes

This table presents the available models with their specific pre-trained weights, the tasks they support, and their compatibility with different operating modes like [Inference](../modes/predict.md), [Validation](../modes/val.md), [Training](../modes/train.md), and [Export](../modes/export.md), indicated by ✅ emojis for supported modes and ❌ emojis for unsupported modes.

| Model Type | Pre-trained Weights                                                                           | Tasks Supported                              | Inference | Validation | Training | Export |
|------------|-----------------------------------------------------------------------------------------------|----------------------------------------------|-----------|------------|----------|--------|
| MobileSAM  | [mobile_sam.pt](https://github.com/ultralytics/assets/releases/download/v8.1.0/mobile_sam.pt) | [Instance Segmentation](../tasks/segment.md) | ✅         | ❌          | ❌        | ❌      |

## Adapting from SAM to MobileSAM

Since MobileSAM retains the same pipeline as the original SAM, we have incorporated the original's pre-processing, post-processing, and all other interfaces. Consequently, those currently using the original SAM can transition to MobileSAM with minimal effort.

MobileSAM performs comparably to the original SAM and retains the same pipeline except for a change in the image encoder. Specifically, we replace the original heavyweight ViT-H encoder (632M) with a smaller Tiny-ViT (5M). On a single GPU, MobileSAM operates at about 12ms per image: 8ms on the image encoder and 4ms on the mask decoder.

The following table provides a comparison of ViT-based image encoders:

| Image Encoder | Original SAM | MobileSAM |
|---------------|--------------|-----------|
| Parameters    | 611M         | 5M        |
| Speed         | 452ms        | 8ms       |

Both the original SAM and MobileSAM utilize the same prompt-guided mask decoder:

| Mask Decoder | Original SAM | MobileSAM |
|--------------|--------------|-----------|
| Parameters   | 3.876M       | 3.876M    |
| Speed        | 4ms          | 4ms       |

Here is the comparison of the whole pipeline:

| Whole Pipeline (Enc+Dec) | Original SAM | MobileSAM |
|--------------------------|--------------|-----------|
| Parameters               | 615M         | 9.66M     |
| Speed                    | 456ms        | 12ms      |

The performance of MobileSAM and the original SAM are demonstrated using both a point and a box as prompts.

![Image with Point as Prompt](https://github.com/ultralytics/docs/releases/download/0/mask-box.avif)

![Image with Box as Prompt](https://github.com/ultralytics/docs/releases/download/0/mask-box.avif)

With its superior performance, MobileSAM is approximately 5 times smaller and 7 times faster than the current FastSAM. More details are available at the [MobileSAM project page](https://github.com/ChaoningZhang/MobileSAM).

## Testing MobileSAM in Ultralytics

Just like the original SAM, we offer a straightforward testing method in Ultralytics, including modes for both Point and Box prompts.

### Model Download

You can download the model [here](https://github.com/ChaoningZhang/MobileSAM/blob/master/weights/mobile_sam.pt).

### Point Prompt

!!! example

    === "Python"

        ```python
        from ultralytics import SAM

        # Load the model
        model = SAM('mobile_sam.pt')

        # Predict a segment based on a point prompt
        model.predict('ultralytics/assets/zidane.jpg', points=[900, 370], labels=[1])
        ```

### Box Prompt

!!! example

    === "Python"

        ```python
        from ultralytics import SAM

        # Load the model
        model = SAM('mobile_sam.pt')

        # Predict a segment based on a box prompt
        model.predict('ultralytics/assets/zidane.jpg', bboxes=[439, 437, 524, 709])
        ```

We have implemented `MobileSAM` and `SAM` using the same API. For more usage information, please see the [SAM page](sam.md).

## Citations and Acknowledgements

If you find MobileSAM useful in your research or development work, please consider citing our paper:

!!! quote ""

    === "BibTeX"

        ```bibtex
        @article{mobile_sam,
          title={Faster Segment Anything: Towards Lightweight SAM for Mobile Applications},
          author={Zhang, Chaoning and Han, Dongshen and Qiao, Yu and Kim, Jung Uk and Bae, Sung Ho and Lee, Seungkyu and Hong, Choong Seon},
          journal={arXiv preprint arXiv:2306.14289},
          year={2023}
        }
<<<<<<< HEAD
        ```
=======
        ```

## FAQ

### What is MobileSAM and how does it differ from the original SAM model?

MobileSAM is a lightweight, fast [image segmentation](https://www.ultralytics.com/glossary/image-segmentation) model designed for mobile applications. It retains the same pipeline as the original SAM but replaces the heavyweight ViT-H encoder (632M parameters) with a smaller Tiny-ViT encoder (5M parameters). This change results in MobileSAM being approximately 5 times smaller and 7 times faster than the original SAM. For instance, MobileSAM operates at about 12ms per image, compared to the original SAM's 456ms. You can learn more about the MobileSAM implementation in various projects [here](https://github.com/ChaoningZhang/MobileSAM).

### How can I test MobileSAM using Ultralytics?

Testing MobileSAM in Ultralytics can be accomplished through straightforward methods. You can use Point and Box prompts to predict segments. Here's an example using a Point prompt:

```python
from ultralytics import SAM

# Load the model
model = SAM("mobile_sam.pt")

# Predict a segment based on a point prompt
model.predict("ultralytics/assets/zidane.jpg", points=[900, 370], labels=[1])
```

You can also refer to the [Testing MobileSAM](#testing-mobilesam-in-ultralytics) section for more details.

### Why should I use MobileSAM for my mobile application?

MobileSAM is ideal for mobile applications due to its lightweight architecture and fast inference speed. Compared to the original SAM, MobileSAM is approximately 5 times smaller and 7 times faster, making it suitable for environments where computational resources are limited. This efficiency ensures that mobile devices can perform real-time image segmentation without significant latency. Additionally, MobileSAM's models, such as [Inference](../modes/predict.md), are optimized for mobile performance.

### How was MobileSAM trained, and is the training code available?

MobileSAM was trained on a single GPU with a 100k dataset, which is 1% of the original images, in less than a day. While the training code will be made available in the future, you can currently explore other aspects of MobileSAM in the [MobileSAM GitHub repository](https://github.com/ultralytics/assets/releases/download/v8.2.0/mobile_sam.pt). This repository includes pre-trained weights and implementation details for various applications.

### What are the primary use cases for MobileSAM?

MobileSAM is designed for fast and efficient image segmentation in mobile environments. Primary use cases include:

- **Real-time [object detection](https://www.ultralytics.com/glossary/object-detection) and segmentation** for mobile applications.
- **Low-latency image processing** in devices with limited computational resources.
- **Integration in AI-driven mobile apps** for tasks such as augmented reality (AR) and real-time analytics.

For more detailed use cases and performance comparisons, see the section on [Adapting from SAM to MobileSAM](#adapting-from-sam-to-mobilesam).
>>>>>>> 50497218
<|MERGE_RESOLUTION|>--- conflicted
+++ resolved
@@ -1,7 +1,7 @@
 ---
 comments: true
-description: Learn more about MobileSAM, its implementation, comparison with the original SAM, and how to download and test it in the Ultralytics framework. Improve your mobile applications today.
-keywords: MobileSAM, Ultralytics, SAM, mobile applications, Arxiv, GPU, API, image encoder, mask decoder, model download, testing method
+description: Discover MobileSAM, a lightweight and fast image segmentation model for mobile applications. Compare its performance with the original SAM and explore its various modes.
+keywords: MobileSAM, image segmentation, lightweight model, fast segmentation, mobile applications, SAM, ViT encoder, Tiny-ViT, Ultralytics
 ---
 
 ![MobileSAM Logo](https://raw.githubusercontent.com/ChaoningZhang/MobileSAM/master/assets/logo2.png)
@@ -32,8 +32,8 @@
 This table presents the available models with their specific pre-trained weights, the tasks they support, and their compatibility with different operating modes like [Inference](../modes/predict.md), [Validation](../modes/val.md), [Training](../modes/train.md), and [Export](../modes/export.md), indicated by ✅ emojis for supported modes and ❌ emojis for unsupported modes.
 
 | Model Type | Pre-trained Weights                                                                           | Tasks Supported                              | Inference | Validation | Training | Export |
-|------------|-----------------------------------------------------------------------------------------------|----------------------------------------------|-----------|------------|----------|--------|
-| MobileSAM  | [mobile_sam.pt](https://github.com/ultralytics/assets/releases/download/v8.1.0/mobile_sam.pt) | [Instance Segmentation](../tasks/segment.md) | ✅         | ❌          | ❌        | ❌      |
+| ---------- | --------------------------------------------------------------------------------------------- | -------------------------------------------- | --------- | ---------- | -------- | ------ |
+| MobileSAM  | [mobile_sam.pt](https://github.com/ultralytics/assets/releases/download/v8.2.0/mobile_sam.pt) | [Instance Segmentation](../tasks/segment.md) | ✅        | ❌         | ❌       | ❌     |
 
 ## Adapting from SAM to MobileSAM
 
@@ -44,21 +44,21 @@
 The following table provides a comparison of ViT-based image encoders:
 
 | Image Encoder | Original SAM | MobileSAM |
-|---------------|--------------|-----------|
+| ------------- | ------------ | --------- |
 | Parameters    | 611M         | 5M        |
 | Speed         | 452ms        | 8ms       |
 
 Both the original SAM and MobileSAM utilize the same prompt-guided mask decoder:
 
 | Mask Decoder | Original SAM | MobileSAM |
-|--------------|--------------|-----------|
+| ------------ | ------------ | --------- |
 | Parameters   | 3.876M       | 3.876M    |
 | Speed        | 4ms          | 4ms       |
 
 Here is the comparison of the whole pipeline:
 
 | Whole Pipeline (Enc+Dec) | Original SAM | MobileSAM |
-|--------------------------|--------------|-----------|
+| ------------------------ | ------------ | --------- |
 | Parameters               | 615M         | 9.66M     |
 | Speed                    | 456ms        | 12ms      |
 
@@ -88,10 +88,10 @@
         from ultralytics import SAM
 
         # Load the model
-        model = SAM('mobile_sam.pt')
+        model = SAM("mobile_sam.pt")
 
         # Predict a segment based on a point prompt
-        model.predict('ultralytics/assets/zidane.jpg', points=[900, 370], labels=[1])
+        model.predict("ultralytics/assets/zidane.jpg", points=[900, 370], labels=[1])
         ```
 
 ### Box Prompt
@@ -104,10 +104,10 @@
         from ultralytics import SAM
 
         # Load the model
-        model = SAM('mobile_sam.pt')
+        model = SAM("mobile_sam.pt")
 
         # Predict a segment based on a box prompt
-        model.predict('ultralytics/assets/zidane.jpg', bboxes=[439, 437, 524, 709])
+        model.predict("ultralytics/assets/zidane.jpg", bboxes=[439, 437, 524, 709])
         ```
 
 We have implemented `MobileSAM` and `SAM` using the same API. For more usage information, please see the [SAM page](sam.md).
@@ -127,9 +127,6 @@
           journal={arXiv preprint arXiv:2306.14289},
           year={2023}
         }
-<<<<<<< HEAD
-        ```
-=======
         ```
 
 ## FAQ
@@ -170,5 +167,4 @@
 - **Low-latency image processing** in devices with limited computational resources.
 - **Integration in AI-driven mobile apps** for tasks such as augmented reality (AR) and real-time analytics.
 
-For more detailed use cases and performance comparisons, see the section on [Adapting from SAM to MobileSAM](#adapting-from-sam-to-mobilesam).
->>>>>>> 50497218
+For more detailed use cases and performance comparisons, see the section on [Adapting from SAM to MobileSAM](#adapting-from-sam-to-mobilesam).