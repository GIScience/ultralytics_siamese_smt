--- conflicted
+++ resolved
@@ -1,7 +1,7 @@
 ---
 comments: true
-description: Explore the diverse range of YOLO family, SAM, MobileSAM, FastSAM, YOLO-NAS, YOLO-World and RT-DETR models supported by Ultralytics. Get started with examples for both CLI and Python usage.
-keywords: Ultralytics, documentation, YOLO, SAM, MobileSAM, FastSAM, YOLO-NAS, RT-DETR, YOLO-World, models, architectures, Python, CLI
+description: Discover a variety of models supported by Ultralytics, including YOLOv3 to YOLOv10, NAS, SAM, and RT-DETR for detection, segmentation, and more.
+keywords: Ultralytics, supported models, YOLOv3, YOLOv4, YOLOv5, YOLOv6, YOLOv7, YOLOv8, YOLOv9, YOLOv10, SAM, NAS, RT-DETR, object detection, image segmentation, classification, pose estimation, multi-object tracking
 ---
 
 # Models Supported by Ultralytics
@@ -21,14 +21,6 @@
 5. **[YOLOv7](yolov7.md)**: Updated YOLO models released in 2022 by the authors of YOLOv4.
 6. **[YOLOv8](yolov8.md)**: The latest version of the YOLO family, featuring enhanced capabilities such as [instance segmentation](https://www.ultralytics.com/glossary/instance-segmentation), pose/keypoints estimation, and classification.
 7. **[YOLOv9](yolov9.md)**: An experimental model trained on the Ultralytics [YOLOv5](yolov5.md) codebase implementing Programmable Gradient Information (PGI).
-<<<<<<< HEAD
-8. **[Segment Anything Model (SAM)](sam.md)**: Meta's Segment Anything Model (SAM).
-9. **[Mobile Segment Anything Model (MobileSAM)](mobile-sam.md)**: MobileSAM for mobile applications, by Kyung Hee University.
-10. **[Fast Segment Anything Model (FastSAM)](fast-sam.md)**: FastSAM by Image & Video Analysis Group, Institute of Automation, Chinese Academy of Sciences.
-11. **[YOLO-NAS](yolo-nas.md)**: YOLO Neural Architecture Search (NAS) Models.
-12. **[Realtime Detection Transformers (RT-DETR)](rtdetr.md)**: Baidu's PaddlePaddle Realtime Detection Transformer (RT-DETR) models.
-13. **[YOLO-World](yolo-world.md)**: Real-time Open Vocabulary Object Detection models from Tencent AI Lab.
-=======
 8. **[YOLOv10](yolov10.md)**: By Tsinghua University, featuring NMS-free training and efficiency-accuracy driven architecture, delivering state-of-the-art performance and latency.
 9. **[YOLO11](yolo11.md) 🚀 NEW**: Ultralytics' latest YOLO models delivering state-of-the-art (SOTA) performance across multiple tasks.
 10. **[Segment Anything Model (SAM)](sam.md)**: Meta's original Segment Anything Model (SAM).
@@ -38,7 +30,6 @@
 14. **[YOLO-NAS](yolo-nas.md)**: YOLO Neural Architecture Search (NAS) Models.
 15. **[Realtime Detection Transformers (RT-DETR)](rtdetr.md)**: Baidu's PaddlePaddle Realtime Detection [Transformer](https://www.ultralytics.com/glossary/transformer) (RT-DETR) models.
 16. **[YOLO-World](yolo-world.md)**: Real-time Open Vocabulary Object Detection models from Tencent AI Lab.
->>>>>>> 50497218
 
 <p align="center">
   <br>
@@ -67,16 +58,16 @@
         from ultralytics import YOLO
 
         # Load a COCO-pretrained YOLOv8n model
-        model = YOLO('yolov8n.pt')
+        model = YOLO("yolov8n.pt")
 
         # Display model information (optional)
         model.info()
 
         # Train the model on the COCO8 example dataset for 100 epochs
-        results = model.train(data='coco8.yaml', epochs=100, imgsz=640)
+        results = model.train(data="coco8.yaml", epochs=100, imgsz=640)
 
         # Run inference with the YOLOv8n model on the 'bus.jpg' image
-        results = model('path/to/bus.jpg')
+        results = model("path/to/bus.jpg")
         ```
 
     === "CLI"
@@ -107,9 +98,6 @@
 
 6. **Code Review & Merging**: After review, if your model meets our criteria, it will be merged into the main repository.
 
-<<<<<<< HEAD
-For detailed steps, consult our [Contributing Guide](../help/contributing.md).
-=======
 For detailed steps, consult our [Contributing Guide](../help/contributing.md).
 
 ## FAQ
@@ -154,5 +142,4 @@
 
 ### What types of tasks can YOLOv8 perform, and how does it compare to other YOLO versions?
 
-YOLOv8 is a versatile model capable of performing tasks including object detection, instance segmentation, classification, and pose estimation. Compared to earlier versions like YOLOv3 and YOLOv4, YOLOv8 offers significant improvements in speed and accuracy due to its optimized architecture. For a deeper comparison, refer to the [YOLOv8 documentation](../models/yolov8.md) and the [Task pages](../tasks/index.md) for more details on specific tasks.
->>>>>>> 50497218
+YOLOv8 is a versatile model capable of performing tasks including object detection, instance segmentation, classification, and pose estimation. Compared to earlier versions like YOLOv3 and YOLOv4, YOLOv8 offers significant improvements in speed and accuracy due to its optimized architecture. For a deeper comparison, refer to the [YOLOv8 documentation](../models/yolov8.md) and the [Task pages](../tasks/index.md) for more details on specific tasks.