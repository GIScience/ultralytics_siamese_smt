---
comments: true
description: Discover YOLO-World, a YOLOv8-based framework for real-time open-vocabulary object detection in images. It enhances user interaction, boosts computational efficiency, and adapts across various vision tasks.
keywords: YOLO-World, YOLOv8, machine learning, CNN-based framework, object detection, real-time detection, Ultralytics, vision tasks, image processing, industrial applications, user interaction
---

# YOLO-World Model

The YOLO-World Model introduces an advanced, real-time [Ultralytics](https://www.ultralytics.com/) [YOLOv8](yolov8.md)-based approach for Open-Vocabulary Detection tasks. This innovation enables the detection of any object within an image based on descriptive texts. By significantly lowering computational demands while preserving competitive performance, YOLO-World emerges as a versatile tool for numerous vision-based applications.

<<<<<<< HEAD
![YOLO-World Model architecture overview](https://github.com/ultralytics/ultralytics/assets/26833433/31105058-78c1-43ef-9573-4f41b06df531)
=======
<p align="center">
  <br>
  <iframe loading="lazy" width="720" height="405" src="https://www.youtube.com/embed/cfTKj96TjSE"
    title="YouTube video player" frameborder="0"
    allow="accelerometer; autoplay; clipboard-write; encrypted-media; gyroscope; picture-in-picture; web-share"
    allowfullscreen>
  </iframe>
  <br>
  <strong>Watch:</strong> YOLO World training workflow on custom dataset
</p>

![YOLO-World Model architecture overview](https://github.com/ultralytics/docs/releases/download/0/yolo-world-model-architecture-overview.avif)
>>>>>>> 50497218

## Overview

YOLO-World tackles the challenges faced by traditional Open-Vocabulary detection models, which often rely on cumbersome [Transformer](https://www.ultralytics.com/glossary/transformer) models requiring extensive computational resources. These models' dependence on pre-defined object categories also restricts their utility in dynamic scenarios. YOLO-World revitalizes the YOLOv8 framework with open-vocabulary detection capabilities, employing vision-[language modeling](https://www.ultralytics.com/glossary/language-modeling) and pre-training on expansive datasets to excel at identifying a broad array of objects in zero-shot scenarios with unmatched efficiency.

## Key Features

1. **Real-time Solution:** Harnessing the computational speed of CNNs, YOLO-World delivers a swift open-vocabulary detection solution, catering to industries in need of immediate results.

2. **Efficiency and Performance:** YOLO-World slashes computational and resource requirements without sacrificing performance, offering a robust alternative to models like SAM but at a fraction of the computational cost, enabling real-time applications.

3. **Inference with Offline Vocabulary:** YOLO-World introduces a "prompt-then-detect" strategy, employing an offline vocabulary to enhance efficiency further. This approach enables the use of custom prompts computed apriori, including captions or categories, to be encoded and stored as offline vocabulary embeddings, streamlining the detection process.

4. **Powered by YOLOv8:** Built upon [Ultralytics YOLOv8](yolov8.md), YOLO-World leverages the latest advancements in real-time object detection to facilitate open-vocabulary detection with unparalleled accuracy and speed.

5. **Benchmark Excellence:** YOLO-World outperforms existing open-vocabulary detectors, including MDETR and GLIP series, in terms of speed and efficiency on standard benchmarks, showcasing YOLOv8's superior capability on a single NVIDIA V100 GPU.

6. **Versatile Applications:** YOLO-World's innovative approach unlocks new possibilities for a multitude of vision tasks, delivering speed improvements by orders of magnitude over existing methods.

## Available Models, Supported Tasks, and Operating Modes

This section details the models available with their specific pre-trained weights, the tasks they support, and their compatibility with various operating modes such as [Inference](../modes/predict.md), [Validation](../modes/val.md), [Training](../modes/train.md), and [Export](../modes/export.md), denoted by ✅ for supported modes and ❌ for unsupported modes.

!!! note

    All the YOLOv8-World weights have been directly migrated from the official [YOLO-World](https://github.com/AILab-CVC/YOLO-World) repository, highlighting their excellent contributions.

| Model Type      | Pre-trained Weights                                                                                   | Tasks Supported                        | Inference | Validation | Training | Export |
|-----------------|-------------------------------------------------------------------------------------------------------|----------------------------------------|-----------|------------|----------|--------|
| YOLOv8s-world   | [yolov8s-world.pt](https://github.com/ultralytics/assets/releases/download/v8.1.0/yolov8s-world.pt)   | [Object Detection](../tasks/detect.md) | ✅        | ✅         | ❌       | ❌     |
| YOLOv8s-worldv2 | [yolov8s-worldv2.pt](https://github.com/ultralytics/assets/releases/download/v8.1.0/yolov8s-worldv2.pt) | [Object Detection](../tasks/detect.md) | ✅        | ✅         | ❌       | ✅     |
| YOLOv8m-world   | [yolov8m-world.pt](https://github.com/ultralytics/assets/releases/download/v8.1.0/yolov8m-world.pt)   | [Object Detection](../tasks/detect.md) | ✅        | ✅         | ❌       | ❌     |
| YOLOv8m-worldv2 | [yolov8m-worldv2.pt](https://github.com/ultralytics/assets/releases/download/v8.1.0/yolov8m-worldv2.pt) | [Object Detection](../tasks/detect.md) | ✅        | ✅         | ❌       | ✅     |
| YOLOv8l-world   | [yolov8l-world.pt](https://github.com/ultralytics/assets/releases/download/v8.1.0/yolov8l-world.pt)   | [Object Detection](../tasks/detect.md) | ✅        | ✅         | ❌       | ❌     |
| YOLOv8l-worldv2 | [yolov8l-worldv2.pt](https://github.com/ultralytics/assets/releases/download/v8.1.0/yolov8l-worldv2.pt) | [Object Detection](../tasks/detect.md) | ✅        | ✅         | ❌       | ✅     |
| YOLOv8x-world   | [yolov8x-world.pt](https://github.com/ultralytics/assets/releases/download/v8.1.0/yolov8x-world.pt)   | [Object Detection](../tasks/detect.md) | ✅        | ✅         | ❌       | ❌     |
| YOLOv8x-worldv2 | [yolov8x-worldv2.pt](https://github.com/ultralytics/assets/releases/download/v8.1.0/yolov8x-worldv2.pt) | [Object Detection](../tasks/detect.md) | ✅        | ✅         | ❌       | ✅     |

## Zero-shot Transfer on COCO Dataset

| Model Type      | mAP  | mAP50 | mAP75 |
|-----------------|------|-------|-------|
| yolov8s-world   | 37.4 | 52.0  | 40.6  |
| yolov8s-worldv2 | 37.7 | 52.2  | 41.0  |
| yolov8m-world   | 42.0 | 57.0  | 45.6  |
| yolov8m-worldv2 | 43.0 | 58.4  | 46.8  |
| yolov8l-world   | 45.7 | 61.3  | 49.8  |
| yolov8l-worldv2 | 45.8 | 61.3  | 49.8  |
| yolov8x-world   | 47.0 | 63.0  | 51.2  |
| yolov8x-worldv2 | 47.1 | 62.8  | 51.4  |

## Usage Examples

The YOLO-World models are easy to integrate into your Python applications. Ultralytics provides user-friendly Python API and CLI commands to streamline development.

<<<<<<< HEAD
=======
### Train Usage

!!! tip

    We strongly recommend to use `yolov8-worldv2` model for custom training, because it supports deterministic training and also easy to export other formats i.e onnx/tensorrt.

[Object detection](https://www.ultralytics.com/glossary/object-detection) is straightforward with the `train` method, as illustrated below:

!!! example

    === "Python"

        [PyTorch](https://www.ultralytics.com/glossary/pytorch) pretrained `*.pt` models as well as configuration `*.yaml` files can be passed to the `YOLOWorld()` class to create a model instance in python:

        ```python
        from ultralytics import YOLOWorld

        # Load a pretrained YOLOv8s-worldv2 model
        model = YOLOWorld("yolov8s-worldv2.pt")

        # Train the model on the COCO8 example dataset for 100 epochs
        results = model.train(data="coco8.yaml", epochs=100, imgsz=640)

        # Run inference with the YOLOv8n model on the 'bus.jpg' image
        results = model("path/to/bus.jpg")
        ```

    === "CLI"

        ```bash
        # Load a pretrained YOLOv8s-worldv2 model and train it on the COCO8 example dataset for 100 epochs
        yolo train model=yolov8s-worldv2.yaml data=coco8.yaml epochs=100 imgsz=640
        ```

>>>>>>> 50497218
### Predict Usage

Object detection is straightforward with the `predict` method, as illustrated below:

!!! example

    === "Python"

        ```python
        from ultralytics import YOLOWorld

        # Initialize a YOLO-World model
        model = YOLOWorld('yolov8s-world.pt')  # or select yolov8m/l-world.pt for different sizes

        # Execute inference with the YOLOv8s-world model on the specified image
        results = model.predict('path/to/image.jpg')

        # Show results
        results[0].show()
        ```

    === "CLI"

        ```bash
        # Perform object detection using a YOLO-World model
        yolo predict model=yolov8s-world.pt source=path/to/image.jpg imgsz=640
        ```

This snippet demonstrates the simplicity of loading a pre-trained model and running a prediction on an image.

### Val Usage

Model validation on a dataset is streamlined as follows:

!!! example

    === "Python"

        ```python
        from ultralytics import YOLO

        # Create a YOLO-World model
        model = YOLO('yolov8s-world.pt')  # or select yolov8m/l-world.pt for different sizes

        # Conduct model validation on the COCO8 example dataset
        metrics = model.val(data='coco8.yaml')
        ```

    === "CLI"

        ```bash
        # Validate a YOLO-World model on the COCO8 dataset with a specified image size
        yolo val model=yolov8s-world.pt data=coco8.yaml imgsz=640
        ```

<<<<<<< HEAD
!!! Note
=======
### Track Usage

Object tracking with YOLO-World model on a video/images is streamlined as follows:

!!! example

    === "Python"

        ```python
        from ultralytics import YOLO

        # Create a YOLO-World model
        model = YOLO("yolov8s-world.pt")  # or select yolov8m/l-world.pt for different sizes

        # Track with a YOLO-World model on a video
        results = model.track(source="path/to/video.mp4")
        ```

    === "CLI"

        ```bash
        # Track with a YOLO-World model on the video with a specified image size
        yolo track model=yolov8s-world.pt imgsz=640 source="path/to/video/file.mp4"
        ```

!!! note
>>>>>>> 50497218

    The YOLO-World models provided by Ultralytics come pre-configured with [COCO dataset](../datasets/detect/coco.md) categories as part of their offline vocabulary, enhancing efficiency for immediate application. This integration allows the YOLOv8-World models to directly recognize and predict the 80 standard categories defined in the COCO dataset without requiring additional setup or customization.

### Set prompts

![YOLO-World prompt class names overview](https://github.com/ultralytics/docs/releases/download/0/yolo-world-prompt-class-names-overview.avif)

The YOLO-World framework allows for the dynamic specification of classes through custom prompts, empowering users to tailor the model to their specific needs **without retraining**. This feature is particularly useful for adapting the model to new domains or specific tasks that were not originally part of the [training data](https://www.ultralytics.com/glossary/training-data). By setting custom prompts, users can essentially guide the model's focus towards objects of interest, enhancing the relevance and accuracy of the detection results.

For instance, if your application only requires detecting 'person' and 'bus' objects, you can specify these classes directly:

!!! example

    === "Custom Inference Prompts"

        ```python
        from ultralytics import YOLO

        # Initialize a YOLO-World model
        model = YOLO('yolov8s-world.pt')  # or choose yolov8m/l-world.pt
        
        # Define custom classes
        model.set_classes(["person", "bus"])

        # Execute prediction for specified categories on an image
        results = model.predict('path/to/image.jpg')

        # Show results
        results[0].show()
        ```

You can also save a model after setting custom classes. By doing this you create a version of the YOLO-World model that is specialized for your specific use case. This process embeds your custom class definitions directly into the model file, making the model ready to use with your specified classes without further adjustments. Follow these steps to save and load your custom YOLOv8 model:

!!! example

    === "Persisting Models with Custom Vocabulary"

        First load a YOLO-World model, set custom classes for it and save it:

        ```python
        from ultralytics import YOLO

        # Initialize a YOLO-World model
        model = YOLO('yolov8s-world.pt')  # or select yolov8m/l-world.pt
        
        # Define custom classes
        model.set_classes(["person", "bus"])

        # Save the model with the defined offline vocabulary
        model.save("custom_yolov8s.pt")
        ```

        After saving, the custom_yolov8s.pt model behaves like any other pre-trained YOLOv8 model but with a key difference: it is now optimized to detect only the classes you have defined. This customization can significantly improve detection performance and efficiency for your specific application scenarios.

        ```python
        from ultralytics import YOLO

        # Load your custom model
        model = YOLO('custom_yolov8s.pt')

        # Run inference to detect your custom classes
        results = model.predict('path/to/image.jpg')

        # Show results
        results[0].show()
        ```

### Benefits of Saving with Custom Vocabulary

- **Efficiency**: Streamlines the detection process by focusing on relevant objects, reducing computational overhead and speeding up inference.
- **Flexibility**: Allows for easy adaptation of the model to new or niche detection tasks without the need for extensive retraining or data collection.
- **Simplicity**: Simplifies deployment by eliminating the need to repeatedly specify custom classes at runtime, making the model directly usable with its embedded vocabulary.
- **Performance**: Enhances detection [accuracy](https://www.ultralytics.com/glossary/accuracy) for specified classes by focusing the model's attention and resources on recognizing the defined objects.

This approach provides a powerful means of customizing state-of-the-art object detection models for specific tasks, making advanced AI more accessible and applicable to a broader range of practical applications.

<<<<<<< HEAD
=======
## Reproduce official results from scratch(Experimental)

### Prepare datasets

- Train data

| Dataset                                                           | Type      | Samples | Boxes | Annotation Files                                                                                                                           |
| ----------------------------------------------------------------- | --------- | ------- | ----- | ------------------------------------------------------------------------------------------------------------------------------------------ |
| [Objects365v1](https://opendatalab.com/OpenDataLab/Objects365_v1) | Detection | 609k    | 9621k | [objects365_train.json](https://opendatalab.com/OpenDataLab/Objects365_v1)                                                                 |
| [GQA](https://downloads.cs.stanford.edu/nlp/data/gqa/images.zip)  | Grounding | 621k    | 3681k | [final_mixed_train_no_coco.json](https://huggingface.co/GLIPModel/GLIP/blob/main/mdetr_annotations/final_mixed_train_no_coco.json)         |
| [Flickr30k](https://shannon.cs.illinois.edu/DenotationGraph/)     | Grounding | 149k    | 641k  | [final_flickr_separateGT_train.json](https://huggingface.co/GLIPModel/GLIP/blob/main/mdetr_annotations/final_flickr_separateGT_train.json) |

- Val data

| Dataset                                                                                                 | Type      | Annotation Files                                                                                       |
| ------------------------------------------------------------------------------------------------------- | --------- | ------------------------------------------------------------------------------------------------------ |
| [LVIS minival](https://github.com/ultralytics/ultralytics/blob/main/ultralytics/cfg/datasets/lvis.yaml) | Detection | [minival.txt](https://github.com/ultralytics/ultralytics/blob/main/ultralytics/cfg/datasets/lvis.yaml) |

### Launch training from scratch

!!! note

    `WorldTrainerFromScratch` is highly customized to allow training yolo-world models on both detection datasets and grounding datasets simultaneously. More details please checkout [ultralytics.model.yolo.world.train_world.py](https://github.com/ultralytics/ultralytics/blob/main/ultralytics/models/yolo/world/train_world.py).

!!! example

    === "Python"

        ```python
        from ultralytics import YOLOWorld
        from ultralytics.models.yolo.world.train_world import WorldTrainerFromScratch

        data = dict(
            train=dict(
                yolo_data=["Objects365.yaml"],
                grounding_data=[
                    dict(
                        img_path="../datasets/flickr30k/images",
                        json_file="../datasets/flickr30k/final_flickr_separateGT_train.json",
                    ),
                    dict(
                        img_path="../datasets/GQA/images",
                        json_file="../datasets/GQA/final_mixed_train_no_coco.json",
                    ),
                ],
            ),
            val=dict(yolo_data=["lvis.yaml"]),
        )
        model = YOLOWorld("yolov8s-worldv2.yaml")
        model.train(data=data, batch=128, epochs=100, trainer=WorldTrainerFromScratch)
        ```

>>>>>>> 50497218
## Citations and Acknowledgements

We extend our gratitude to the [Tencent AILab Computer Vision Center](https://ai.tencent.com/) for their pioneering work in real-time open-vocabulary object detection with YOLO-World:

!!! quote ""

    === "BibTeX"

        ```bibtex
        @article{cheng2024yolow,
        title={YOLO-World: Real-Time Open-Vocabulary Object Detection},
        author={Cheng, Tianheng and Song, Lin and Ge, Yixiao and Liu, Wenyu and Wang, Xinggang and Shan, Ying},
        journal={arXiv preprint arXiv:2401.17270},
        year={2024}
        }
        ```

<<<<<<< HEAD
For further reading, the original YOLO-World paper is available on [arXiv](https://arxiv.org/pdf/2401.17270v2.pdf). The project's source code and additional resources can be accessed via their [GitHub repository](https://github.com/AILab-CVC/YOLO-World). We appreciate their commitment to advancing the field and sharing their valuable insights with the community.
=======
For further reading, the original YOLO-World paper is available on [arXiv](https://arxiv.org/pdf/2401.17270v2.pdf). The project's source code and additional resources can be accessed via their [GitHub repository](https://github.com/AILab-CVC/YOLO-World). We appreciate their commitment to advancing the field and sharing their valuable insights with the community.

## FAQ

### What is the YOLO-World model and how does it work?

The YOLO-World model is an advanced, real-time object detection approach based on the [Ultralytics YOLOv8](yolov8.md) framework. It excels in Open-Vocabulary Detection tasks by identifying objects within an image based on descriptive texts. Using vision-language modeling and pre-training on large datasets, YOLO-World achieves high efficiency and performance with significantly reduced computational demands, making it ideal for real-time applications across various industries.

### How does YOLO-World handle inference with custom prompts?

YOLO-World supports a "prompt-then-detect" strategy, which utilizes an offline vocabulary to enhance efficiency. Custom prompts like captions or specific object categories are pre-encoded and stored as offline vocabulary [embeddings](https://www.ultralytics.com/glossary/embeddings). This approach streamlines the detection process without the need for retraining. You can dynamically set these prompts within the model to tailor it to specific detection tasks, as shown below:

```python
from ultralytics import YOLOWorld

# Initialize a YOLO-World model
model = YOLOWorld("yolov8s-world.pt")

# Define custom classes
model.set_classes(["person", "bus"])

# Execute prediction on an image
results = model.predict("path/to/image.jpg")

# Show results
results[0].show()
```

### Why should I choose YOLO-World over traditional Open-Vocabulary detection models?

YOLO-World provides several advantages over traditional Open-Vocabulary detection models:

- **Real-Time Performance:** It leverages the computational speed of CNNs to offer quick, efficient detection.
- **Efficiency and Low Resource Requirement:** YOLO-World maintains high performance while significantly reducing computational and resource demands.
- **Customizable Prompts:** The model supports dynamic prompt setting, allowing users to specify custom detection classes without retraining.
- **Benchmark Excellence:** It outperforms other open-vocabulary detectors like MDETR and GLIP in both speed and efficiency on standard benchmarks.

### How do I train a YOLO-World model on my dataset?

Training a YOLO-World model on your dataset is straightforward through the provided Python API or CLI commands. Here's how to start training using Python:

```python
from ultralytics import YOLOWorld

# Load a pretrained YOLOv8s-worldv2 model
model = YOLOWorld("yolov8s-worldv2.pt")

# Train the model on the COCO8 dataset for 100 epochs
results = model.train(data="coco8.yaml", epochs=100, imgsz=640)
```

Or using CLI:

```bash
yolo train model=yolov8s-worldv2.yaml data=coco8.yaml epochs=100 imgsz=640
```

### What are the available pre-trained YOLO-World models and their supported tasks?

Ultralytics offers multiple pre-trained YOLO-World models supporting various tasks and operating modes:

| Model Type      | Pre-trained Weights                                                                                     | Tasks Supported                        | Inference | Validation | Training | Export |
| --------------- | ------------------------------------------------------------------------------------------------------- | -------------------------------------- | --------- | ---------- | -------- | ------ |
| YOLOv8s-world   | [yolov8s-world.pt](https://github.com/ultralytics/assets/releases/download/v8.2.0/yolov8s-world.pt)     | [Object Detection](../tasks/detect.md) | ✅        | ✅         | ✅       | ❌     |
| YOLOv8s-worldv2 | [yolov8s-worldv2.pt](https://github.com/ultralytics/assets/releases/download/v8.2.0/yolov8s-worldv2.pt) | [Object Detection](../tasks/detect.md) | ✅        | ✅         | ✅       | ✅     |
| YOLOv8m-world   | [yolov8m-world.pt](https://github.com/ultralytics/assets/releases/download/v8.2.0/yolov8m-world.pt)     | [Object Detection](../tasks/detect.md) | ✅        | ✅         | ✅       | ❌     |
| YOLOv8m-worldv2 | [yolov8m-worldv2.pt](https://github.com/ultralytics/assets/releases/download/v8.2.0/yolov8m-worldv2.pt) | [Object Detection](../tasks/detect.md) | ✅        | ✅         | ✅       | ✅     |
| YOLOv8l-world   | [yolov8l-world.pt](https://github.com/ultralytics/assets/releases/download/v8.2.0/yolov8l-world.pt)     | [Object Detection](../tasks/detect.md) | ✅        | ✅         | ✅       | ❌     |
| YOLOv8l-worldv2 | [yolov8l-worldv2.pt](https://github.com/ultralytics/assets/releases/download/v8.2.0/yolov8l-worldv2.pt) | [Object Detection](../tasks/detect.md) | ✅        | ✅         | ✅       | ✅     |
| YOLOv8x-world   | [yolov8x-world.pt](https://github.com/ultralytics/assets/releases/download/v8.2.0/yolov8x-world.pt)     | [Object Detection](../tasks/detect.md) | ✅        | ✅         | ✅       | ❌     |
| YOLOv8x-worldv2 | [yolov8x-worldv2.pt](https://github.com/ultralytics/assets/releases/download/v8.2.0/yolov8x-worldv2.pt) | [Object Detection](../tasks/detect.md) | ✅        | ✅         | ✅       | ✅     |

### How do I reproduce the official results of YOLO-World from scratch?

To reproduce the official results from scratch, you need to prepare the datasets and launch the training using the provided code. The training procedure involves creating a data dictionary and running the `train` method with a custom trainer:

```python
from ultralytics import YOLOWorld
from ultralytics.models.yolo.world.train_world import WorldTrainerFromScratch

data = {
    "train": {
        "yolo_data": ["Objects365.yaml"],
        "grounding_data": [
            {
                "img_path": "../datasets/flickr30k/images",
                "json_file": "../datasets/flickr30k/final_flickr_separateGT_train.json",
            },
            {
                "img_path": "../datasets/GQA/images",
                "json_file": "../datasets/GQA/final_mixed_train_no_coco.json",
            },
        ],
    },
    "val": {"yolo_data": ["lvis.yaml"]},
}

model = YOLOWorld("yolov8s-worldv2.yaml")
model.train(data=data, batch=128, epochs=100, trainer=WorldTrainerFromScratch)
```
>>>>>>> 50497218
<|MERGE_RESOLUTION|>--- conflicted
+++ resolved
@@ -1,16 +1,13 @@
 ---
 comments: true
-description: Discover YOLO-World, a YOLOv8-based framework for real-time open-vocabulary object detection in images. It enhances user interaction, boosts computational efficiency, and adapts across various vision tasks.
-keywords: YOLO-World, YOLOv8, machine learning, CNN-based framework, object detection, real-time detection, Ultralytics, vision tasks, image processing, industrial applications, user interaction
+description: Explore the YOLO-World Model for efficient, real-time open-vocabulary object detection using Ultralytics YOLOv8 advancements. Achieve top performance with minimal computation.
+keywords: YOLO-World, Ultralytics, open-vocabulary detection, YOLOv8, real-time object detection, machine learning, computer vision, AI, deep learning, model training
 ---
 
 # YOLO-World Model
 
 The YOLO-World Model introduces an advanced, real-time [Ultralytics](https://www.ultralytics.com/) [YOLOv8](yolov8.md)-based approach for Open-Vocabulary Detection tasks. This innovation enables the detection of any object within an image based on descriptive texts. By significantly lowering computational demands while preserving competitive performance, YOLO-World emerges as a versatile tool for numerous vision-based applications.
 
-<<<<<<< HEAD
-![YOLO-World Model architecture overview](https://github.com/ultralytics/ultralytics/assets/26833433/31105058-78c1-43ef-9573-4f41b06df531)
-=======
 <p align="center">
   <br>
   <iframe loading="lazy" width="720" height="405" src="https://www.youtube.com/embed/cfTKj96TjSE"
@@ -23,7 +20,6 @@
 </p>
 
 ![YOLO-World Model architecture overview](https://github.com/ultralytics/docs/releases/download/0/yolo-world-model-architecture-overview.avif)
->>>>>>> 50497218
 
 ## Overview
 
@@ -51,21 +47,21 @@
 
     All the YOLOv8-World weights have been directly migrated from the official [YOLO-World](https://github.com/AILab-CVC/YOLO-World) repository, highlighting their excellent contributions.
 
-| Model Type      | Pre-trained Weights                                                                                   | Tasks Supported                        | Inference | Validation | Training | Export |
-|-----------------|-------------------------------------------------------------------------------------------------------|----------------------------------------|-----------|------------|----------|--------|
-| YOLOv8s-world   | [yolov8s-world.pt](https://github.com/ultralytics/assets/releases/download/v8.1.0/yolov8s-world.pt)   | [Object Detection](../tasks/detect.md) | ✅        | ✅         | ❌       | ❌     |
-| YOLOv8s-worldv2 | [yolov8s-worldv2.pt](https://github.com/ultralytics/assets/releases/download/v8.1.0/yolov8s-worldv2.pt) | [Object Detection](../tasks/detect.md) | ✅        | ✅         | ❌       | ✅     |
-| YOLOv8m-world   | [yolov8m-world.pt](https://github.com/ultralytics/assets/releases/download/v8.1.0/yolov8m-world.pt)   | [Object Detection](../tasks/detect.md) | ✅        | ✅         | ❌       | ❌     |
-| YOLOv8m-worldv2 | [yolov8m-worldv2.pt](https://github.com/ultralytics/assets/releases/download/v8.1.0/yolov8m-worldv2.pt) | [Object Detection](../tasks/detect.md) | ✅        | ✅         | ❌       | ✅     |
-| YOLOv8l-world   | [yolov8l-world.pt](https://github.com/ultralytics/assets/releases/download/v8.1.0/yolov8l-world.pt)   | [Object Detection](../tasks/detect.md) | ✅        | ✅         | ❌       | ❌     |
-| YOLOv8l-worldv2 | [yolov8l-worldv2.pt](https://github.com/ultralytics/assets/releases/download/v8.1.0/yolov8l-worldv2.pt) | [Object Detection](../tasks/detect.md) | ✅        | ✅         | ❌       | ✅     |
-| YOLOv8x-world   | [yolov8x-world.pt](https://github.com/ultralytics/assets/releases/download/v8.1.0/yolov8x-world.pt)   | [Object Detection](../tasks/detect.md) | ✅        | ✅         | ❌       | ❌     |
-| YOLOv8x-worldv2 | [yolov8x-worldv2.pt](https://github.com/ultralytics/assets/releases/download/v8.1.0/yolov8x-worldv2.pt) | [Object Detection](../tasks/detect.md) | ✅        | ✅         | ❌       | ✅     |
+| Model Type      | Pre-trained Weights                                                                                     | Tasks Supported                        | Inference | Validation | Training | Export |
+| --------------- | ------------------------------------------------------------------------------------------------------- | -------------------------------------- | --------- | ---------- | -------- | ------ |
+| YOLOv8s-world   | [yolov8s-world.pt](https://github.com/ultralytics/assets/releases/download/v8.2.0/yolov8s-world.pt)     | [Object Detection](../tasks/detect.md) | ✅        | ✅         | ✅       | ❌     |
+| YOLOv8s-worldv2 | [yolov8s-worldv2.pt](https://github.com/ultralytics/assets/releases/download/v8.2.0/yolov8s-worldv2.pt) | [Object Detection](../tasks/detect.md) | ✅        | ✅         | ✅       | ✅     |
+| YOLOv8m-world   | [yolov8m-world.pt](https://github.com/ultralytics/assets/releases/download/v8.2.0/yolov8m-world.pt)     | [Object Detection](../tasks/detect.md) | ✅        | ✅         | ✅       | ❌     |
+| YOLOv8m-worldv2 | [yolov8m-worldv2.pt](https://github.com/ultralytics/assets/releases/download/v8.2.0/yolov8m-worldv2.pt) | [Object Detection](../tasks/detect.md) | ✅        | ✅         | ✅       | ✅     |
+| YOLOv8l-world   | [yolov8l-world.pt](https://github.com/ultralytics/assets/releases/download/v8.2.0/yolov8l-world.pt)     | [Object Detection](../tasks/detect.md) | ✅        | ✅         | ✅       | ❌     |
+| YOLOv8l-worldv2 | [yolov8l-worldv2.pt](https://github.com/ultralytics/assets/releases/download/v8.2.0/yolov8l-worldv2.pt) | [Object Detection](../tasks/detect.md) | ✅        | ✅         | ✅       | ✅     |
+| YOLOv8x-world   | [yolov8x-world.pt](https://github.com/ultralytics/assets/releases/download/v8.2.0/yolov8x-world.pt)     | [Object Detection](../tasks/detect.md) | ✅        | ✅         | ✅       | ❌     |
+| YOLOv8x-worldv2 | [yolov8x-worldv2.pt](https://github.com/ultralytics/assets/releases/download/v8.2.0/yolov8x-worldv2.pt) | [Object Detection](../tasks/detect.md) | ✅        | ✅         | ✅       | ✅     |
 
 ## Zero-shot Transfer on COCO Dataset
 
 | Model Type      | mAP  | mAP50 | mAP75 |
-|-----------------|------|-------|-------|
+| --------------- | ---- | ----- | ----- |
 | yolov8s-world   | 37.4 | 52.0  | 40.6  |
 | yolov8s-worldv2 | 37.7 | 52.2  | 41.0  |
 | yolov8m-world   | 42.0 | 57.0  | 45.6  |
@@ -79,8 +75,6 @@
 
 The YOLO-World models are easy to integrate into your Python applications. Ultralytics provides user-friendly Python API and CLI commands to streamline development.
 
-<<<<<<< HEAD
-=======
 ### Train Usage
 
 !!! tip
@@ -115,7 +109,6 @@
         yolo train model=yolov8s-worldv2.yaml data=coco8.yaml epochs=100 imgsz=640
         ```
 
->>>>>>> 50497218
 ### Predict Usage
 
 Object detection is straightforward with the `predict` method, as illustrated below:
@@ -128,10 +121,10 @@
         from ultralytics import YOLOWorld
 
         # Initialize a YOLO-World model
-        model = YOLOWorld('yolov8s-world.pt')  # or select yolov8m/l-world.pt for different sizes
+        model = YOLOWorld("yolov8s-world.pt")  # or select yolov8m/l-world.pt for different sizes
 
         # Execute inference with the YOLOv8s-world model on the specified image
-        results = model.predict('path/to/image.jpg')
+        results = model.predict("path/to/image.jpg")
 
         # Show results
         results[0].show()
@@ -158,10 +151,10 @@
         from ultralytics import YOLO
 
         # Create a YOLO-World model
-        model = YOLO('yolov8s-world.pt')  # or select yolov8m/l-world.pt for different sizes
+        model = YOLO("yolov8s-world.pt")  # or select yolov8m/l-world.pt for different sizes
 
         # Conduct model validation on the COCO8 example dataset
-        metrics = model.val(data='coco8.yaml')
+        metrics = model.val(data="coco8.yaml")
         ```
 
     === "CLI"
@@ -171,9 +164,6 @@
         yolo val model=yolov8s-world.pt data=coco8.yaml imgsz=640
         ```
 
-<<<<<<< HEAD
-!!! Note
-=======
 ### Track Usage
 
 Object tracking with YOLO-World model on a video/images is streamlined as follows:
@@ -200,7 +190,6 @@
         ```
 
 !!! note
->>>>>>> 50497218
 
     The YOLO-World models provided by Ultralytics come pre-configured with [COCO dataset](../datasets/detect/coco.md) categories as part of their offline vocabulary, enhancing efficiency for immediate application. This integration allows the YOLOv8-World models to directly recognize and predict the 80 standard categories defined in the COCO dataset without requiring additional setup or customization.
 
@@ -220,13 +209,13 @@
         from ultralytics import YOLO
 
         # Initialize a YOLO-World model
-        model = YOLO('yolov8s-world.pt')  # or choose yolov8m/l-world.pt
-        
+        model = YOLO("yolov8s-world.pt")  # or choose yolov8m/l-world.pt
+
         # Define custom classes
         model.set_classes(["person", "bus"])
 
         # Execute prediction for specified categories on an image
-        results = model.predict('path/to/image.jpg')
+        results = model.predict("path/to/image.jpg")
 
         # Show results
         results[0].show()
@@ -244,8 +233,8 @@
         from ultralytics import YOLO
 
         # Initialize a YOLO-World model
-        model = YOLO('yolov8s-world.pt')  # or select yolov8m/l-world.pt
-        
+        model = YOLO("yolov8s-world.pt")  # or select yolov8m/l-world.pt
+
         # Define custom classes
         model.set_classes(["person", "bus"])
 
@@ -259,10 +248,10 @@
         from ultralytics import YOLO
 
         # Load your custom model
-        model = YOLO('custom_yolov8s.pt')
+        model = YOLO("custom_yolov8s.pt")
 
         # Run inference to detect your custom classes
-        results = model.predict('path/to/image.jpg')
+        results = model.predict("path/to/image.jpg")
 
         # Show results
         results[0].show()
@@ -277,8 +266,6 @@
 
 This approach provides a powerful means of customizing state-of-the-art object detection models for specific tasks, making advanced AI more accessible and applicable to a broader range of practical applications.
 
-<<<<<<< HEAD
-=======
 ## Reproduce official results from scratch(Experimental)
 
 ### Prepare datasets
@@ -331,7 +318,6 @@
         model.train(data=data, batch=128, epochs=100, trainer=WorldTrainerFromScratch)
         ```
 
->>>>>>> 50497218
 ## Citations and Acknowledgements
 
 We extend our gratitude to the [Tencent AILab Computer Vision Center](https://ai.tencent.com/) for their pioneering work in real-time open-vocabulary object detection with YOLO-World:
@@ -349,9 +335,6 @@
         }
         ```
 
-<<<<<<< HEAD
-For further reading, the original YOLO-World paper is available on [arXiv](https://arxiv.org/pdf/2401.17270v2.pdf). The project's source code and additional resources can be accessed via their [GitHub repository](https://github.com/AILab-CVC/YOLO-World). We appreciate their commitment to advancing the field and sharing their valuable insights with the community.
-=======
 For further reading, the original YOLO-World paper is available on [arXiv](https://arxiv.org/pdf/2401.17270v2.pdf). The project's source code and additional resources can be accessed via their [GitHub repository](https://github.com/AILab-CVC/YOLO-World). We appreciate their commitment to advancing the field and sharing their valuable insights with the community.
 
 ## FAQ
@@ -451,5 +434,4 @@
 
 model = YOLOWorld("yolov8s-worldv2.yaml")
 model.train(data=data, batch=128, epochs=100, trainer=WorldTrainerFromScratch)
-```
->>>>>>> 50497218
+```