---
comments: true
description: Explore the cutting-edge Segment Anything Model (SAM) from Ultralytics that allows real-time image segmentation. Learn about its promptable segmentation, zero-shot performance, and how to use it.
keywords: Ultralytics, image segmentation, Segment Anything Model, SAM, SA-1B dataset, real-time performance, zero-shot transfer, object detection, image analysis, machine learning
---

# Segment Anything Model (SAM)

Welcome to the frontier of [image segmentation](https://www.ultralytics.com/glossary/image-segmentation) with the Segment Anything Model, or SAM. This revolutionary model has changed the game by introducing promptable image segmentation with real-time performance, setting new standards in the field.

## Introduction to SAM: The Segment Anything Model

The Segment Anything Model, or SAM, is a cutting-edge image segmentation model that allows for promptable segmentation, providing unparalleled versatility in image analysis tasks. SAM forms the heart of the Segment Anything initiative, a groundbreaking project that introduces a novel model, task, and dataset for image segmentation.

SAM's advanced design allows it to adapt to new image distributions and tasks without prior knowledge, a feature known as zero-shot transfer. Trained on the expansive [SA-1B dataset](https://ai.facebook.com/datasets/segment-anything/), which contains more than 1 billion masks spread over 11 million carefully curated images, SAM has displayed impressive zero-shot performance, surpassing previous fully supervised results in many cases.

![Dataset sample image](https://github.com/ultralytics/docs/releases/download/0/sa-1b-dataset-sample.avif) **SA-1B Example images.** Dataset images overlaid masks from the newly introduced SA-1B dataset. SA-1B contains 11M diverse, high-resolution, licensed, and privacy protecting images and 1.1B high-quality segmentation masks. These masks were annotated fully automatically by SAM, and as verified by human ratings and numerous experiments, are of high quality and diversity. Images are grouped by number of masks per image for visualization (there are ∼100 masks per image on average).

## Key Features of the Segment Anything Model (SAM)

- **Promptable Segmentation Task:** SAM was designed with a promptable segmentation task in mind, allowing it to generate valid segmentation masks from any given prompt, such as spatial or text clues identifying an object.
- **Advanced Architecture:** The Segment Anything Model employs a powerful image encoder, a prompt encoder, and a lightweight mask decoder. This unique architecture enables flexible prompting, real-time mask computation, and ambiguity awareness in segmentation tasks.
- **The SA-1B Dataset:** Introduced by the Segment Anything project, the SA-1B dataset features over 1 billion masks on 11 million images. As the largest segmentation dataset to date, it provides SAM with a diverse and large-scale training data source.
- **Zero-Shot Performance:** SAM displays outstanding zero-shot performance across various segmentation tasks, making it a ready-to-use tool for diverse applications with minimal need for [prompt engineering](https://www.ultralytics.com/glossary/prompt-engineering).

For an in-depth look at the Segment Anything Model and the SA-1B dataset, please visit the [Segment Anything website](https://segment-anything.com/) and check out the research paper [Segment Anything](https://arxiv.org/abs/2304.02643).

## Available Models, Supported Tasks, and Operating Modes

This table presents the available models with their specific pre-trained weights, the tasks they support, and their compatibility with different operating modes like [Inference](../modes/predict.md), [Validation](../modes/val.md), [Training](../modes/train.md), and [Export](../modes/export.md), indicated by ✅ emojis for supported modes and ❌ emojis for unsupported modes.

| Model Type | Pre-trained Weights                                                                 | Tasks Supported                              | Inference | Validation | Training | Export |
|------------|-------------------------------------------------------------------------------------|----------------------------------------------|-----------|------------|----------|--------|
| SAM base   | [sam_b.pt](https://github.com/ultralytics/assets/releases/download/v8.1.0/sam_b.pt) | [Instance Segmentation](../tasks/segment.md) | ✅         | ❌          | ❌        | ❌      |
| SAM large  | [sam_l.pt](https://github.com/ultralytics/assets/releases/download/v8.1.0/sam_l.pt) | [Instance Segmentation](../tasks/segment.md) | ✅         | ❌          | ❌        | ❌      |

## How to Use SAM: Versatility and Power in Image Segmentation

The Segment Anything Model can be employed for a multitude of downstream tasks that go beyond its training data. This includes edge detection, object proposal generation, [instance segmentation](https://www.ultralytics.com/glossary/instance-segmentation), and preliminary text-to-mask prediction. With prompt engineering, SAM can swiftly adapt to new tasks and data distributions in a zero-shot manner, establishing it as a versatile and potent tool for all your image segmentation needs.

### SAM prediction example

!!! example "Segment with prompts"

    Segment image with given prompts.

    === "Python"

        ```python
        from ultralytics import SAM

        # Load a model
        model = SAM('sam_b.pt')

        # Display model information (optional)
        model.info()

        # Run inference with bboxes prompt
        model('ultralytics/assets/zidane.jpg', bboxes=[439, 437, 524, 709])

        # Run inference with points prompt
        model('ultralytics/assets/zidane.jpg', points=[900, 370], labels=[1])
        ```

!!! example "Segment everything"

    Segment the whole image.

    === "Python"

        ```python
        from ultralytics import SAM

        # Load a model
        model = SAM('sam_b.pt')

        # Display model information (optional)
        model.info()

        # Run inference
        model('path/to/image.jpg')
        ```

    === "CLI"

        ```bash
        # Run inference with a SAM model
        yolo predict model=sam_b.pt source=path/to/image.jpg
        ```

- The logic here is to segment the whole image if you don't pass any prompts(bboxes/points/masks).

!!! example "SAMPredictor example"

    This way you can set image once and run prompts inference multiple times without running image encoder multiple times.

    === "Prompt inference"

        ```python
        from ultralytics.models.sam import Predictor as SAMPredictor

        # Create SAMPredictor
        overrides = dict(conf=0.25, task='segment', mode='predict', imgsz=1024, model="mobile_sam.pt")
        predictor = SAMPredictor(overrides=overrides)

        # Set image
        predictor.set_image("ultralytics/assets/zidane.jpg")  # set with image file
        predictor.set_image(cv2.imread("ultralytics/assets/zidane.jpg"))  # set with np.ndarray
        results = predictor(bboxes=[439, 437, 524, 709])
        results = predictor(points=[900, 370], labels=[1])

        # Reset image
        predictor.reset_image()
        ```

    Segment everything with additional args.

    === "Segment everything"

        ```python
        from ultralytics.models.sam import Predictor as SAMPredictor

        # Create SAMPredictor
        overrides = dict(conf=0.25, task='segment', mode='predict', imgsz=1024, model="mobile_sam.pt")
        predictor = SAMPredictor(overrides=overrides)

        # Segment with additional args
        results = predictor(source="ultralytics/assets/zidane.jpg", crop_n_layers=1, points_stride=64)
        ```

<<<<<<< HEAD
=======
!!! note

    All the returned `results` in above examples are [Results](../modes/predict.md#working-with-results) object which allows access predicted masks and source image easily.

>>>>>>> 50497218
- More additional args for `Segment everything` see [`Predictor/generate` Reference](../reference/models/sam/predict.md).

## SAM comparison vs YOLOv8

Here we compare Meta's smallest SAM model, SAM-b, with Ultralytics smallest segmentation model, [YOLOv8n-seg](../tasks/segment.md):

<<<<<<< HEAD
| Model                                          | Size                       | Parameters             | Speed (CPU)                |
|------------------------------------------------|----------------------------|------------------------|----------------------------|
| Meta's SAM-b                                   | 358 MB                     | 94.7 M                 | 51096 ms/im                |
| [MobileSAM](mobile-sam.md)                     | 40.7 MB                    | 10.1 M                 | 46122 ms/im                |
| [FastSAM-s](fast-sam.md) with YOLOv8 backbone  | 23.7 MB                    | 11.8 M                 | 115 ms/im                  |
| Ultralytics [YOLOv8n-seg](../tasks/segment.md) | **6.7 MB** (53.4x smaller) | **3.4 M** (27.9x less) | **59 ms/im** (866x faster) |
=======
| Model                                          | Size<br><sup>(MB)</sup> | Parameters<br><sup>(M)</sup> | Speed (CPU)<br><sup>(ms/im)</sup> |
| ---------------------------------------------- | ----------------------- | ---------------------------- | --------------------------------- |
| Meta SAM-b                                     | 358                     | 94.7                         | 51096                             |
| [MobileSAM](mobile-sam.md)                     | 40.7                    | 10.1                         | 46122                             |
| [FastSAM-s](fast-sam.md) with YOLOv8 backbone  | 23.7                    | 11.8                         | 115                               |
| Ultralytics [YOLOv8n-seg](../tasks/segment.md) | **6.7** (53.4x smaller) | **3.4** (27.9x less)         | **59** (866x faster)              |
>>>>>>> 50497218

This comparison shows the order-of-magnitude differences in the model sizes and speeds between models. Whereas SAM presents unique capabilities for automatic segmenting, it is not a direct competitor to YOLOv8 segment models, which are smaller, faster and more efficient.

Tests run on a 2023 Apple M2 Macbook with 16GB of RAM. To reproduce this test:

!!! example

    === "Python"

        ```python
<<<<<<< HEAD
        from ultralytics import FastSAM, SAM, YOLO

        # Profile SAM-b
        model = SAM('sam_b.pt')
        model.info()
        model('ultralytics/assets')

        # Profile MobileSAM
        model = SAM('mobile_sam.pt')
        model.info()
        model('ultralytics/assets')
=======
        from ultralytics import ASSETS, SAM, YOLO, FastSAM

        # Profile SAM-b, MobileSAM
        for file in ["sam_b.pt", "mobile_sam.pt"]:
            model = SAM(file)
            model.info()
            model(ASSETS)
>>>>>>> 50497218

        # Profile FastSAM-s
        model = FastSAM('FastSAM-s.pt')
        model.info()
<<<<<<< HEAD
        model('ultralytics/assets')
=======
        model(ASSETS)
>>>>>>> 50497218

        # Profile YOLOv8n-seg
        model = YOLO('yolov8n-seg.pt')
        model.info()
<<<<<<< HEAD
        model('ultralytics/assets')
=======
        model(ASSETS)
>>>>>>> 50497218
        ```

## Auto-Annotation: A Quick Path to Segmentation Datasets

Auto-annotation is a key feature of SAM, allowing users to generate a [segmentation dataset](https://docs.ultralytics.com/datasets/segment) using a pre-trained detection model. This feature enables rapid and accurate annotation of a large number of images, bypassing the need for time-consuming manual labeling.

### Generate Your Segmentation Dataset Using a Detection Model

To auto-annotate your dataset with the Ultralytics framework, use the `auto_annotate` function as shown below:

!!! example

    === "Python"

        ```python
        from ultralytics.data.annotator import auto_annotate

        auto_annotate(data="path/to/images", det_model="yolov8x.pt", sam_model='sam_b.pt')
        ```

| Argument   | Type                | Description                                                                                             | Default      |
|------------|---------------------|---------------------------------------------------------------------------------------------------------|--------------|
| data       | str                 | Path to a folder containing images to be annotated.                                                     |              |
| det_model  | str, optional       | Pre-trained YOLO detection model. Defaults to 'yolov8x.pt'.                                             | 'yolov8x.pt' |
| sam_model  | str, optional       | Pre-trained SAM segmentation model. Defaults to 'sam_b.pt'.                                             | 'sam_b.pt'   |
| device     | str, optional       | Device to run the models on. Defaults to an empty string (CPU or GPU, if available).                    |              |
| output_dir | str, None, optional | Directory to save the annotated results. Defaults to a 'labels' folder in the same directory as 'data'. | None         |

The `auto_annotate` function takes the path to your images, with optional arguments for specifying the pre-trained detection and SAM segmentation models, the device to run the models on, and the output directory for saving the annotated results.

Auto-annotation with pre-trained models can dramatically cut down the time and effort required for creating high-quality segmentation datasets. This feature is especially beneficial for researchers and developers dealing with large image collections, as it allows them to focus on model development and evaluation rather than manual annotation.

## Citations and Acknowledgements

If you find SAM useful in your research or development work, please consider citing our paper:

!!! quote ""

    === "BibTeX"

        ```bibtex
        @misc{kirillov2023segment,
              title={Segment Anything},
              author={Alexander Kirillov and Eric Mintun and Nikhila Ravi and Hanzi Mao and Chloe Rolland and Laura Gustafson and Tete Xiao and Spencer Whitehead and Alexander C. Berg and Wan-Yen Lo and Piotr Dollár and Ross Girshick},
              year={2023},
              eprint={2304.02643},
              archivePrefix={arXiv},
              primaryClass={cs.CV}
        }
        ```

We would like to express our gratitude to Meta AI for creating and maintaining this valuable resource for the [computer vision](https://www.ultralytics.com/glossary/computer-vision-cv) community.

<<<<<<< HEAD
_keywords: Segment Anything, Segment Anything Model, SAM, Meta SAM, image segmentation, promptable segmentation, zero-shot performance, SA-1B dataset, advanced architecture, auto-annotation, Ultralytics, pre-trained models, SAM base, SAM large, instance segmentation, computer vision, AI, artificial intelligence, machine learning, data annotation, segmentation masks, detection model, YOLO detection model, bibtex, Meta AI._
=======
## FAQ

### What is the Segment Anything Model (SAM) by Ultralytics?

The Segment Anything Model (SAM) by Ultralytics is a revolutionary image segmentation model designed for promptable segmentation tasks. It leverages advanced architecture, including image and prompt encoders combined with a lightweight mask decoder, to generate high-quality segmentation masks from various prompts such as spatial or text cues. Trained on the expansive [SA-1B dataset](https://ai.facebook.com/datasets/segment-anything/), SAM excels in zero-shot performance, adapting to new image distributions and tasks without prior knowledge. Learn more [here](#introduction-to-sam-the-segment-anything-model).

### How can I use the Segment Anything Model (SAM) for image segmentation?

You can use the Segment Anything Model (SAM) for image segmentation by running inference with various prompts such as bounding boxes or points. Here's an example using Python:

```python
from ultralytics import SAM

# Load a model
model = SAM("sam_b.pt")

# Segment with bounding box prompt
model("ultralytics/assets/zidane.jpg", bboxes=[439, 437, 524, 709])

# Segment with points prompt
model("ultralytics/assets/zidane.jpg", points=[900, 370], labels=[1])
```

Alternatively, you can run inference with SAM in the command line interface (CLI):

```bash
yolo predict model=sam_b.pt source=path/to/image.jpg
```

For more detailed usage instructions, visit the [Segmentation section](#sam-prediction-example).

### How do SAM and YOLOv8 compare in terms of performance?

Compared to YOLOv8, SAM models like SAM-b and FastSAM-s are larger and slower but offer unique capabilities for automatic segmentation. For instance, Ultralytics [YOLOv8n-seg](../tasks/segment.md) is 53.4 times smaller and 866 times faster than SAM-b. However, SAM's zero-shot performance makes it highly flexible and efficient in diverse, untrained tasks. Learn more about performance comparisons between SAM and YOLOv8 [here](#sam-comparison-vs-yolov8).

### How can I auto-annotate my dataset using SAM?

Ultralytics' SAM offers an auto-annotation feature that allows generating segmentation datasets using a pre-trained detection model. Here's an example in Python:

```python
from ultralytics.data.annotator import auto_annotate

auto_annotate(data="path/to/images", det_model="yolov8x.pt", sam_model="sam_b.pt")
```

This function takes the path to your images and optional arguments for pre-trained detection and SAM segmentation models, along with device and output directory specifications. For a complete guide, see [Auto-Annotation](#auto-annotation-a-quick-path-to-segmentation-datasets).

### What datasets are used to train the Segment Anything Model (SAM)?

SAM is trained on the extensive [SA-1B dataset](https://ai.facebook.com/datasets/segment-anything/) which comprises over 1 billion masks across 11 million images. SA-1B is the largest segmentation dataset to date, providing high-quality and diverse [training data](https://www.ultralytics.com/glossary/training-data), ensuring impressive zero-shot performance in varied segmentation tasks. For more details, visit the [Dataset section](#key-features-of-the-segment-anything-model-sam).
>>>>>>> 50497218
<|MERGE_RESOLUTION|>--- conflicted
+++ resolved
@@ -1,7 +1,7 @@
 ---
 comments: true
-description: Explore the cutting-edge Segment Anything Model (SAM) from Ultralytics that allows real-time image segmentation. Learn about its promptable segmentation, zero-shot performance, and how to use it.
-keywords: Ultralytics, image segmentation, Segment Anything Model, SAM, SA-1B dataset, real-time performance, zero-shot transfer, object detection, image analysis, machine learning
+description: Explore the revolutionary Segment Anything Model (SAM) for promptable image segmentation with zero-shot performance. Discover key features, datasets, and usage tips.
+keywords: Segment Anything, SAM, image segmentation, promptable segmentation, zero-shot performance, SA-1B dataset, advanced architecture, auto-annotation, Ultralytics, pre-trained models, instance segmentation, computer vision, AI, machine learning
 ---
 
 # Segment Anything Model (SAM)
@@ -30,9 +30,9 @@
 This table presents the available models with their specific pre-trained weights, the tasks they support, and their compatibility with different operating modes like [Inference](../modes/predict.md), [Validation](../modes/val.md), [Training](../modes/train.md), and [Export](../modes/export.md), indicated by ✅ emojis for supported modes and ❌ emojis for unsupported modes.
 
 | Model Type | Pre-trained Weights                                                                 | Tasks Supported                              | Inference | Validation | Training | Export |
-|------------|-------------------------------------------------------------------------------------|----------------------------------------------|-----------|------------|----------|--------|
-| SAM base   | [sam_b.pt](https://github.com/ultralytics/assets/releases/download/v8.1.0/sam_b.pt) | [Instance Segmentation](../tasks/segment.md) | ✅         | ❌          | ❌        | ❌      |
-| SAM large  | [sam_l.pt](https://github.com/ultralytics/assets/releases/download/v8.1.0/sam_l.pt) | [Instance Segmentation](../tasks/segment.md) | ✅         | ❌          | ❌        | ❌      |
+| ---------- | ----------------------------------------------------------------------------------- | -------------------------------------------- | --------- | ---------- | -------- | ------ |
+| SAM base   | [sam_b.pt](https://github.com/ultralytics/assets/releases/download/v8.2.0/sam_b.pt) | [Instance Segmentation](../tasks/segment.md) | ✅        | ❌         | ❌       | ❌     |
+| SAM large  | [sam_l.pt](https://github.com/ultralytics/assets/releases/download/v8.2.0/sam_l.pt) | [Instance Segmentation](../tasks/segment.md) | ✅        | ❌         | ❌       | ❌     |
 
 ## How to Use SAM: Versatility and Power in Image Segmentation
 
@@ -50,16 +50,16 @@
         from ultralytics import SAM
 
         # Load a model
-        model = SAM('sam_b.pt')
+        model = SAM("sam_b.pt")
 
         # Display model information (optional)
         model.info()
 
         # Run inference with bboxes prompt
-        model('ultralytics/assets/zidane.jpg', bboxes=[439, 437, 524, 709])
+        results = model("ultralytics/assets/zidane.jpg", bboxes=[439, 437, 524, 709])
 
         # Run inference with points prompt
-        model('ultralytics/assets/zidane.jpg', points=[900, 370], labels=[1])
+        results = model("ultralytics/assets/zidane.jpg", points=[900, 370], labels=[1])
         ```
 
 !!! example "Segment everything"
@@ -72,13 +72,13 @@
         from ultralytics import SAM
 
         # Load a model
-        model = SAM('sam_b.pt')
+        model = SAM("sam_b.pt")
 
         # Display model information (optional)
         model.info()
 
         # Run inference
-        model('path/to/image.jpg')
+        model("path/to/image.jpg")
         ```
 
     === "CLI"
@@ -100,7 +100,7 @@
         from ultralytics.models.sam import Predictor as SAMPredictor
 
         # Create SAMPredictor
-        overrides = dict(conf=0.25, task='segment', mode='predict', imgsz=1024, model="mobile_sam.pt")
+        overrides = dict(conf=0.25, task="segment", mode="predict", imgsz=1024, model="mobile_sam.pt")
         predictor = SAMPredictor(overrides=overrides)
 
         # Set image
@@ -121,41 +121,29 @@
         from ultralytics.models.sam import Predictor as SAMPredictor
 
         # Create SAMPredictor
-        overrides = dict(conf=0.25, task='segment', mode='predict', imgsz=1024, model="mobile_sam.pt")
+        overrides = dict(conf=0.25, task="segment", mode="predict", imgsz=1024, model="mobile_sam.pt")
         predictor = SAMPredictor(overrides=overrides)
 
         # Segment with additional args
         results = predictor(source="ultralytics/assets/zidane.jpg", crop_n_layers=1, points_stride=64)
         ```
 
-<<<<<<< HEAD
-=======
 !!! note
 
     All the returned `results` in above examples are [Results](../modes/predict.md#working-with-results) object which allows access predicted masks and source image easily.
 
->>>>>>> 50497218
 - More additional args for `Segment everything` see [`Predictor/generate` Reference](../reference/models/sam/predict.md).
 
 ## SAM comparison vs YOLOv8
 
 Here we compare Meta's smallest SAM model, SAM-b, with Ultralytics smallest segmentation model, [YOLOv8n-seg](../tasks/segment.md):
 
-<<<<<<< HEAD
-| Model                                          | Size                       | Parameters             | Speed (CPU)                |
-|------------------------------------------------|----------------------------|------------------------|----------------------------|
-| Meta's SAM-b                                   | 358 MB                     | 94.7 M                 | 51096 ms/im                |
-| [MobileSAM](mobile-sam.md)                     | 40.7 MB                    | 10.1 M                 | 46122 ms/im                |
-| [FastSAM-s](fast-sam.md) with YOLOv8 backbone  | 23.7 MB                    | 11.8 M                 | 115 ms/im                  |
-| Ultralytics [YOLOv8n-seg](../tasks/segment.md) | **6.7 MB** (53.4x smaller) | **3.4 M** (27.9x less) | **59 ms/im** (866x faster) |
-=======
 | Model                                          | Size<br><sup>(MB)</sup> | Parameters<br><sup>(M)</sup> | Speed (CPU)<br><sup>(ms/im)</sup> |
 | ---------------------------------------------- | ----------------------- | ---------------------------- | --------------------------------- |
 | Meta SAM-b                                     | 358                     | 94.7                         | 51096                             |
 | [MobileSAM](mobile-sam.md)                     | 40.7                    | 10.1                         | 46122                             |
 | [FastSAM-s](fast-sam.md) with YOLOv8 backbone  | 23.7                    | 11.8                         | 115                               |
 | Ultralytics [YOLOv8n-seg](../tasks/segment.md) | **6.7** (53.4x smaller) | **3.4** (27.9x less)         | **59** (866x faster)              |
->>>>>>> 50497218
 
 This comparison shows the order-of-magnitude differences in the model sizes and speeds between models. Whereas SAM presents unique capabilities for automatic segmenting, it is not a direct competitor to YOLOv8 segment models, which are smaller, faster and more efficient.
 
@@ -166,19 +154,6 @@
     === "Python"
 
         ```python
-<<<<<<< HEAD
-        from ultralytics import FastSAM, SAM, YOLO
-
-        # Profile SAM-b
-        model = SAM('sam_b.pt')
-        model.info()
-        model('ultralytics/assets')
-
-        # Profile MobileSAM
-        model = SAM('mobile_sam.pt')
-        model.info()
-        model('ultralytics/assets')
-=======
         from ultralytics import ASSETS, SAM, YOLO, FastSAM
 
         # Profile SAM-b, MobileSAM
@@ -186,30 +161,21 @@
             model = SAM(file)
             model.info()
             model(ASSETS)
->>>>>>> 50497218
 
         # Profile FastSAM-s
-        model = FastSAM('FastSAM-s.pt')
-        model.info()
-<<<<<<< HEAD
-        model('ultralytics/assets')
-=======
+        model = FastSAM("FastSAM-s.pt")
+        model.info()
         model(ASSETS)
->>>>>>> 50497218
 
         # Profile YOLOv8n-seg
-        model = YOLO('yolov8n-seg.pt')
-        model.info()
-<<<<<<< HEAD
-        model('ultralytics/assets')
-=======
+        model = YOLO("yolov8n-seg.pt")
+        model.info()
         model(ASSETS)
->>>>>>> 50497218
         ```
 
 ## Auto-Annotation: A Quick Path to Segmentation Datasets
 
-Auto-annotation is a key feature of SAM, allowing users to generate a [segmentation dataset](https://docs.ultralytics.com/datasets/segment) using a pre-trained detection model. This feature enables rapid and accurate annotation of a large number of images, bypassing the need for time-consuming manual labeling.
+Auto-annotation is a key feature of SAM, allowing users to generate a [segmentation dataset](../datasets/segment/index.md) using a pre-trained detection model. This feature enables rapid and accurate annotation of a large number of images, bypassing the need for time-consuming manual labeling.
 
 ### Generate Your Segmentation Dataset Using a Detection Model
 
@@ -222,16 +188,16 @@
         ```python
         from ultralytics.data.annotator import auto_annotate
 
-        auto_annotate(data="path/to/images", det_model="yolov8x.pt", sam_model='sam_b.pt')
-        ```
-
-| Argument   | Type                | Description                                                                                             | Default      |
-|------------|---------------------|---------------------------------------------------------------------------------------------------------|--------------|
-| data       | str                 | Path to a folder containing images to be annotated.                                                     |              |
-| det_model  | str, optional       | Pre-trained YOLO detection model. Defaults to 'yolov8x.pt'.                                             | 'yolov8x.pt' |
-| sam_model  | str, optional       | Pre-trained SAM segmentation model. Defaults to 'sam_b.pt'.                                             | 'sam_b.pt'   |
-| device     | str, optional       | Device to run the models on. Defaults to an empty string (CPU or GPU, if available).                    |              |
-| output_dir | str, None, optional | Directory to save the annotated results. Defaults to a 'labels' folder in the same directory as 'data'. | None         |
+        auto_annotate(data="path/to/images", det_model="yolov8x.pt", sam_model="sam_b.pt")
+        ```
+
+| Argument     | Type                  | Description                                                                                             | Default        |
+| ------------ | --------------------- | ------------------------------------------------------------------------------------------------------- | -------------- |
+| `data`       | `str`                 | Path to a folder containing images to be annotated.                                                     |                |
+| `det_model`  | `str`, optional       | Pre-trained YOLO detection model. Defaults to 'yolov8x.pt'.                                             | `'yolov8x.pt'` |
+| `sam_model`  | `str`, optional       | Pre-trained SAM segmentation model. Defaults to 'sam_b.pt'.                                             | `'sam_b.pt'`   |
+| `device`     | `str`, optional       | Device to run the models on. Defaults to an empty string (CPU or GPU, if available).                    |                |
+| `output_dir` | `str`, None, optional | Directory to save the annotated results. Defaults to a 'labels' folder in the same directory as 'data'. | `None`         |
 
 The `auto_annotate` function takes the path to your images, with optional arguments for specifying the pre-trained detection and SAM segmentation models, the device to run the models on, and the output directory for saving the annotated results.
 
@@ -258,9 +224,6 @@
 
 We would like to express our gratitude to Meta AI for creating and maintaining this valuable resource for the [computer vision](https://www.ultralytics.com/glossary/computer-vision-cv) community.
 
-<<<<<<< HEAD
-_keywords: Segment Anything, Segment Anything Model, SAM, Meta SAM, image segmentation, promptable segmentation, zero-shot performance, SA-1B dataset, advanced architecture, auto-annotation, Ultralytics, pre-trained models, SAM base, SAM large, instance segmentation, computer vision, AI, artificial intelligence, machine learning, data annotation, segmentation masks, detection model, YOLO detection model, bibtex, Meta AI._
-=======
 ## FAQ
 
 ### What is the Segment Anything Model (SAM) by Ultralytics?
@@ -310,5 +273,4 @@
 
 ### What datasets are used to train the Segment Anything Model (SAM)?
 
-SAM is trained on the extensive [SA-1B dataset](https://ai.facebook.com/datasets/segment-anything/) which comprises over 1 billion masks across 11 million images. SA-1B is the largest segmentation dataset to date, providing high-quality and diverse [training data](https://www.ultralytics.com/glossary/training-data), ensuring impressive zero-shot performance in varied segmentation tasks. For more details, visit the [Dataset section](#key-features-of-the-segment-anything-model-sam).
->>>>>>> 50497218
+SAM is trained on the extensive [SA-1B dataset](https://ai.facebook.com/datasets/segment-anything/) which comprises over 1 billion masks across 11 million images. SA-1B is the largest segmentation dataset to date, providing high-quality and diverse [training data](https://www.ultralytics.com/glossary/training-data), ensuring impressive zero-shot performance in varied segmentation tasks. For more details, visit the [Dataset section](#key-features-of-the-segment-anything-model-sam).