---
comments: true
description: Get an overview of YOLOv3, YOLOv3-Ultralytics and YOLOv3u. Learn about their key features, usage, and supported tasks for object detection.
keywords: YOLOv3, YOLOv3-Ultralytics, YOLOv3u, Object Detection, Inference, Training, Ultralytics
---

# YOLOv3, YOLOv3-Ultralytics, and YOLOv3u

## Overview

This document presents an overview of three closely related object detection models, namely [YOLOv3](https://pjreddie.com/darknet/yolo/), [YOLOv3-Ultralytics](https://github.com/ultralytics/yolov3), and [YOLOv3u](https://github.com/ultralytics/ultralytics).

1. **YOLOv3:** This is the third version of the You Only Look Once (YOLO) object detection algorithm. Originally developed by Joseph Redmon, YOLOv3 improved on its predecessors by introducing features such as multiscale predictions and three different sizes of detection kernels.

2. **YOLOv3-Ultralytics:** This is Ultralytics' implementation of the YOLOv3 model. It reproduces the original YOLOv3 architecture and offers additional functionalities, such as support for more pre-trained models and easier customization options.

3. **YOLOv3u:** This is an updated version of YOLOv3-Ultralytics that incorporates the anchor-free, objectness-free split head used in YOLOv8 models. YOLOv3u maintains the same backbone and neck architecture as YOLOv3 but with the updated detection head from YOLOv8.

![Ultralytics YOLOv3](https://github.com/ultralytics/docs/releases/download/0/ultralytics-yolov3-banner.avif)

## Key Features

- **YOLOv3:** Introduced the use of three different scales for detection, leveraging three different sizes of detection kernels: 13x13, 26x26, and 52x52. This significantly improved detection accuracy for objects of different sizes. Additionally, YOLOv3 added features such as multi-label predictions for each [bounding box](https://www.ultralytics.com/glossary/bounding-box) and a better feature extractor network.

- **YOLOv3-Ultralytics:** Ultralytics' implementation of YOLOv3 provides the same performance as the original model but comes with added support for more pre-trained models, additional training methods, and easier customization options. This makes it more versatile and user-friendly for practical applications.

- **YOLOv3u:** This updated model incorporates the anchor-free, objectness-free split head from YOLOv8. By eliminating the need for pre-defined anchor boxes and objectness scores, this detection head design can improve the model's ability to detect objects of varying sizes and shapes. This makes YOLOv3u more robust and accurate for object detection tasks.

## Supported Tasks and Modes

The YOLOv3 series, including YOLOv3, YOLOv3-Ultralytics, and YOLOv3u, are designed specifically for object detection tasks. These models are renowned for their effectiveness in various real-world scenarios, balancing accuracy and speed. Each variant offers unique features and optimizations, making them suitable for a range of applications.

All three models support a comprehensive set of modes, ensuring versatility in various stages of [model deployment](https://www.ultralytics.com/glossary/model-deployment) and development. These modes include [Inference](../modes/predict.md), [Validation](../modes/val.md), [Training](../modes/train.md), and [Export](../modes/export.md), providing users with a complete toolkit for effective object detection.

| Model Type         | Tasks Supported                        | Inference | Validation | Training | Export |
|--------------------|----------------------------------------|-----------|------------|----------|--------|
| YOLOv3             | [Object Detection](../tasks/detect.md) | ✅         | ✅          | ✅        | ✅      |
| YOLOv3-Ultralytics | [Object Detection](../tasks/detect.md) | ✅         | ✅          | ✅        | ✅      |
| YOLOv3u            | [Object Detection](../tasks/detect.md) | ✅         | ✅          | ✅        | ✅      |

This table provides an at-a-glance view of the capabilities of each YOLOv3 variant, highlighting their versatility and suitability for various tasks and operational modes in object detection workflows.

## Usage Examples

This example provides simple YOLOv3 training and inference examples. For full documentation on these and other [modes](../modes/index.md) see the [Predict](../modes/predict.md), [Train](../modes/train.md), [Val](../modes/val.md) and [Export](../modes/export.md) docs pages.

!!! example

    === "Python"

        [PyTorch](https://www.ultralytics.com/glossary/pytorch) pretrained `*.pt` models as well as configuration `*.yaml` files can be passed to the `YOLO()` class to create a model instance in python:

        ```python
        from ultralytics import YOLO

        # Load a COCO-pretrained YOLOv3n model
        model = YOLO('yolov3n.pt')

        # Display model information (optional)
        model.info()

        # Train the model on the COCO8 example dataset for 100 epochs
        results = model.train(data='coco8.yaml', epochs=100, imgsz=640)

        # Run inference with the YOLOv3n model on the 'bus.jpg' image
        results = model('path/to/bus.jpg')
        ```

    === "CLI"

        CLI commands are available to directly run the models:

        ```bash
        # Load a COCO-pretrained YOLOv3n model and train it on the COCO8 example dataset for 100 epochs
        yolo train model=yolov3n.pt data=coco8.yaml epochs=100 imgsz=640

        # Load a COCO-pretrained YOLOv3n model and run inference on the 'bus.jpg' image
        yolo predict model=yolov3n.pt source=path/to/bus.jpg
        ```

## Citations and Acknowledgements

If you use YOLOv3 in your research, please cite the original YOLO papers and the Ultralytics YOLOv3 repository:

!!! quote ""

    === "BibTeX"

        ```bibtex
        @article{redmon2018yolov3,
          title={YOLOv3: An Incremental Improvement},
          author={Redmon, Joseph and Farhadi, Ali},
          journal={arXiv preprint arXiv:1804.02767},
          year={2018}
        }
        ```

<<<<<<< HEAD
Thank you to Joseph Redmon and Ali Farhadi for developing the original YOLOv3.
=======
Thank you to Joseph Redmon and Ali Farhadi for developing the original YOLOv3.

## FAQ

### What are the differences between YOLOv3, YOLOv3-Ultralytics, and YOLOv3u?

YOLOv3 is the third iteration of the YOLO (You Only Look Once) [object detection](https://www.ultralytics.com/glossary/object-detection) algorithm developed by Joseph Redmon, known for its balance of [accuracy](https://www.ultralytics.com/glossary/accuracy) and speed, utilizing three different scales (13x13, 26x26, and 52x52) for detections. YOLOv3-Ultralytics is Ultralytics' adaptation of YOLOv3 that adds support for more pre-trained models and facilitates easier model customization. YOLOv3u is an upgraded variant of YOLOv3-Ultralytics, integrating the anchor-free, objectness-free split head from YOLOv8, improving detection robustness and accuracy for various object sizes. For more details on the variants, refer to the [YOLOv3 series](https://github.com/ultralytics/yolov3).

### How can I train a YOLOv3 model using Ultralytics?

Training a YOLOv3 model with Ultralytics is straightforward. You can train the model using either Python or CLI:

!!! example

    === "Python"

        ```python
        from ultralytics import YOLO

        # Load a COCO-pretrained YOLOv3n model
        model = YOLO("yolov3n.pt")

        # Train the model on the COCO8 example dataset for 100 epochs
        results = model.train(data="coco8.yaml", epochs=100, imgsz=640)
        ```

    === "CLI"

        ```bash
        # Load a COCO-pretrained YOLOv3n model and train it on the COCO8 example dataset for 100 epochs
        yolo train model=yolov3n.pt data=coco8.yaml epochs=100 imgsz=640
        ```

For more comprehensive training options and guidelines, visit our [Train mode documentation](../modes/train.md).

### What makes YOLOv3u more accurate for object detection tasks?

YOLOv3u improves upon YOLOv3 and YOLOv3-Ultralytics by incorporating the anchor-free, objectness-free split head used in YOLOv8 models. This upgrade eliminates the need for pre-defined anchor boxes and objectness scores, enhancing its capability to detect objects of varying sizes and shapes more precisely. This makes YOLOv3u a better choice for complex and diverse object detection tasks. For more information, refer to the [Why YOLOv3u](#overview) section.

### How can I use YOLOv3 models for inference?

You can perform inference using YOLOv3 models by either Python scripts or CLI commands:

!!! example

    === "Python"

        ```python
        from ultralytics import YOLO

        # Load a COCO-pretrained YOLOv3n model
        model = YOLO("yolov3n.pt")

        # Run inference with the YOLOv3n model on the 'bus.jpg' image
        results = model("path/to/bus.jpg")
        ```

    === "CLI"

        ```bash
        # Load a COCO-pretrained YOLOv3n model and run inference on the 'bus.jpg' image
        yolo predict model=yolov3n.pt source=path/to/bus.jpg
        ```

Refer to the [Inference mode documentation](../modes/predict.md) for more details on running YOLO models.

### What tasks are supported by YOLOv3 and its variants?

YOLOv3, YOLOv3-Ultralytics, and YOLOv3u primarily support object detection tasks. These models can be used for various stages of model deployment and development, such as Inference, Validation, Training, and Export. For a comprehensive set of tasks supported and more in-depth details, visit our [Object Detection tasks documentation](../tasks/detect.md).

### Where can I find resources to cite YOLOv3 in my research?

If you use YOLOv3 in your research, please cite the original YOLO papers and the Ultralytics YOLOv3 repository. Example BibTeX citation:

!!! quote ""

    === "BibTeX"

        ```bibtex
        @article{redmon2018yolov3,
          title={YOLOv3: An Incremental Improvement},
          author={Redmon, Joseph and Farhadi, Ali},
          journal={arXiv preprint arXiv:1804.02767},
          year={2018}
        }
        ```

For more citation details, refer to the [Citations and Acknowledgements](#citations-and-acknowledgements) section.
>>>>>>> 50497218
<|MERGE_RESOLUTION|>--- conflicted
+++ resolved
@@ -1,7 +1,7 @@
 ---
 comments: true
-description: Get an overview of YOLOv3, YOLOv3-Ultralytics and YOLOv3u. Learn about their key features, usage, and supported tasks for object detection.
-keywords: YOLOv3, YOLOv3-Ultralytics, YOLOv3u, Object Detection, Inference, Training, Ultralytics
+description: Discover YOLOv3 and its variants YOLOv3-Ultralytics and YOLOv3u. Learn about their features, implementations, and support for object detection tasks.
+keywords: YOLOv3, YOLOv3-Ultralytics, YOLOv3u, object detection, Ultralytics, computer vision, AI models, deep learning
 ---
 
 # YOLOv3, YOLOv3-Ultralytics, and YOLOv3u
@@ -33,10 +33,10 @@
 All three models support a comprehensive set of modes, ensuring versatility in various stages of [model deployment](https://www.ultralytics.com/glossary/model-deployment) and development. These modes include [Inference](../modes/predict.md), [Validation](../modes/val.md), [Training](../modes/train.md), and [Export](../modes/export.md), providing users with a complete toolkit for effective object detection.
 
 | Model Type         | Tasks Supported                        | Inference | Validation | Training | Export |
-|--------------------|----------------------------------------|-----------|------------|----------|--------|
-| YOLOv3             | [Object Detection](../tasks/detect.md) | ✅         | ✅          | ✅        | ✅      |
-| YOLOv3-Ultralytics | [Object Detection](../tasks/detect.md) | ✅         | ✅          | ✅        | ✅      |
-| YOLOv3u            | [Object Detection](../tasks/detect.md) | ✅         | ✅          | ✅        | ✅      |
+| ------------------ | -------------------------------------- | --------- | ---------- | -------- | ------ |
+| YOLOv3             | [Object Detection](../tasks/detect.md) | ✅        | ✅         | ✅       | ✅     |
+| YOLOv3-Ultralytics | [Object Detection](../tasks/detect.md) | ✅        | ✅         | ✅       | ✅     |
+| YOLOv3u            | [Object Detection](../tasks/detect.md) | ✅        | ✅         | ✅       | ✅     |
 
 This table provides an at-a-glance view of the capabilities of each YOLOv3 variant, highlighting their versatility and suitability for various tasks and operational modes in object detection workflows.
 
@@ -54,16 +54,16 @@
         from ultralytics import YOLO
 
         # Load a COCO-pretrained YOLOv3n model
-        model = YOLO('yolov3n.pt')
+        model = YOLO("yolov3n.pt")
 
         # Display model information (optional)
         model.info()
 
         # Train the model on the COCO8 example dataset for 100 epochs
-        results = model.train(data='coco8.yaml', epochs=100, imgsz=640)
+        results = model.train(data="coco8.yaml", epochs=100, imgsz=640)
 
         # Run inference with the YOLOv3n model on the 'bus.jpg' image
-        results = model('path/to/bus.jpg')
+        results = model("path/to/bus.jpg")
         ```
 
     === "CLI"
@@ -95,9 +95,6 @@
         }
         ```
 
-<<<<<<< HEAD
-Thank you to Joseph Redmon and Ali Farhadi for developing the original YOLOv3.
-=======
 Thank you to Joseph Redmon and Ali Farhadi for developing the original YOLOv3.
 
 ## FAQ
@@ -185,5 +182,4 @@
         }
         ```
 
-For more citation details, refer to the [Citations and Acknowledgements](#citations-and-acknowledgements) section.
->>>>>>> 50497218
+For more citation details, refer to the [Citations and Acknowledgements](#citations-and-acknowledgements) section.