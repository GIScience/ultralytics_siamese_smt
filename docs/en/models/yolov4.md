--- conflicted
+++ resolved
@@ -1,7 +1,7 @@
 ---
 comments: true
-description: Explore our detailed guide on YOLOv4, a state-of-the-art real-time object detector. Understand its architectural highlights, innovative features, and application examples.
-keywords: ultralytics_MB, YOLOv4, object detection, neural network, real-time detection, object detector, machine learning
+description: Explore YOLOv4, a state-of-the-art real-time object detection model by Alexey Bochkovskiy. Discover its architecture, features, and performance.
+keywords: YOLOv4, object detection, real-time detection, Alexey Bochkovskiy, neural networks, machine learning, computer vision
 ---
 
 # YOLOv4: High-Speed and Precise Object Detection
@@ -67,9 +67,6 @@
         }
         ```
 
-<<<<<<< HEAD
-The original YOLOv4 paper can be found on [arXiv](https://arxiv.org/abs/2004.10934). The authors have made their work publicly available, and the codebase can be accessed on [GitHub](https://github.com/AlexeyAB/darknet). We appreciate their efforts in advancing the field and making their work accessible to the broader community.
-=======
 The original YOLOv4 paper can be found on [arXiv](https://arxiv.org/abs/2004.10934). The authors have made their work publicly available, and the codebase can be accessed on [GitHub](https://github.com/AlexeyAB/darknet). We appreciate their efforts in advancing the field and making their work accessible to the broader community.
 
 ## FAQ
@@ -92,5 +89,4 @@
 
 ### How can I get started with YOLOv4 if Ultralytics does not currently support it?
 
-To get started with YOLOv4, you should visit the official [YOLOv4 GitHub repository](https://github.com/AlexeyAB/darknet). Follow the installation instructions provided in the README file, which typically include cloning the repository, installing dependencies, and setting up environment variables. Once installed, you can train the model by preparing your dataset, configuring the model parameters, and following the usage instructions provided. Since Ultralytics does not currently support YOLOv4, it is recommended to refer directly to the YOLOv4 GitHub for the most up-to-date and detailed guidance.
->>>>>>> 50497218
+To get started with YOLOv4, you should visit the official [YOLOv4 GitHub repository](https://github.com/AlexeyAB/darknet). Follow the installation instructions provided in the README file, which typically include cloning the repository, installing dependencies, and setting up environment variables. Once installed, you can train the model by preparing your dataset, configuring the model parameters, and following the usage instructions provided. Since Ultralytics does not currently support YOLOv4, it is recommended to refer directly to the YOLOv4 GitHub for the most up-to-date and detailed guidance.