---
comments: true
description: Explore Meituan YOLOv6, a state-of-the-art object detection model striking a balance between speed and accuracy. Dive into features, pre-trained models, and Python usage.
keywords: Meituan YOLOv6, object detection, Ultralytics, YOLOv6 docs, Bi-directional Concatenation, Anchor-Aided Training, pretrained models, real-time applications
---

# Meituan YOLOv6

## Overview

[Meituan](https://about.meituan.com/) YOLOv6 is a cutting-edge object detector that offers remarkable balance between speed and accuracy, making it a popular choice for real-time applications. This model introduces several notable enhancements on its architecture and training scheme, including the implementation of a Bi-directional Concatenation (BiC) module, an anchor-aided training (AAT) strategy, and an improved backbone and neck design for state-of-the-art accuracy on the COCO dataset.

![Meituan YOLOv6](https://github.com/ultralytics/docs/releases/download/0/meituan-yolov6.avif)
![Model example image](https://github.com/ultralytics/docs/releases/download/0/yolov6-architecture-diagram.avif) **Overview of YOLOv6.** Model architecture diagram showing the redesigned network components and training strategies that have led to significant performance improvements. (a) The neck of YOLOv6 (N and S are shown). Note for M/L, RepBlocks is replaced with CSPStackRep. (b) The structure of a BiC module. (c) A SimCSPSPPF block. ([source](https://arxiv.org/pdf/2301.05586.pdf)).

### Key Features

- **Bidirectional Concatenation (BiC) Module:** YOLOv6 introduces a BiC module in the neck of the detector, enhancing localization signals and delivering performance gains with negligible speed degradation.
- **Anchor-Aided Training (AAT) Strategy:** This model proposes AAT to enjoy the benefits of both anchor-based and anchor-free paradigms without compromising inference efficiency.
- **Enhanced Backbone and Neck Design:** By deepening YOLOv6 to include another stage in the backbone and neck, this model achieves state-of-the-art performance on the COCO dataset at high-resolution input.
- **Self-Distillation Strategy:** A new self-distillation strategy is implemented to boost the performance of smaller models of YOLOv6, enhancing the auxiliary regression branch during training and removing it at inference to avoid a marked speed decline.

## Performance Metrics

YOLOv6 provides various pre-trained models with different scales:

- YOLOv6-N: 37.5% AP on COCO val2017 at 1187 FPS with NVIDIA T4 GPU.
- YOLOv6-S: 45.0% AP at 484 FPS.
- YOLOv6-M: 50.0% AP at 226 FPS.
- YOLOv6-L: 52.8% AP at 116 FPS.
- YOLOv6-L6: State-of-the-art accuracy in real-time.

YOLOv6 also provides quantized models for different [precisions](https://www.ultralytics.com/glossary/precision) and models optimized for mobile platforms.

## Usage Examples

This example provides simple YOLOv6 training and inference examples. For full documentation on these and other [modes](../modes/index.md) see the [Predict](../modes/predict.md), [Train](../modes/train.md), [Val](../modes/val.md) and [Export](../modes/export.md) docs pages.

!!! example

    === "Python"

        [PyTorch](https://www.ultralytics.com/glossary/pytorch) pretrained `*.pt` models as well as configuration `*.yaml` files can be passed to the `YOLO()` class to create a model instance in python:

        ```python
        from ultralytics import YOLO

        # Build a YOLOv6n model from scratch
        model = YOLO('yolov6n.yaml')

        # Display model information (optional)
        model.info()

        # Train the model on the COCO8 example dataset for 100 epochs
        results = model.train(data='coco8.yaml', epochs=100, imgsz=640)

        # Run inference with the YOLOv6n model on the 'bus.jpg' image
        results = model('path/to/bus.jpg')
        ```

    === "CLI"

        CLI commands are available to directly run the models:

        ```bash
        # Build a YOLOv6n model from scratch and train it on the COCO8 example dataset for 100 epochs
        yolo train model=yolov6n.yaml data=coco8.yaml epochs=100 imgsz=640

        # Build a YOLOv6n model from scratch and run inference on the 'bus.jpg' image
        yolo predict model=yolov6n.yaml source=path/to/bus.jpg
        ```

## Supported Tasks and Modes

The YOLOv6 series offers a range of models, each optimized for high-performance [Object Detection](../tasks/detect.md). These models cater to varying computational needs and [accuracy](https://www.ultralytics.com/glossary/accuracy) requirements, making them versatile for a wide array of applications.

| Model Type | Pre-trained Weights | Tasks Supported                        | Inference | Validation | Training | Export |
|------------|---------------------|----------------------------------------|-----------|------------|----------|--------|
| YOLOv6-N   | `yolov6-n.pt`       | [Object Detection](../tasks/detect.md) | ✅         | ✅          | ✅        | ✅      |
| YOLOv6-S   | `yolov6-s.pt`       | [Object Detection](../tasks/detect.md) | ✅         | ✅          | ✅        | ✅      |
| YOLOv6-M   | `yolov6-m.pt`       | [Object Detection](../tasks/detect.md) | ✅         | ✅          | ✅        | ✅      |
| YOLOv6-L   | `yolov6-l.pt`       | [Object Detection](../tasks/detect.md) | ✅         | ✅          | ✅        | ✅      |
| YOLOv6-L6  | `yolov6-l6.pt`      | [Object Detection](../tasks/detect.md) | ✅         | ✅          | ✅        | ✅      |

This table provides a detailed overview of the YOLOv6 model variants, highlighting their capabilities in [object detection](https://www.ultralytics.com/glossary/object-detection) tasks and their compatibility with various operational modes such as [Inference](../modes/predict.md), [Validation](../modes/val.md), [Training](../modes/train.md), and [Export](../modes/export.md). This comprehensive support ensures that users can fully leverage the capabilities of YOLOv6 models in a broad range of object detection scenarios.

## Citations and Acknowledgements

We would like to acknowledge the authors for their significant contributions in the field of real-time object detection:

!!! quote ""

    === "BibTeX"

        ```bibtex
        @misc{li2023yolov6,
              title={YOLOv6 v3.0: A Full-Scale Reloading},
              author={Chuyi Li and Lulu Li and Yifei Geng and Hongliang Jiang and Meng Cheng and Bo Zhang and Zaidan Ke and Xiaoming Xu and Xiangxiang Chu},
              year={2023},
              eprint={2301.05586},
              archivePrefix={arXiv},
              primaryClass={cs.CV}
        }
        ```

<<<<<<< HEAD
The original YOLOv6 paper can be found on [arXiv](https://arxiv.org/abs/2301.05586). The authors have made their work publicly available, and the codebase can be accessed on [GitHub](https://github.com/meituan/YOLOv6). We appreciate their efforts in advancing the field and making their work accessible to the broader community.
=======
The original YOLOv6 paper can be found on [arXiv](https://arxiv.org/abs/2301.05586). The authors have made their work publicly available, and the codebase can be accessed on [GitHub](https://github.com/meituan/YOLOv6). We appreciate their efforts in advancing the field and making their work accessible to the broader community.

## FAQ

### What is Meituan YOLOv6 and what makes it unique?

Meituan YOLOv6 is a state-of-the-art object detector that balances speed and accuracy, ideal for real-time applications. It features notable architectural enhancements like the Bi-directional Concatenation (BiC) module and an Anchor-Aided Training (AAT) strategy. These innovations provide substantial performance gains with minimal speed degradation, making YOLOv6 a competitive choice for object detection tasks.

### How does the Bi-directional Concatenation (BiC) Module in YOLOv6 improve performance?

The Bi-directional Concatenation (BiC) module in YOLOv6 enhances localization signals in the detector's neck, delivering performance improvements with negligible speed impact. This module effectively combines different feature maps, increasing the model's ability to detect objects accurately. For more details on YOLOv6's features, refer to the [Key Features](#key-features) section.

### How can I train a YOLOv6 model using Ultralytics?

You can train a YOLOv6 model using Ultralytics with simple Python or CLI commands. For instance:

!!! example

    === "Python"

        ```python
        from ultralytics import YOLO

        # Build a YOLOv6n model from scratch
        model = YOLO("yolov6n.yaml")

        # Train the model on the COCO8 example dataset for 100 epochs
        results = model.train(data="coco8.yaml", epochs=100, imgsz=640)
        ```

    === "CLI"

        ```bash
        yolo train model=yolov6n.yaml data=coco8.yaml epochs=100 imgsz=640
        ```

For more information, visit the [Train](../modes/train.md) page.

### What are the different versions of YOLOv6 and their performance metrics?

YOLOv6 offers multiple versions, each optimized for different performance requirements:

- YOLOv6-N: 37.5% AP at 1187 FPS
- YOLOv6-S: 45.0% AP at 484 FPS
- YOLOv6-M: 50.0% AP at 226 FPS
- YOLOv6-L: 52.8% AP at 116 FPS
- YOLOv6-L6: State-of-the-art accuracy in real-time scenarios

These models are evaluated on the COCO dataset using an NVIDIA T4 GPU. For more on performance metrics, see the [Performance Metrics](#performance-metrics) section.

### How does the Anchor-Aided Training (AAT) strategy benefit YOLOv6?

Anchor-Aided Training (AAT) in YOLOv6 combines elements of anchor-based and anchor-free approaches, enhancing the model's detection capabilities without compromising inference efficiency. This strategy leverages anchors during training to improve [bounding box](https://www.ultralytics.com/glossary/bounding-box) predictions, making YOLOv6 effective in diverse object detection tasks.

### Which operational modes are supported by YOLOv6 models in Ultralytics?

YOLOv6 supports various operational modes including Inference, Validation, Training, and Export. This flexibility allows users to fully exploit the model's capabilities in different scenarios. Check out the [Supported Tasks and Modes](#supported-tasks-and-modes) section for a detailed overview of each mode.
>>>>>>> 50497218
<|MERGE_RESOLUTION|>--- conflicted
+++ resolved
@@ -1,7 +1,7 @@
 ---
 comments: true
-description: Explore Meituan YOLOv6, a state-of-the-art object detection model striking a balance between speed and accuracy. Dive into features, pre-trained models, and Python usage.
-keywords: Meituan YOLOv6, object detection, Ultralytics, YOLOv6 docs, Bi-directional Concatenation, Anchor-Aided Training, pretrained models, real-time applications
+description: Explore Meituan YOLOv6, a top-tier object detector balancing speed and accuracy. Learn about its unique features and performance metrics on Ultralytics Docs.
+keywords: Meituan YOLOv6, object detection, real-time applications, BiC module, Anchor-Aided Training, COCO dataset, high-performance models, Ultralytics Docs
 ---
 
 # Meituan YOLOv6
@@ -46,16 +46,16 @@
         from ultralytics import YOLO
 
         # Build a YOLOv6n model from scratch
-        model = YOLO('yolov6n.yaml')
+        model = YOLO("yolov6n.yaml")
 
         # Display model information (optional)
         model.info()
 
         # Train the model on the COCO8 example dataset for 100 epochs
-        results = model.train(data='coco8.yaml', epochs=100, imgsz=640)
+        results = model.train(data="coco8.yaml", epochs=100, imgsz=640)
 
         # Run inference with the YOLOv6n model on the 'bus.jpg' image
-        results = model('path/to/bus.jpg')
+        results = model("path/to/bus.jpg")
         ```
 
     === "CLI"
@@ -75,12 +75,12 @@
 The YOLOv6 series offers a range of models, each optimized for high-performance [Object Detection](../tasks/detect.md). These models cater to varying computational needs and [accuracy](https://www.ultralytics.com/glossary/accuracy) requirements, making them versatile for a wide array of applications.
 
 | Model Type | Pre-trained Weights | Tasks Supported                        | Inference | Validation | Training | Export |
-|------------|---------------------|----------------------------------------|-----------|------------|----------|--------|
-| YOLOv6-N   | `yolov6-n.pt`       | [Object Detection](../tasks/detect.md) | ✅         | ✅          | ✅        | ✅      |
-| YOLOv6-S   | `yolov6-s.pt`       | [Object Detection](../tasks/detect.md) | ✅         | ✅          | ✅        | ✅      |
-| YOLOv6-M   | `yolov6-m.pt`       | [Object Detection](../tasks/detect.md) | ✅         | ✅          | ✅        | ✅      |
-| YOLOv6-L   | `yolov6-l.pt`       | [Object Detection](../tasks/detect.md) | ✅         | ✅          | ✅        | ✅      |
-| YOLOv6-L6  | `yolov6-l6.pt`      | [Object Detection](../tasks/detect.md) | ✅         | ✅          | ✅        | ✅      |
+| ---------- | ------------------- | -------------------------------------- | --------- | ---------- | -------- | ------ |
+| YOLOv6-N   | `yolov6-n.pt`       | [Object Detection](../tasks/detect.md) | ✅        | ✅         | ✅       | ✅     |
+| YOLOv6-S   | `yolov6-s.pt`       | [Object Detection](../tasks/detect.md) | ✅        | ✅         | ✅       | ✅     |
+| YOLOv6-M   | `yolov6-m.pt`       | [Object Detection](../tasks/detect.md) | ✅        | ✅         | ✅       | ✅     |
+| YOLOv6-L   | `yolov6-l.pt`       | [Object Detection](../tasks/detect.md) | ✅        | ✅         | ✅       | ✅     |
+| YOLOv6-L6  | `yolov6-l6.pt`      | [Object Detection](../tasks/detect.md) | ✅        | ✅         | ✅       | ✅     |
 
 This table provides a detailed overview of the YOLOv6 model variants, highlighting their capabilities in [object detection](https://www.ultralytics.com/glossary/object-detection) tasks and their compatibility with various operational modes such as [Inference](../modes/predict.md), [Validation](../modes/val.md), [Training](../modes/train.md), and [Export](../modes/export.md). This comprehensive support ensures that users can fully leverage the capabilities of YOLOv6 models in a broad range of object detection scenarios.
 
@@ -103,9 +103,6 @@
         }
         ```
 
-<<<<<<< HEAD
-The original YOLOv6 paper can be found on [arXiv](https://arxiv.org/abs/2301.05586). The authors have made their work publicly available, and the codebase can be accessed on [GitHub](https://github.com/meituan/YOLOv6). We appreciate their efforts in advancing the field and making their work accessible to the broader community.
-=======
 The original YOLOv6 paper can be found on [arXiv](https://arxiv.org/abs/2301.05586). The authors have made their work publicly available, and the codebase can be accessed on [GitHub](https://github.com/meituan/YOLOv6). We appreciate their efforts in advancing the field and making their work accessible to the broader community.
 
 ## FAQ
@@ -162,5 +159,4 @@
 
 ### Which operational modes are supported by YOLOv6 models in Ultralytics?
 
-YOLOv6 supports various operational modes including Inference, Validation, Training, and Export. This flexibility allows users to fully exploit the model's capabilities in different scenarios. Check out the [Supported Tasks and Modes](#supported-tasks-and-modes) section for a detailed overview of each mode.
->>>>>>> 50497218
+YOLOv6 supports various operational modes including Inference, Validation, Training, and Export. This flexibility allows users to fully exploit the model's capabilities in different scenarios. Check out the [Supported Tasks and Modes](#supported-tasks-and-modes) section for a detailed overview of each mode.