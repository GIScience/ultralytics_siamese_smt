--- conflicted
+++ resolved
@@ -1,12 +1,7 @@
 ---
 comments: true
-<<<<<<< HEAD
-description: Explore various methods to install Ultralytics using pip, conda, git and Docker. Learn how to use Ultralytics with command line interface or within your Python projects.
-keywords: Ultralytics installation, pip install Ultralytics, Docker install Ultralytics, Ultralytics command line interface, Ultralytics Python interface
-=======
 description: Learn how to install Ultralytics using pip, conda, or Docker. Follow our step-by-step guide for a seamless setup of YOLO with thorough instructions.
 keywords: Ultralytics, YOLO11, Install Ultralytics, pip, conda, Docker, GitHub, machine learning, object detection
->>>>>>> 50497218
 ---
 
 ## Install Ultralytics
@@ -26,11 +21,14 @@
 
 !!! example "Install"
 
+    <p align="left" style="margin-bottom: -20px;">![PyPI - Python Version](https://img.shields.io/pypi/pyversions/ultralytics?logo=python&logoColor=gold)<p>
+
     === "Pip install (recommended)"
 
         Install the `ultralytics` package using pip, or update an existing installation by running `pip install -U ultralytics`. Visit the Python Package Index (PyPI) for more details on the `ultralytics` package: [https://pypi.org/project/ultralytics/](https://pypi.org/project/ultralytics/).
 
-        [![PyPI version](https://badge.fury.io/py/ultralytics.svg)](https://badge.fury.io/py/ultralytics) [![Downloads](https://static.pepy.tech/badge/ultralytics)](https://pepy.tech/project/ultralytics)
+        [![PyPI - Version](https://img.shields.io/pypi/v/ultralytics?logo=pypi&logoColor=white)](https://pypi.org/project/ultralytics/)
+        [![Downloads](https://static.pepy.tech/badge/ultralytics)](https://pepy.tech/project/ultralytics)
 
         ```bash
         # Install the ultralytics package from PyPI
@@ -48,8 +46,10 @@
 
         Conda is an alternative package manager to pip which may also be used for installation. Visit Anaconda for more details at [https://anaconda.org/conda-forge/ultralytics](https://anaconda.org/conda-forge/ultralytics). Ultralytics feedstock repository for updating the conda package is at [https://github.com/conda-forge/ultralytics-feedstock/](https://github.com/conda-forge/ultralytics-feedstock/).
 
-
-        [![Conda Recipe](https://img.shields.io/badge/recipe-ultralytics-green.svg)](https://anaconda.org/conda-forge/ultralytics) [![Conda Downloads](https://img.shields.io/conda/dn/conda-forge/ultralytics.svg)](https://anaconda.org/conda-forge/ultralytics) [![Conda Version](https://img.shields.io/conda/vn/conda-forge/ultralytics.svg)](https://anaconda.org/conda-forge/ultralytics) [![Conda Platforms](https://img.shields.io/conda/pn/conda-forge/ultralytics.svg)](https://anaconda.org/conda-forge/ultralytics)
+        [![Conda Version](https://img.shields.io/conda/vn/conda-forge/ultralytics?logo=condaforge)](https://anaconda.org/conda-forge/ultralytics)
+        [![Conda Downloads](https://img.shields.io/conda/dn/conda-forge/ultralytics.svg)](https://anaconda.org/conda-forge/ultralytics)
+        [![Conda Recipe](https://img.shields.io/badge/recipe-ultralytics-green.svg)](https://anaconda.org/conda-forge/ultralytics)
+        [![Conda Platforms](https://img.shields.io/conda/pn/conda-forge/ultralytics.svg)](https://anaconda.org/conda-forge/ultralytics)
 
         ```bash
         # Install the ultralytics package using conda
@@ -81,7 +81,12 @@
         ```
 
     === "Git clone"
+
         Clone the `ultralytics` repository if you are interested in contributing to the development or wish to experiment with the latest source code. After cloning, navigate into the directory and install the package in editable mode `-e` using pip.
+
+        [![GitHub last commit](https://img.shields.io/github/last-commit/ultralytics/ultralytics?logo=github)](https://github.com/ultralytics/ultralytics)
+        [![GitHub commit activity](https://img.shields.io/github/commit-activity/t/ultralytics/ultralytics)](https://github.com/ultralytics/ultralytics)
+
         ```bash
         # Clone the ultralytics repository
         git clone https://github.com/ultralytics/ultralytics
@@ -97,7 +102,8 @@
 
         Utilize Docker to effortlessly execute the `ultralytics` package in an isolated container, ensuring consistent and smooth performance across various environments. By choosing one of the official `ultralytics` images from [Docker Hub](https://hub.docker.com/r/ultralytics/ultralytics), you not only avoid the complexity of local installation but also benefit from access to a verified working environment. Ultralytics offers 5 main supported Docker images, each designed to provide high compatibility and efficiency for different platforms and use cases:
 
-        <a href="https://hub.docker.com/r/ultralytics/ultralytics"><img src="https://img.shields.io/docker/pulls/ultralytics/ultralytics?logo=docker" alt="Docker Pulls"></a>
+        [![Docker Image Version](https://img.shields.io/docker/v/ultralytics/ultralytics?sort=semver&logo=docker)](https://hub.docker.com/r/ultralytics/ultralytics)
+        [![Docker Pulls](https://img.shields.io/docker/pulls/ultralytics/ultralytics)](https://hub.docker.com/r/ultralytics/ultralytics)
 
         - **Dockerfile:** GPU image recommended for training.
         - **Dockerfile-arm64:** Optimized for ARM64 architecture, allowing deployment on devices like Raspberry Pi and other ARM64-based platforms.
@@ -131,9 +137,9 @@
 
         Alter `/path/on/host` with the directory path on your local machine, and `/path/in/container` with the desired path inside the Docker container for accessibility.
 
-        For advanced Docker usage, feel free to explore the [Ultralytics Docker Guide](https://docs.ultralytics.com/guides/docker-quickstart/).
-
-See the `ultralytics` [requirements.txt](https://github.com/ultralytics/ultralytics/blob/main/pyproject.toml) file for a list of dependencies. Note that all examples above install all required dependencies.
+        For advanced Docker usage, feel free to explore the [Ultralytics Docker Guide](./guides/docker-quickstart.md).
+
+See the `ultralytics` [pyproject.toml](https://github.com/ultralytics/ultralytics/blob/main/pyproject.toml) file for a list of dependencies. Note that all examples above install all required dependencies.
 
 !!! tip
 
@@ -156,8 +162,8 @@
         yolo TASK MODE ARGS
         ```
 
-        - `TASK` (optional) is one of ([detect](tasks/detect.md), [segment](tasks/segment.md), [classify](tasks/classify.md), [pose](tasks/pose.md))
-        - `MODE` (required) is one of ([train](modes/train.md), [val](modes/val.md), [predict](modes/predict.md), [export](modes/export.md), [track](modes/track.md))
+        - `TASK` (optional) is one of ([detect](tasks/detect.md), [segment](tasks/segment.md), [classify](tasks/classify.md), [pose](tasks/pose.md), [obb](tasks/obb.md))
+        - `MODE` (required) is one of ([train](modes/train.md), [val](modes/val.md), [predict](modes/predict.md), [export](modes/export.md), [track](modes/track.md), [benchmark](modes/benchmark.md))
         - `ARGS` (optional) are `arg=value` pairs like `imgsz=640` that override defaults.
 
         See all `ARGS` in the full [Configuration Guide](usage/cfg.md) or with the `yolo cfg` CLI command.
@@ -166,11 +172,7 @@
 
         Train a detection model for 10 [epochs](https://www.ultralytics.com/glossary/epoch) with an initial learning_rate of 0.01
         ```bash
-<<<<<<< HEAD
-        yolo train data=coco128.yaml model=yolov8n.pt epochs=10 lr0=0.01
-=======
         yolo train data=coco8.yaml model=yolo11n.pt epochs=10 lr0=0.01
->>>>>>> 50497218
         ```
 
     === "Predict"
@@ -184,11 +186,7 @@
 
         Val a pretrained detection model at batch-size 1 and image size 640:
         ```bash
-<<<<<<< HEAD
-        yolo val model=yolov8n.pt data=coco128.yaml batch=1 imgsz=640
-=======
         yolo val model=yolo11n.pt data=coco8.yaml batch=1 imgsz=640
->>>>>>> 50497218
         ```
 
     === "Export"
@@ -233,29 +231,22 @@
     from ultralytics import YOLO
 
     # Create a new YOLO model from scratch
-<<<<<<< HEAD
-    model = YOLO('yolov8n.yaml')
-
-    # Load a pretrained YOLO model (recommended for training)
-    model = YOLO('yolov8n.pt')
-=======
     model = YOLO("yolo11n.yaml")
 
     # Load a pretrained YOLO model (recommended for training)
     model = YOLO("yolo11n.pt")
->>>>>>> 50497218
-
-    # Train the model using the 'coco128.yaml' dataset for 3 epochs
-    results = model.train(data='coco128.yaml', epochs=3)
+
+    # Train the model using the 'coco8.yaml' dataset for 3 epochs
+    results = model.train(data="coco8.yaml", epochs=3)
 
     # Evaluate the model's performance on the validation set
     results = model.val()
 
     # Perform object detection on an image using the model
-    results = model('https://ultralytics.com/images/bus.jpg')
+    results = model("https://ultralytics.com/images/bus.jpg")
 
     # Export the model to ONNX format
-    success = model.export(format='onnx')
+    success = model.export(format="onnx")
     ```
 
 [Python Guide](usage/python.md){.md-button .md-button--primary}
@@ -271,6 +262,7 @@
 !!! example "View settings"
 
     === "Python"
+
         You can use Python to view your settings. Start by importing the `settings` object from the `ultralytics` module. Print and return settings using the following commands:
         ```python
         from ultralytics import settings
@@ -279,10 +271,11 @@
         print(settings)
 
         # Return a specific setting
-        value = settings['runs_dir']
+        value = settings["runs_dir"]
         ```
 
     === "CLI"
+
         Alternatively, the command-line interface allows you to check your settings with a simple command:
         ```bash
         yolo settings
@@ -295,21 +288,23 @@
 !!! example "Update settings"
 
     === "Python"
+
         Within the Python environment, call the `update` method on the `settings` object to change your settings:
         ```python
         from ultralytics import settings
 
         # Update a setting
-        settings.update({'runs_dir': '/path/to/runs'})
+        settings.update({"runs_dir": "/path/to/runs"})
 
         # Update multiple settings
-        settings.update({'runs_dir': '/path/to/runs', 'tensorboard': False})
+        settings.update({"runs_dir": "/path/to/runs", "tensorboard": False})
 
         # Reset settings to default values
         settings.reset()
         ```
 
     === "CLI"
+
         If you prefer using the command-line interface, the following commands will allow you to modify your settings:
         ```bash
         # Update a setting
@@ -326,28 +321,6 @@
 
 The table below provides an overview of the settings available for adjustment within Ultralytics. Each setting is outlined along with an example value, the data type, and a brief description.
 
-<<<<<<< HEAD
-| Name               | Example Value         | Data Type | Description                                                                                                      |
-|--------------------|-----------------------|-----------|------------------------------------------------------------------------------------------------------------------|
-| `settings_version` | `'0.0.4'`             | `str`     | Ultralytics _settings_ version (different from Ultralytics [pip](https://pypi.org/project/ultralytics/) version) |
-| `datasets_dir`     | `'/path/to/datasets'` | `str`     | The directory where the datasets are stored                                                                      |
-| `weights_dir`      | `'/path/to/weights'`  | `str`     | The directory where the model weights are stored                                                                 |
-| `runs_dir`         | `'/path/to/runs'`     | `str`     | The directory where the experiment runs are stored                                                               |
-| `uuid`             | `'a1b2c3d4'`          | `str`     | The unique identifier for the current settings                                                                   |
-| `sync`             | `True`                | `bool`    | Whether to sync analytics and crashes to HUB                                                                     |
-| `api_key`          | `''`                  | `str`     | Ultralytics HUB [API Key](https://hub.ultralytics.com/settings?tab=api+keys)                                     |
-| `clearml`          | `True`                | `bool`    | Whether to use ClearML logging                                                                                   |
-| `comet`            | `True`                | `bool`    | Whether to use [Comet ML](https://bit.ly/yolov8-readme-comet) for experiment tracking and visualization          |
-| `dvc`              | `True`                | `bool`    | Whether to use [DVC for experiment tracking](https://dvc.org/doc/dvclive/ml-frameworks/yolo) and version control |
-| `hub`              | `True`                | `bool`    | Whether to use [Ultralytics HUB](https://hub.ultralytics.com) integration                                        |
-| `mlflow`           | `True`                | `bool`    | Whether to use MLFlow for experiment tracking                                                                    |
-| `neptune`          | `True`                | `bool`    | Whether to use Neptune for experiment tracking                                                                   |
-| `raytune`          | `True`                | `bool`    | Whether to use Ray Tune for hyperparameter tuning                                                                |
-| `tensorboard`      | `True`                | `bool`    | Whether to use TensorBoard for visualization                                                                     |
-| `wandb`            | `True`                | `bool`    | Whether to use Weights & Biases logging                                                                          |
-
-As you navigate through your projects or experiments, be sure to revisit these settings to ensure that they are optimally configured for your needs.
-=======
 | Name               | Example Value         | Data Type | Description                                                                                                       |
 | ------------------ | --------------------- | --------- | ----------------------------------------------------------------------------------------------------------------- |
 | `settings_version` | `'0.0.4'`             | `str`     | Ultralytics _settings_ version (different from Ultralytics [pip] version)                                         |
@@ -467,5 +440,4 @@
 [Tensorboard]: ./integrations/tensorboard.md
 [Ray Tune]: ./integrations/ray-tune.md
 [Weights & Biases]: ./integrations/weights-biases.md
-[Ultralytics-Snippets]: ./integrations/vscode.md
->>>>>>> 50497218
+[Ultralytics-Snippets]: ./integrations/vscode.md