---
comments: true
<<<<<<< HEAD
description: Learn how to use Ultralytics YOLOv8 for pose estimation tasks. Find pretrained models, learn how to train, validate, predict, and export your own.
keywords: Ultralytics, YOLO, YOLOv8, pose estimation, keypoints detection, object detection, pre-trained models, machine learning, artificial intelligence
=======
description: Discover how to use YOLO11 for pose estimation tasks. Learn about model training, validation, prediction, and exporting in various formats.
keywords: pose estimation, YOLO11, Ultralytics, keypoints, model training, image recognition, deep learning
model_name: yolo11n-pose
>>>>>>> 50497218
---

# Pose Estimation

<img width="1024" src="https://github.com/ultralytics/docs/releases/download/0/pose-estimation-examples.avif" alt="Pose estimation examples">

Pose estimation is a task that involves identifying the location of specific points in an image, usually referred to as keypoints. The keypoints can represent various parts of the object such as joints, landmarks, or other distinctive features. The locations of the keypoints are usually represented as a set of 2D `[x, y]` or 3D `[x, y, visible]` coordinates.

The output of a pose estimation model is a set of points that represent the keypoints on an object in the image, usually along with the confidence scores for each point. Pose estimation is a good choice when you need to identify specific parts of an object in a scene, and their location in relation to each other.

<table>
  <tr>
    <td align="center">
      <iframe loading="lazy" width="720" height="405" src="https://www.youtube.com/embed/Y28xXQmju64?si=pCY4ZwejZFu6Z4kZ"
        title="YouTube video player" frameborder="0"
        allow="accelerometer; autoplay; clipboard-write; encrypted-media; gyroscope; picture-in-picture; web-share"
        allowfullscreen>
      </iframe>
      <br>
      <strong>Watch:</strong> Pose Estimation with Ultralytics YOLO.
    </td>
    <td align="center">
      <iframe loading="lazy" width="720" height="405" src="https://www.youtube.com/embed/aeAX6vWpfR0"
        title="YouTube video player" frameborder="0"
        allow="accelerometer; autoplay; clipboard-write; encrypted-media; gyroscope; picture-in-picture; web-share"
        allowfullscreen>
      </iframe>
      <br>
      <strong>Watch:</strong> Pose Estimation with Ultralytics HUB.
    </td>
  </tr>
</table>

!!! tip

    YOLO11 _pose_ models use the `-pose` suffix, i.e. `yolo11n-pose.pt`. These models are trained on the [COCO keypoints](https://github.com/ultralytics/ultralytics/blob/main/ultralytics/cfg/datasets/coco-pose.yaml) dataset and are suitable for a variety of pose estimation tasks.

<<<<<<< HEAD
## [Models](https://github.com/ultralytics/ultralytics/tree/main/ultralytics/cfg/models/v8)
=======
    In the default YOLO11 pose model, there are 17 keypoints, each representing a different part of the human body. Here is the mapping of each index to its respective body joint:

    0: Nose
    1: Left Eye
    2: Right Eye
    3: Left Ear
    4: Right Ear
    5: Left Shoulder
    6: Right Shoulder
    7: Left Elbow
    8: Right Elbow
    9: Left Wrist
    10: Right Wrist
    11: Left Hip
    12: Right Hip
    13: Left Knee
    14: Right Knee
    15: Left Ankle
    16: Right Ankle

## [Models](https://github.com/ultralytics/ultralytics/tree/main/ultralytics/cfg/models/11)
>>>>>>> 50497218

YOLO11 pretrained Pose models are shown here. Detect, Segment and Pose models are pretrained on the [COCO](https://github.com/ultralytics/ultralytics/blob/main/ultralytics/cfg/datasets/coco.yaml) dataset, while Classify models are pretrained on the [ImageNet](https://github.com/ultralytics/ultralytics/blob/main/ultralytics/cfg/datasets/ImageNet.yaml) dataset.

[Models](https://github.com/ultralytics/ultralytics/tree/main/ultralytics/cfg/models) download automatically from the latest Ultralytics [release](https://github.com/ultralytics/assets/releases) on first use.

<<<<<<< HEAD
| Model                                                                                                | size<br><sup>(pixels) | mAP<sup>pose<br>50-95 | mAP<sup>pose<br>50 | Speed<br><sup>CPU ONNX<br>(ms) | Speed<br><sup>A100 TensorRT<br>(ms) | params<br><sup>(M) | FLOPs<br><sup>(B) |
|------------------------------------------------------------------------------------------------------|-----------------------|-----------------------|--------------------|--------------------------------|-------------------------------------|--------------------|-------------------|
| [YOLOv8n-pose](https://github.com/ultralytics/assets/releases/download/v8.1.0/yolov8n-pose.pt)       | 640                   | 50.4                  | 80.1               | 131.8                          | 1.18                                | 3.3                | 9.2               |
| [YOLOv8s-pose](https://github.com/ultralytics/assets/releases/download/v8.1.0/yolov8s-pose.pt)       | 640                   | 60.0                  | 86.2               | 233.2                          | 1.42                                | 11.6               | 30.2              |
| [YOLOv8m-pose](https://github.com/ultralytics/assets/releases/download/v8.1.0/yolov8m-pose.pt)       | 640                   | 65.0                  | 88.8               | 456.3                          | 2.00                                | 26.4               | 81.0              |
| [YOLOv8l-pose](https://github.com/ultralytics/assets/releases/download/v8.1.0/yolov8l-pose.pt)       | 640                   | 67.6                  | 90.0               | 784.5                          | 2.59                                | 44.4               | 168.6             |
| [YOLOv8x-pose](https://github.com/ultralytics/assets/releases/download/v8.1.0/yolov8x-pose.pt)       | 640                   | 69.2                  | 90.2               | 1607.1                         | 3.73                                | 69.4               | 263.2             |
| [YOLOv8x-pose-p6](https://github.com/ultralytics/assets/releases/download/v8.1.0/yolov8x-pose-p6.pt) | 1280                  | 71.6                  | 91.2               | 4088.7                         | 10.04                               | 99.1               | 1066.4            |
=======
{% include "macros/yolo-pose-perf.md" %}
>>>>>>> 50497218

- **mAP<sup>val</sup>** values are for single-model single-scale on [COCO Keypoints val2017](https://cocodataset.org/) dataset. <br>Reproduce by `yolo val pose data=coco-pose.yaml device=0`
- **Speed** averaged over COCO val images using an [Amazon EC2 P4d](https://aws.amazon.com/ec2/instance-types/p4/) instance. <br>Reproduce by `yolo val pose data=coco-pose.yaml batch=1 device=0|cpu`

## Train

Train a YOLO11-pose model on the COCO128-pose dataset.

!!! example

    === "Python"

        ```python
        from ultralytics import YOLO

        # Load a model
<<<<<<< HEAD
        model = YOLO('yolov8n-pose.yaml')  # build a new model from YAML
        model = YOLO('yolov8n-pose.pt')  # load a pretrained model (recommended for training)
        model = YOLO('yolov8n-pose.yaml').load('yolov8n-pose.pt')  # build from YAML and transfer weights
=======
        model = YOLO("yolo11n-pose.yaml")  # build a new model from YAML
        model = YOLO("yolo11n-pose.pt")  # load a pretrained model (recommended for training)
        model = YOLO("yolo11n-pose.yaml").load("yolo11n-pose.pt")  # build from YAML and transfer weights
>>>>>>> 50497218

        # Train the model
        results = model.train(data='coco8-pose.yaml', epochs=100, imgsz=640)
        ```

    === "CLI"

        ```bash
        # Build a new model from YAML and start training from scratch
        yolo pose train data=coco8-pose.yaml model=yolo11n-pose.yaml epochs=100 imgsz=640

        # Start training from a pretrained *.pt model
        yolo pose train data=coco8-pose.yaml model=yolo11n-pose.pt epochs=100 imgsz=640

        # Build a new model from YAML, transfer pretrained weights to it and start training
        yolo pose train data=coco8-pose.yaml model=yolo11n-pose.yaml pretrained=yolo11n-pose.pt epochs=100 imgsz=640
        ```

### Dataset format

YOLO pose dataset format can be found in detail in the [Dataset Guide](../datasets/pose/index.md). To convert your existing dataset from other formats (like COCO etc.) to YOLO format, please use [JSON2YOLO](https://github.com/ultralytics/JSON2YOLO) tool by Ultralytics.

## Val

<<<<<<< HEAD
Validate trained YOLOv8n-pose model accuracy on the COCO128-pose dataset. No argument need to passed as the `model`
retains it's training `data` and arguments as model attributes.
=======
Validate trained YOLO11n-pose model [accuracy](https://www.ultralytics.com/glossary/accuracy) on the COCO128-pose dataset. No arguments are needed as the `model` retains its training `data` and arguments as model attributes.
>>>>>>> 50497218

!!! example

    === "Python"

        ```python
        from ultralytics import YOLO

        # Load a model
<<<<<<< HEAD
        model = YOLO('yolov8n-pose.pt')  # load an official model
        model = YOLO('path/to/best.pt')  # load a custom model
=======
        model = YOLO("yolo11n-pose.pt")  # load an official model
        model = YOLO("path/to/best.pt")  # load a custom model
>>>>>>> 50497218

        # Validate the model
        metrics = model.val()  # no arguments needed, dataset and settings remembered
        metrics.box.map    # map50-95
        metrics.box.map50  # map50
        metrics.box.map75  # map75
        metrics.box.maps   # a list contains map50-95 of each category
        ```
    === "CLI"

        ```bash
        yolo pose val model=yolo11n-pose.pt  # val official model
        yolo pose val model=path/to/best.pt  # val custom model
        ```

## Predict

Use a trained YOLO11n-pose model to run predictions on images.

!!! example

    === "Python"

        ```python
        from ultralytics import YOLO

        # Load a model
<<<<<<< HEAD
        model = YOLO('yolov8n-pose.pt')  # load an official model
        model = YOLO('path/to/best.pt')  # load a custom model
=======
        model = YOLO("yolo11n-pose.pt")  # load an official model
        model = YOLO("path/to/best.pt")  # load a custom model
>>>>>>> 50497218

        # Predict with the model
        results = model('https://ultralytics.com/images/bus.jpg')  # predict on an image
        ```
    === "CLI"

        ```bash
        yolo pose predict model=yolo11n-pose.pt source='https://ultralytics.com/images/bus.jpg'  # predict with official model
        yolo pose predict model=path/to/best.pt source='https://ultralytics.com/images/bus.jpg'  # predict with custom model
        ```

See full `predict` mode details in the [Predict](https://docs.ultralytics.com/modes/predict/) page.

## Export

Export a YOLO11n Pose model to a different format like ONNX, CoreML, etc.

!!! example

    === "Python"

        ```python
        from ultralytics import YOLO

        # Load a model
<<<<<<< HEAD
        model = YOLO('yolov8n-pose.pt')  # load an official model
        model = YOLO('path/to/best.pt')  # load a custom trained model
=======
        model = YOLO("yolo11n-pose.pt")  # load an official model
        model = YOLO("path/to/best.pt")  # load a custom trained model
>>>>>>> 50497218

        # Export the model
        model.export(format='onnx')
        ```
    === "CLI"

        ```bash
        yolo export model=yolo11n-pose.pt format=onnx  # export official model
        yolo export model=path/to/best.pt format=onnx  # export custom trained model
        ```

<<<<<<< HEAD
Available YOLOv8-pose export formats are in the table below. You can predict or validate directly on exported models, i.e. `yolo predict model=yolov8n-pose.onnx`. Usage examples are shown for your model after export completes.

| Format                                                             | `format` Argument | Model                          | Metadata | Arguments                                           |
|--------------------------------------------------------------------|-------------------|--------------------------------|----------|-----------------------------------------------------|
| [PyTorch](https://pytorch.org/)                                    | -                 | `yolov8n-pose.pt`              | ✅        | -                                                   |
| [TorchScript](https://pytorch.org/docs/stable/jit.html)            | `torchscript`     | `yolov8n-pose.torchscript`     | ✅        | `imgsz`, `optimize`                                 |
| [ONNX](https://onnx.ai/)                                           | `onnx`            | `yolov8n-pose.onnx`            | ✅        | `imgsz`, `half`, `dynamic`, `simplify`, `opset`     |
| [OpenVINO](../integrations/openvino.md)                            | `openvino`        | `yolov8n-pose_openvino_model/` | ✅        | `imgsz`, `half`, `int8`                             |
| [TensorRT](https://developer.nvidia.com/tensorrt)                  | `engine`          | `yolov8n-pose.engine`          | ✅        | `imgsz`, `half`, `dynamic`, `simplify`, `workspace` |
| [CoreML](https://github.com/apple/coremltools)                     | `coreml`          | `yolov8n-pose.mlpackage`       | ✅        | `imgsz`, `half`, `int8`, `nms`                      |
| [TF SavedModel](https://www.tensorflow.org/guide/saved_model)      | `saved_model`     | `yolov8n-pose_saved_model/`    | ✅        | `imgsz`, `keras`                                    |
| [TF GraphDef](https://www.tensorflow.org/api_docs/python/tf/Graph) | `pb`              | `yolov8n-pose.pb`              | ❌        | `imgsz`                                             |
| [TF Lite](https://www.tensorflow.org/lite)                         | `tflite`          | `yolov8n-pose.tflite`          | ✅        | `imgsz`, `half`, `int8`                             |
| [TF Edge TPU](https://coral.ai/docs/edgetpu/models-intro/)         | `edgetpu`         | `yolov8n-pose_edgetpu.tflite`  | ✅        | `imgsz`                                             |
| [TF.js](https://www.tensorflow.org/js)                             | `tfjs`            | `yolov8n-pose_web_model/`      | ✅        | `imgsz`, `half`, `int8`                             |
| [PaddlePaddle](https://github.com/PaddlePaddle)                    | `paddle`          | `yolov8n-pose_paddle_model/`   | ✅        | `imgsz`                                             |
| [NCNN](https://github.com/Tencent/ncnn)                            | `ncnn`            | `yolov8n-pose_ncnn_model/`     | ✅        | `imgsz`, `half`                                     |

See full `export` details in the [Export](https://docs.ultralytics.com/modes/export/) page.
=======
Available YOLO11-pose export formats are in the table below. You can export to any format using the `format` argument, i.e. `format='onnx'` or `format='engine'`. You can predict or validate directly on exported models, i.e. `yolo predict model=yolo11n-pose.onnx`. Usage examples are shown for your model after export completes.

{% include "macros/export-table.md" %}

See full `export` details in the [Export](../modes/export.md) page.

## FAQ

### What is Pose Estimation with Ultralytics YOLO11 and how does it work?

Pose estimation with Ultralytics YOLO11 involves identifying specific points, known as keypoints, in an image. These keypoints typically represent joints or other important features of the object. The output includes the `[x, y]` coordinates and confidence scores for each point. YOLO11-pose models are specifically designed for this task and use the `-pose` suffix, such as `yolo11n-pose.pt`. These models are pre-trained on datasets like [COCO keypoints](https://github.com/ultralytics/ultralytics/blob/main/ultralytics/cfg/datasets/coco-pose.yaml) and can be used for various pose estimation tasks. For more information, visit the [Pose Estimation Page](#pose-estimation).

### How can I train a YOLO11-pose model on a custom dataset?

Training a YOLO11-pose model on a custom dataset involves loading a model, either a new model defined by a YAML file or a pre-trained model. You can then start the training process using your specified dataset and parameters.

```python
from ultralytics import YOLO

# Load a model
model = YOLO("yolo11n-pose.yaml")  # build a new model from YAML
model = YOLO("yolo11n-pose.pt")  # load a pretrained model (recommended for training)

# Train the model
results = model.train(data="your-dataset.yaml", epochs=100, imgsz=640)
```

For comprehensive details on training, refer to the [Train Section](#train).

### How do I validate a trained YOLO11-pose model?

Validation of a YOLO11-pose model involves assessing its accuracy using the same dataset parameters retained during training. Here's an example:

```python
from ultralytics import YOLO

# Load a model
model = YOLO("yolo11n-pose.pt")  # load an official model
model = YOLO("path/to/best.pt")  # load a custom model

# Validate the model
metrics = model.val()  # no arguments needed, dataset and settings remembered
```

For more information, visit the [Val Section](#val).

### Can I export a YOLO11-pose model to other formats, and how?

Yes, you can export a YOLO11-pose model to various formats like ONNX, CoreML, TensorRT, and more. This can be done using either Python or the Command Line Interface (CLI).

```python
from ultralytics import YOLO

# Load a model
model = YOLO("yolo11n-pose.pt")  # load an official model
model = YOLO("path/to/best.pt")  # load a custom trained model

# Export the model
model.export(format="onnx")
```

Refer to the [Export Section](#export) for more details.

### What are the available Ultralytics YOLO11-pose models and their performance metrics?

Ultralytics YOLO11 offers various pretrained pose models such as YOLO11n-pose, YOLO11s-pose, YOLO11m-pose, among others. These models differ in size, accuracy (mAP), and speed. For instance, the YOLO11n-pose model achieves a mAP<sup>pose</sup>50-95 of 50.4 and an mAP<sup>pose</sup>50 of 80.1. For a complete list and performance details, visit the [Models Section](#models).
>>>>>>> 50497218
<|MERGE_RESOLUTION|>--- conflicted
+++ resolved
@@ -1,13 +1,8 @@
 ---
 comments: true
-<<<<<<< HEAD
-description: Learn how to use Ultralytics YOLOv8 for pose estimation tasks. Find pretrained models, learn how to train, validate, predict, and export your own.
-keywords: Ultralytics, YOLO, YOLOv8, pose estimation, keypoints detection, object detection, pre-trained models, machine learning, artificial intelligence
-=======
 description: Discover how to use YOLO11 for pose estimation tasks. Learn about model training, validation, prediction, and exporting in various formats.
 keywords: pose estimation, YOLO11, Ultralytics, keypoints, model training, image recognition, deep learning
 model_name: yolo11n-pose
->>>>>>> 50497218
 ---
 
 # Pose Estimation
@@ -45,9 +40,6 @@
 
     YOLO11 _pose_ models use the `-pose` suffix, i.e. `yolo11n-pose.pt`. These models are trained on the [COCO keypoints](https://github.com/ultralytics/ultralytics/blob/main/ultralytics/cfg/datasets/coco-pose.yaml) dataset and are suitable for a variety of pose estimation tasks.
 
-<<<<<<< HEAD
-## [Models](https://github.com/ultralytics/ultralytics/tree/main/ultralytics/cfg/models/v8)
-=======
     In the default YOLO11 pose model, there are 17 keypoints, each representing a different part of the human body. Here is the mapping of each index to its respective body joint:
 
     0: Nose
@@ -69,24 +61,12 @@
     16: Right Ankle
 
 ## [Models](https://github.com/ultralytics/ultralytics/tree/main/ultralytics/cfg/models/11)
->>>>>>> 50497218
 
 YOLO11 pretrained Pose models are shown here. Detect, Segment and Pose models are pretrained on the [COCO](https://github.com/ultralytics/ultralytics/blob/main/ultralytics/cfg/datasets/coco.yaml) dataset, while Classify models are pretrained on the [ImageNet](https://github.com/ultralytics/ultralytics/blob/main/ultralytics/cfg/datasets/ImageNet.yaml) dataset.
 
 [Models](https://github.com/ultralytics/ultralytics/tree/main/ultralytics/cfg/models) download automatically from the latest Ultralytics [release](https://github.com/ultralytics/assets/releases) on first use.
 
-<<<<<<< HEAD
-| Model                                                                                                | size<br><sup>(pixels) | mAP<sup>pose<br>50-95 | mAP<sup>pose<br>50 | Speed<br><sup>CPU ONNX<br>(ms) | Speed<br><sup>A100 TensorRT<br>(ms) | params<br><sup>(M) | FLOPs<br><sup>(B) |
-|------------------------------------------------------------------------------------------------------|-----------------------|-----------------------|--------------------|--------------------------------|-------------------------------------|--------------------|-------------------|
-| [YOLOv8n-pose](https://github.com/ultralytics/assets/releases/download/v8.1.0/yolov8n-pose.pt)       | 640                   | 50.4                  | 80.1               | 131.8                          | 1.18                                | 3.3                | 9.2               |
-| [YOLOv8s-pose](https://github.com/ultralytics/assets/releases/download/v8.1.0/yolov8s-pose.pt)       | 640                   | 60.0                  | 86.2               | 233.2                          | 1.42                                | 11.6               | 30.2              |
-| [YOLOv8m-pose](https://github.com/ultralytics/assets/releases/download/v8.1.0/yolov8m-pose.pt)       | 640                   | 65.0                  | 88.8               | 456.3                          | 2.00                                | 26.4               | 81.0              |
-| [YOLOv8l-pose](https://github.com/ultralytics/assets/releases/download/v8.1.0/yolov8l-pose.pt)       | 640                   | 67.6                  | 90.0               | 784.5                          | 2.59                                | 44.4               | 168.6             |
-| [YOLOv8x-pose](https://github.com/ultralytics/assets/releases/download/v8.1.0/yolov8x-pose.pt)       | 640                   | 69.2                  | 90.2               | 1607.1                         | 3.73                                | 69.4               | 263.2             |
-| [YOLOv8x-pose-p6](https://github.com/ultralytics/assets/releases/download/v8.1.0/yolov8x-pose-p6.pt) | 1280                  | 71.6                  | 91.2               | 4088.7                         | 10.04                               | 99.1               | 1066.4            |
-=======
 {% include "macros/yolo-pose-perf.md" %}
->>>>>>> 50497218
 
 - **mAP<sup>val</sup>** values are for single-model single-scale on [COCO Keypoints val2017](https://cocodataset.org/) dataset. <br>Reproduce by `yolo val pose data=coco-pose.yaml device=0`
 - **Speed** averaged over COCO val images using an [Amazon EC2 P4d](https://aws.amazon.com/ec2/instance-types/p4/) instance. <br>Reproduce by `yolo val pose data=coco-pose.yaml batch=1 device=0|cpu`
@@ -103,18 +83,12 @@
         from ultralytics import YOLO
 
         # Load a model
-<<<<<<< HEAD
-        model = YOLO('yolov8n-pose.yaml')  # build a new model from YAML
-        model = YOLO('yolov8n-pose.pt')  # load a pretrained model (recommended for training)
-        model = YOLO('yolov8n-pose.yaml').load('yolov8n-pose.pt')  # build from YAML and transfer weights
-=======
         model = YOLO("yolo11n-pose.yaml")  # build a new model from YAML
         model = YOLO("yolo11n-pose.pt")  # load a pretrained model (recommended for training)
         model = YOLO("yolo11n-pose.yaml").load("yolo11n-pose.pt")  # build from YAML and transfer weights
->>>>>>> 50497218
 
         # Train the model
-        results = model.train(data='coco8-pose.yaml', epochs=100, imgsz=640)
+        results = model.train(data="coco8-pose.yaml", epochs=100, imgsz=640)
         ```
 
     === "CLI"
@@ -136,36 +110,27 @@
 
 ## Val
 
-<<<<<<< HEAD
-Validate trained YOLOv8n-pose model accuracy on the COCO128-pose dataset. No argument need to passed as the `model`
-retains it's training `data` and arguments as model attributes.
-=======
 Validate trained YOLO11n-pose model [accuracy](https://www.ultralytics.com/glossary/accuracy) on the COCO128-pose dataset. No arguments are needed as the `model` retains its training `data` and arguments as model attributes.
->>>>>>> 50497218
-
-!!! example
-
-    === "Python"
-
-        ```python
-        from ultralytics import YOLO
-
-        # Load a model
-<<<<<<< HEAD
-        model = YOLO('yolov8n-pose.pt')  # load an official model
-        model = YOLO('path/to/best.pt')  # load a custom model
-=======
+
+!!! example
+
+    === "Python"
+
+        ```python
+        from ultralytics import YOLO
+
+        # Load a model
         model = YOLO("yolo11n-pose.pt")  # load an official model
         model = YOLO("path/to/best.pt")  # load a custom model
->>>>>>> 50497218
 
         # Validate the model
         metrics = model.val()  # no arguments needed, dataset and settings remembered
-        metrics.box.map    # map50-95
+        metrics.box.map  # map50-95
         metrics.box.map50  # map50
         metrics.box.map75  # map75
-        metrics.box.maps   # a list contains map50-95 of each category
-        ```
+        metrics.box.maps  # a list contains map50-95 of each category
+        ```
+
     === "CLI"
 
         ```bash
@@ -185,17 +150,13 @@
         from ultralytics import YOLO
 
         # Load a model
-<<<<<<< HEAD
-        model = YOLO('yolov8n-pose.pt')  # load an official model
-        model = YOLO('path/to/best.pt')  # load a custom model
-=======
         model = YOLO("yolo11n-pose.pt")  # load an official model
         model = YOLO("path/to/best.pt")  # load a custom model
->>>>>>> 50497218
 
         # Predict with the model
-        results = model('https://ultralytics.com/images/bus.jpg')  # predict on an image
-        ```
+        results = model("https://ultralytics.com/images/bus.jpg")  # predict on an image
+        ```
+
     === "CLI"
 
         ```bash
@@ -203,7 +164,7 @@
         yolo pose predict model=path/to/best.pt source='https://ultralytics.com/images/bus.jpg'  # predict with custom model
         ```
 
-See full `predict` mode details in the [Predict](https://docs.ultralytics.com/modes/predict/) page.
+See full `predict` mode details in the [Predict](../modes/predict.md) page.
 
 ## Export
 
@@ -217,17 +178,13 @@
         from ultralytics import YOLO
 
         # Load a model
-<<<<<<< HEAD
-        model = YOLO('yolov8n-pose.pt')  # load an official model
-        model = YOLO('path/to/best.pt')  # load a custom trained model
-=======
         model = YOLO("yolo11n-pose.pt")  # load an official model
         model = YOLO("path/to/best.pt")  # load a custom trained model
->>>>>>> 50497218
 
         # Export the model
-        model.export(format='onnx')
-        ```
+        model.export(format="onnx")
+        ```
+
     === "CLI"
 
         ```bash
@@ -235,27 +192,6 @@
         yolo export model=path/to/best.pt format=onnx  # export custom trained model
         ```
 
-<<<<<<< HEAD
-Available YOLOv8-pose export formats are in the table below. You can predict or validate directly on exported models, i.e. `yolo predict model=yolov8n-pose.onnx`. Usage examples are shown for your model after export completes.
-
-| Format                                                             | `format` Argument | Model                          | Metadata | Arguments                                           |
-|--------------------------------------------------------------------|-------------------|--------------------------------|----------|-----------------------------------------------------|
-| [PyTorch](https://pytorch.org/)                                    | -                 | `yolov8n-pose.pt`              | ✅        | -                                                   |
-| [TorchScript](https://pytorch.org/docs/stable/jit.html)            | `torchscript`     | `yolov8n-pose.torchscript`     | ✅        | `imgsz`, `optimize`                                 |
-| [ONNX](https://onnx.ai/)                                           | `onnx`            | `yolov8n-pose.onnx`            | ✅        | `imgsz`, `half`, `dynamic`, `simplify`, `opset`     |
-| [OpenVINO](../integrations/openvino.md)                            | `openvino`        | `yolov8n-pose_openvino_model/` | ✅        | `imgsz`, `half`, `int8`                             |
-| [TensorRT](https://developer.nvidia.com/tensorrt)                  | `engine`          | `yolov8n-pose.engine`          | ✅        | `imgsz`, `half`, `dynamic`, `simplify`, `workspace` |
-| [CoreML](https://github.com/apple/coremltools)                     | `coreml`          | `yolov8n-pose.mlpackage`       | ✅        | `imgsz`, `half`, `int8`, `nms`                      |
-| [TF SavedModel](https://www.tensorflow.org/guide/saved_model)      | `saved_model`     | `yolov8n-pose_saved_model/`    | ✅        | `imgsz`, `keras`                                    |
-| [TF GraphDef](https://www.tensorflow.org/api_docs/python/tf/Graph) | `pb`              | `yolov8n-pose.pb`              | ❌        | `imgsz`                                             |
-| [TF Lite](https://www.tensorflow.org/lite)                         | `tflite`          | `yolov8n-pose.tflite`          | ✅        | `imgsz`, `half`, `int8`                             |
-| [TF Edge TPU](https://coral.ai/docs/edgetpu/models-intro/)         | `edgetpu`         | `yolov8n-pose_edgetpu.tflite`  | ✅        | `imgsz`                                             |
-| [TF.js](https://www.tensorflow.org/js)                             | `tfjs`            | `yolov8n-pose_web_model/`      | ✅        | `imgsz`, `half`, `int8`                             |
-| [PaddlePaddle](https://github.com/PaddlePaddle)                    | `paddle`          | `yolov8n-pose_paddle_model/`   | ✅        | `imgsz`                                             |
-| [NCNN](https://github.com/Tencent/ncnn)                            | `ncnn`            | `yolov8n-pose_ncnn_model/`     | ✅        | `imgsz`, `half`                                     |
-
-See full `export` details in the [Export](https://docs.ultralytics.com/modes/export/) page.
-=======
 Available YOLO11-pose export formats are in the table below. You can export to any format using the `format` argument, i.e. `format='onnx'` or `format='engine'`. You can predict or validate directly on exported models, i.e. `yolo predict model=yolo11n-pose.onnx`. Usage examples are shown for your model after export completes.
 
 {% include "macros/export-table.md" %}
@@ -321,5 +257,4 @@
 
 ### What are the available Ultralytics YOLO11-pose models and their performance metrics?
 
-Ultralytics YOLO11 offers various pretrained pose models such as YOLO11n-pose, YOLO11s-pose, YOLO11m-pose, among others. These models differ in size, accuracy (mAP), and speed. For instance, the YOLO11n-pose model achieves a mAP<sup>pose</sup>50-95 of 50.4 and an mAP<sup>pose</sup>50 of 80.1. For a complete list and performance details, visit the [Models Section](#models).
->>>>>>> 50497218
+Ultralytics YOLO11 offers various pretrained pose models such as YOLO11n-pose, YOLO11s-pose, YOLO11m-pose, among others. These models differ in size, accuracy (mAP), and speed. For instance, the YOLO11n-pose model achieves a mAP<sup>pose</sup>50-95 of 50.4 and an mAP<sup>pose</sup>50 of 80.1. For a complete list and performance details, visit the [Models Section](#models).