---
comments: true
<<<<<<< HEAD
description: Learn about the cornerstone computer vision tasks YOLOv8 can perform including detection, segmentation, classification, and pose estimation. Understand their uses in your AI projects.
keywords: Ultralytics, YOLOv8, Detection, Segmentation, Classification, Pose Estimation, Oriented Object Detection, AI Framework, Computer Vision Tasks
=======
description: Explore Ultralytics YOLO11 for detection, segmentation, classification, OBB, and pose estimation with high accuracy and speed. Learn how to apply each task.
keywords: Ultralytics YOLO11, detection, segmentation, classification, oriented object detection, pose estimation, computer vision, AI framework
>>>>>>> 50497218
---

# Ultralytics YOLO11 Tasks

<br>
<img width="1024" src="https://github.com/ultralytics/docs/releases/download/0/ultralytics-yolov8-tasks-banner.avif" alt="Ultralytics YOLO supported tasks">

YOLO11 is an AI framework that supports multiple [computer vision](https://www.ultralytics.com/glossary/computer-vision-cv) **tasks**. The framework can be used to perform [detection](detect.md), [segmentation](segment.md), [obb](obb.md), [classification](classify.md), and [pose](pose.md) estimation. Each of these tasks has a different objective and use case.

<p align="center">
  <br>
  <iframe loading="lazy" width="720" height="405" src="https://www.youtube.com/embed/NAs-cfq9BDw"
    title="YouTube video player" frameborder="0"
    allow="accelerometer; autoplay; clipboard-write; encrypted-media; gyroscope; picture-in-picture; web-share"
    allowfullscreen>
  </iframe>
  <br>
  <strong>Watch:</strong> Explore Ultralytics YOLO Tasks: <a href="https://www.ultralytics.com/glossary/object-detection">Object Detection</a>, Segmentation, OBB, Tracking, and Pose Estimation.
</p>

## [Detection](detect.md)

Detection is the primary task supported by YOLO11. It involves detecting objects in an image or video frame and drawing bounding boxes around them. The detected objects are classified into different categories based on their features. YOLO11 can detect multiple objects in a single image or video frame with high [accuracy](https://www.ultralytics.com/glossary/accuracy) and speed.

[Detection Examples](detect.md){ .md-button }

## [Segmentation](segment.md)

Segmentation is a task that involves segmenting an image into different regions based on the content of the image. Each region is assigned a label based on its content. This task is useful in applications such as [image segmentation](https://www.ultralytics.com/glossary/image-segmentation) and medical imaging. YOLO11 uses a variant of the U-Net architecture to perform segmentation.

[Segmentation Examples](segment.md){ .md-button }

## [Classification](classify.md)

Classification is a task that involves classifying an image into different categories. YOLO11 can be used to classify images based on their content. It uses a variant of the EfficientNet architecture to perform classification.

[Classification Examples](classify.md){ .md-button }

## [Pose](pose.md)

Pose/keypoint detection is a task that involves detecting specific points in an image or video frame. These points are referred to as keypoints and are used to track movement or pose estimation. YOLO11 can detect keypoints in an image or video frame with high accuracy and speed.

[Pose Examples](pose.md){ .md-button }

## [OBB](obb.md)

Oriented object detection goes a step further than regular object detection with introducing an extra angle to locate objects more accurate in an image. YOLO11 can detect rotated objects in an image or video frame with high accuracy and speed.

[Oriented Detection](obb.md){ .md-button }

## Conclusion

<<<<<<< HEAD
YOLOv8 supports multiple tasks, including detection, segmentation, classification, oriented object detection and keypoints detection. Each of these tasks has different objectives and use cases. By understanding the differences between these tasks, you can choose the appropriate task for your computer vision application.
=======
YOLO11 supports multiple tasks, including detection, segmentation, classification, oriented object detection and keypoints detection. Each of these tasks has different objectives and use cases. By understanding the differences between these tasks, you can choose the appropriate task for your computer vision application.

## FAQ

### What tasks can Ultralytics YOLO11 perform?

Ultralytics YOLO11 is a versatile AI framework capable of performing various computer vision tasks with high accuracy and speed. These tasks include:

- **[Detection](detect.md):** Identifying and localizing objects in images or video frames by drawing bounding boxes around them.
- **[Segmentation](segment.md):** Segmenting images into different regions based on their content, useful for applications like medical imaging.
- **[Classification](classify.md):** Categorizing entire images based on their content, leveraging variants of the EfficientNet architecture.
- **[Pose estimation](pose.md):** Detecting specific keypoints in an image or video frame to track movements or poses.
- **[Oriented Object Detection (OBB)](obb.md):** Detecting rotated objects with an added orientation angle for enhanced accuracy.

### How do I use Ultralytics YOLO11 for object detection?

To use Ultralytics YOLO11 for object detection, follow these steps:

1. Prepare your dataset in the appropriate format.
2. Train the YOLO11 model using the detection task.
3. Use the model to make predictions by feeding in new images or video frames.

!!! example

    === "Python"

        ```python
        from ultralytics import YOLO

        # Load a pre-trained YOLO model (adjust model type as needed)
        model = YOLO("yolo11n.pt")  # n, s, m, l, x versions available

        # Perform object detection on an image
        results = model.predict(source="image.jpg")  # Can also use video, directory, URL, etc.

        # Display the results
        results[0].show()  # Show the first image results
        ```

    === "CLI"

        ```bash
        # Run YOLO detection from the command line
        yolo detect model=yolo11n.pt source="image.jpg"  # Adjust model and source as needed
        ```

For more detailed instructions, check out our [detection examples](detect.md).

### What are the benefits of using YOLO11 for segmentation tasks?

Using YOLO11 for segmentation tasks provides several advantages:

1. **High Accuracy:** The segmentation task leverages a variant of the U-Net architecture to achieve precise segmentation.
2. **Speed:** YOLO11 is optimized for real-time applications, offering quick processing even for high-resolution images.
3. **Multiple Applications:** It is ideal for medical imaging, autonomous driving, and other applications requiring detailed image segmentation.

Learn more about the benefits and use cases of YOLO11 for segmentation in the [segmentation section](segment.md).

### Can Ultralytics YOLO11 handle pose estimation and keypoint detection?

Yes, Ultralytics YOLO11 can effectively perform pose estimation and keypoint detection with high accuracy and speed. This feature is particularly useful for tracking movements in sports analytics, healthcare, and human-computer interaction applications. YOLO11 detects keypoints in an image or video frame, allowing for precise pose estimation.

For more details and implementation tips, visit our [pose estimation examples](pose.md).

### Why should I choose Ultralytics YOLO11 for oriented object detection (OBB)?

Oriented Object Detection (OBB) with YOLO11 provides enhanced [precision](https://www.ultralytics.com/glossary/precision) by detecting objects with an additional angle parameter. This feature is beneficial for applications requiring accurate localization of rotated objects, such as aerial imagery analysis and warehouse automation.

- **Increased Precision:** The angle component reduces false positives for rotated objects.
- **Versatile Applications:** Useful for tasks in geospatial analysis, robotics, etc.

Check out the [Oriented Object Detection section](obb.md) for more details and examples.
>>>>>>> 50497218
<|MERGE_RESOLUTION|>--- conflicted
+++ resolved
@@ -1,12 +1,7 @@
 ---
 comments: true
-<<<<<<< HEAD
-description: Learn about the cornerstone computer vision tasks YOLOv8 can perform including detection, segmentation, classification, and pose estimation. Understand their uses in your AI projects.
-keywords: Ultralytics, YOLOv8, Detection, Segmentation, Classification, Pose Estimation, Oriented Object Detection, AI Framework, Computer Vision Tasks
-=======
 description: Explore Ultralytics YOLO11 for detection, segmentation, classification, OBB, and pose estimation with high accuracy and speed. Learn how to apply each task.
 keywords: Ultralytics YOLO11, detection, segmentation, classification, oriented object detection, pose estimation, computer vision, AI framework
->>>>>>> 50497218
 ---
 
 # Ultralytics YOLO11 Tasks
@@ -59,9 +54,6 @@
 
 ## Conclusion
 
-<<<<<<< HEAD
-YOLOv8 supports multiple tasks, including detection, segmentation, classification, oriented object detection and keypoints detection. Each of these tasks has different objectives and use cases. By understanding the differences between these tasks, you can choose the appropriate task for your computer vision application.
-=======
 YOLO11 supports multiple tasks, including detection, segmentation, classification, oriented object detection and keypoints detection. Each of these tasks has different objectives and use cases. By understanding the differences between these tasks, you can choose the appropriate task for your computer vision application.
 
 ## FAQ
@@ -133,5 +125,4 @@
 - **Increased Precision:** The angle component reduces false positives for rotated objects.
 - **Versatile Applications:** Useful for tasks in geospatial analysis, robotics, etc.
 
-Check out the [Oriented Object Detection section](obb.md) for more details and examples.
->>>>>>> 50497218
+Check out the [Oriented Object Detection section](obb.md) for more details and examples.