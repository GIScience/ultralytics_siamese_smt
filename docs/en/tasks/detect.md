---
comments: true
<<<<<<< HEAD
description: Official documentation for YOLOv8 by Ultralytics. Learn how to train, validate, predict and export models in various formats. Including detailed performance stats.
keywords: YOLOv8, Ultralytics, object detection, pretrained models, training, validation, prediction, export models, COCO, ImageNet, PyTorch, ONNX, CoreML
=======
description: Learn about object detection with YOLO11. Explore pretrained models, training, validation, prediction, and export details for efficient object recognition.
keywords: object detection, YOLO11, pretrained models, training, validation, prediction, export, machine learning, computer vision
>>>>>>> 50497218
---

# Object Detection

<img width="1024" src="https://github.com/ultralytics/docs/releases/download/0/object-detection-examples.avif" alt="Object detection examples">

[Object detection](https://www.ultralytics.com/glossary/object-detection) is a task that involves identifying the location and class of objects in an image or video stream.

The output of an object detector is a set of bounding boxes that enclose the objects in the image, along with class labels and confidence scores for each box. Object detection is a good choice when you need to identify objects of interest in a scene, but don't need to know exactly where the object is or its exact shape.

<p align="center">
  <br>
  <iframe loading="lazy" width="720" height="405" src="https://www.youtube.com/embed/5ku7npMrW40?si=6HQO1dDXunV8gekh"
    title="YouTube video player" frameborder="0"
    allow="accelerometer; autoplay; clipboard-write; encrypted-media; gyroscope; picture-in-picture; web-share"
    allowfullscreen>
  </iframe>
  <br>
  <strong>Watch:</strong> Object Detection with Pre-trained Ultralytics YOLO Model.
</p>

!!! tip

    YOLO11 Detect models are the default YOLO11 models, i.e. `yolo11n.pt` and are pretrained on [COCO](https://github.com/ultralytics/ultralytics/blob/main/ultralytics/cfg/datasets/coco.yaml).

## [Models](https://github.com/ultralytics/ultralytics/tree/main/ultralytics/cfg/models/11)

YOLO11 pretrained Detect models are shown here. Detect, Segment and Pose models are pretrained on the [COCO](https://github.com/ultralytics/ultralytics/blob/main/ultralytics/cfg/datasets/coco.yaml) dataset, while Classify models are pretrained on the [ImageNet](https://github.com/ultralytics/ultralytics/blob/main/ultralytics/cfg/datasets/ImageNet.yaml) dataset.

[Models](https://github.com/ultralytics/ultralytics/tree/main/ultralytics/cfg/models) download automatically from the latest Ultralytics [release](https://github.com/ultralytics/assets/releases) on first use.

<<<<<<< HEAD
| Model                                                                                | size<br><sup>(pixels) | mAP<sup>val<br>50-95 | Speed<br><sup>CPU ONNX<br>(ms) | Speed<br><sup>A100 TensorRT<br>(ms) | params<br><sup>(M) | FLOPs<br><sup>(B) |
|--------------------------------------------------------------------------------------|-----------------------|----------------------|--------------------------------|-------------------------------------|--------------------|-------------------|
| [YOLOv8n](https://github.com/ultralytics/assets/releases/download/v8.1.0/yolov8n.pt) | 640                   | 37.3                 | 80.4                           | 0.99                                | 3.2                | 8.7               |
| [YOLOv8s](https://github.com/ultralytics/assets/releases/download/v8.1.0/yolov8s.pt) | 640                   | 44.9                 | 128.4                          | 1.20                                | 11.2               | 28.6              |
| [YOLOv8m](https://github.com/ultralytics/assets/releases/download/v8.1.0/yolov8m.pt) | 640                   | 50.2                 | 234.7                          | 1.83                                | 25.9               | 78.9              |
| [YOLOv8l](https://github.com/ultralytics/assets/releases/download/v8.1.0/yolov8l.pt) | 640                   | 52.9                 | 375.2                          | 2.39                                | 43.7               | 165.2             |
| [YOLOv8x](https://github.com/ultralytics/assets/releases/download/v8.1.0/yolov8x.pt) | 640                   | 53.9                 | 479.1                          | 3.53                                | 68.2               | 257.8             |

- **mAP<sup>val</sup>** values are for single-model single-scale on [COCO val2017](https://cocodataset.org) dataset. <br>Reproduce by `yolo val detect data=coco.yaml device=0`
- **Speed** averaged over COCO val images using an [Amazon EC2 P4d](https://aws.amazon.com/ec2/instance-types/p4/) instance. <br>Reproduce by `yolo val detect data=coco128.yaml batch=1 device=0|cpu`

## Train

Train YOLOv8n on the COCO128 dataset for 100 epochs at image size 640. For a full list of available arguments see the [Configuration](../usage/cfg.md) page.
=======
{% include "macros/yolo-det-perf.md" %}

- **mAP<sup>val</sup>** values are for single-model single-scale on [COCO val2017](https://cocodataset.org/) dataset. <br>Reproduce by `yolo val detect data=coco.yaml device=0`
- **Speed** averaged over COCO val images using an [Amazon EC2 P4d](https://aws.amazon.com/ec2/instance-types/p4/) instance. <br>Reproduce by `yolo val detect data=coco.yaml batch=1 device=0|cpu`

## Train

Train YOLO11n on the COCO8 dataset for 100 [epochs](https://www.ultralytics.com/glossary/epoch) at image size 640. For a full list of available arguments see the [Configuration](../usage/cfg.md) page.
>>>>>>> 50497218

!!! example

    === "Python"

        ```python
        from ultralytics import YOLO

        # Load a model
<<<<<<< HEAD
        model = YOLO('yolov8n.yaml')  # build a new model from YAML
        model = YOLO('yolov8n.pt')  # load a pretrained model (recommended for training)
        model = YOLO('yolov8n.yaml').load('yolov8n.pt')  # build from YAML and transfer weights
=======
        model = YOLO("yolo11n.yaml")  # build a new model from YAML
        model = YOLO("yolo11n.pt")  # load a pretrained model (recommended for training)
        model = YOLO("yolo11n.yaml").load("yolo11n.pt")  # build from YAML and transfer weights
>>>>>>> 50497218

        # Train the model
        results = model.train(data='coco128.yaml', epochs=100, imgsz=640)
        ```
    === "CLI"

        ```bash
        # Build a new model from YAML and start training from scratch
<<<<<<< HEAD
        yolo detect train data=coco128.yaml model=yolov8n.yaml epochs=100 imgsz=640

        # Start training from a pretrained *.pt model
        yolo detect train data=coco128.yaml model=yolov8n.pt epochs=100 imgsz=640

        # Build a new model from YAML, transfer pretrained weights to it and start training
        yolo detect train data=coco128.yaml model=yolov8n.yaml pretrained=yolov8n.pt epochs=100 imgsz=640
=======
        yolo detect train data=coco8.yaml model=yolo11n.yaml epochs=100 imgsz=640

        # Start training from a pretrained *.pt model
        yolo detect train data=coco8.yaml model=yolo11n.pt epochs=100 imgsz=640

        # Build a new model from YAML, transfer pretrained weights to it and start training
        yolo detect train data=coco8.yaml model=yolo11n.yaml pretrained=yolo11n.pt epochs=100 imgsz=640
>>>>>>> 50497218
        ```

### Dataset format

YOLO detection dataset format can be found in detail in the [Dataset Guide](../datasets/detect/index.md). To convert your existing dataset from other formats (like COCO etc.) to YOLO format, please use [JSON2YOLO](https://github.com/ultralytics/JSON2YOLO) tool by Ultralytics.

## Val

<<<<<<< HEAD
Validate trained YOLOv8n model accuracy on the COCO128 dataset. No argument need to passed as the `model` retains it's training `data` and arguments as model attributes.
=======
Validate trained YOLO11n model [accuracy](https://www.ultralytics.com/glossary/accuracy) on the COCO8 dataset. No arguments are needed as the `model` retains its training `data` and arguments as model attributes.
>>>>>>> 50497218

!!! example

    === "Python"

        ```python
        from ultralytics import YOLO

        # Load a model
<<<<<<< HEAD
        model = YOLO('yolov8n.pt')  # load an official model
        model = YOLO('path/to/best.pt')  # load a custom model
=======
        model = YOLO("yolo11n.pt")  # load an official model
        model = YOLO("path/to/best.pt")  # load a custom model
>>>>>>> 50497218

        # Validate the model
        metrics = model.val()  # no arguments needed, dataset and settings remembered
        metrics.box.map    # map50-95
        metrics.box.map50  # map50
        metrics.box.map75  # map75
        metrics.box.maps   # a list contains map50-95 of each category
        ```
    === "CLI"

        ```bash
        yolo detect val model=yolo11n.pt  # val official model
        yolo detect val model=path/to/best.pt  # val custom model
        ```

## Predict

Use a trained YOLO11n model to run predictions on images.

!!! example

    === "Python"

        ```python
        from ultralytics import YOLO

        # Load a model
<<<<<<< HEAD
        model = YOLO('yolov8n.pt')  # load an official model
        model = YOLO('path/to/best.pt')  # load a custom model
=======
        model = YOLO("yolo11n.pt")  # load an official model
        model = YOLO("path/to/best.pt")  # load a custom model
>>>>>>> 50497218

        # Predict with the model
        results = model('https://ultralytics.com/images/bus.jpg')  # predict on an image
        ```
    === "CLI"

        ```bash
        yolo detect predict model=yolo11n.pt source='https://ultralytics.com/images/bus.jpg'  # predict with official model
        yolo detect predict model=path/to/best.pt source='https://ultralytics.com/images/bus.jpg'  # predict with custom model
        ```

See full `predict` mode details in the [Predict](https://docs.ultralytics.com/modes/predict/) page.

## Export

Export a YOLO11n model to a different format like ONNX, CoreML, etc.

!!! example

    === "Python"

        ```python
        from ultralytics import YOLO

        # Load a model
<<<<<<< HEAD
        model = YOLO('yolov8n.pt')  # load an official model
        model = YOLO('path/to/best.pt')  # load a custom trained model
=======
        model = YOLO("yolo11n.pt")  # load an official model
        model = YOLO("path/to/best.pt")  # load a custom trained model
>>>>>>> 50497218

        # Export the model
        model.export(format='onnx')
        ```
    === "CLI"

        ```bash
        yolo export model=yolo11n.pt format=onnx  # export official model
        yolo export model=path/to/best.pt format=onnx  # export custom trained model
        ```

<<<<<<< HEAD
Available YOLOv8 export formats are in the table below. You can predict or validate directly on exported models, i.e. `yolo predict model=yolov8n.onnx`. Usage examples are shown for your model after export completes.

| Format                                                             | `format` Argument | Model                     | Metadata | Arguments                                           |
|--------------------------------------------------------------------|-------------------|---------------------------|----------|-----------------------------------------------------|
| [PyTorch](https://pytorch.org/)                                    | -                 | `yolov8n.pt`              | ✅        | -                                                   |
| [TorchScript](https://pytorch.org/docs/stable/jit.html)            | `torchscript`     | `yolov8n.torchscript`     | ✅        | `imgsz`, `optimize`                                 |
| [ONNX](https://onnx.ai/)                                           | `onnx`            | `yolov8n.onnx`            | ✅        | `imgsz`, `half`, `dynamic`, `simplify`, `opset`     |
| [OpenVINO](../integrations/openvino.md)                            | `openvino`        | `yolov8n_openvino_model/` | ✅        | `imgsz`, `half`, `int8`                             |
| [TensorRT](https://developer.nvidia.com/tensorrt)                  | `engine`          | `yolov8n.engine`          | ✅        | `imgsz`, `half`, `dynamic`, `simplify`, `workspace` |
| [CoreML](https://github.com/apple/coremltools)                     | `coreml`          | `yolov8n.mlpackage`       | ✅        | `imgsz`, `half`, `int8`, `nms`                      |
| [TF SavedModel](https://www.tensorflow.org/guide/saved_model)      | `saved_model`     | `yolov8n_saved_model/`    | ✅        | `imgsz`, `keras`, `int8`                            |
| [TF GraphDef](https://www.tensorflow.org/api_docs/python/tf/Graph) | `pb`              | `yolov8n.pb`              | ❌        | `imgsz`                                             |
| [TF Lite](https://www.tensorflow.org/lite)                         | `tflite`          | `yolov8n.tflite`          | ✅        | `imgsz`, `half`, `int8`                             |
| [TF Edge TPU](https://coral.ai/docs/edgetpu/models-intro/)         | `edgetpu`         | `yolov8n_edgetpu.tflite`  | ✅        | `imgsz`                                             |
| [TF.js](https://www.tensorflow.org/js)                             | `tfjs`            | `yolov8n_web_model/`      | ✅        | `imgsz`, `half`, `int8`                             |
| [PaddlePaddle](https://github.com/PaddlePaddle)                    | `paddle`          | `yolov8n_paddle_model/`   | ✅        | `imgsz`                                             |
| [NCNN](https://github.com/Tencent/ncnn)                            | `ncnn`            | `yolov8n_ncnn_model/`     | ✅        | `imgsz`, `half`                                     |

See full `export` details in the [Export](https://docs.ultralytics.com/modes/export/) page.
=======
Available YOLO11 export formats are in the table below. You can export to any format using the `format` argument, i.e. `format='onnx'` or `format='engine'`. You can predict or validate directly on exported models, i.e. `yolo predict model=yolo11n.onnx`. Usage examples are shown for your model after export completes.

{% include "macros/export-table.md" %}

See full `export` details in the [Export](../modes/export.md) page.

## FAQ

### How do I train a YOLO11 model on my custom dataset?

Training a YOLO11 model on a custom dataset involves a few steps:

1. **Prepare the Dataset**: Ensure your dataset is in the YOLO format. For guidance, refer to our [Dataset Guide](../datasets/detect/index.md).
2. **Load the Model**: Use the Ultralytics YOLO library to load a pre-trained model or create a new model from a YAML file.
3. **Train the Model**: Execute the `train` method in Python or the `yolo detect train` command in CLI.

!!! example

    === "Python"

        ```python
        from ultralytics import YOLO

        # Load a pretrained model
        model = YOLO("yolo11n.pt")

        # Train the model on your custom dataset
        model.train(data="my_custom_dataset.yaml", epochs=100, imgsz=640)
        ```

    === "CLI"

        ```bash
        yolo detect train data=my_custom_dataset.yaml model=yolo11n.pt epochs=100 imgsz=640
        ```

For detailed configuration options, visit the [Configuration](../usage/cfg.md) page.

### What pretrained models are available in YOLO11?

Ultralytics YOLO11 offers various pretrained models for object detection, segmentation, and pose estimation. These models are pretrained on the COCO dataset or ImageNet for classification tasks. Here are some of the available models:

- [YOLO11n](https://github.com/ultralytics/assets/releases/download/v8.3.0/yolo11n.pt)
- [YOLO11s](https://github.com/ultralytics/assets/releases/download/v8.3.0/yolo11s.pt)
- [YOLO11m](https://github.com/ultralytics/assets/releases/download/v8.3.0/yolo11m.pt)
- [YOLO11l](https://github.com/ultralytics/assets/releases/download/v8.3.0/yolo11l.pt)
- [YOLO11x](https://github.com/ultralytics/assets/releases/download/v8.3.0/yolo11x.pt)

For a detailed list and performance metrics, refer to the [Models](https://github.com/ultralytics/ultralytics/tree/main/ultralytics/cfg/models/11) section.

### How can I validate the accuracy of my trained YOLO model?

To validate the accuracy of your trained YOLO11 model, you can use the `.val()` method in Python or the `yolo detect val` command in CLI. This will provide metrics like mAP50-95, mAP50, and more.

!!! example

    === "Python"

        ```python
        from ultralytics import YOLO

        # Load the model
        model = YOLO("path/to/best.pt")

        # Validate the model
        metrics = model.val()
        print(metrics.box.map)  # mAP50-95
        ```

    === "CLI"

        ```bash
        yolo detect val model=path/to/best.pt
        ```

For more validation details, visit the [Val](../modes/val.md) page.

### What formats can I export a YOLO11 model to?

Ultralytics YOLO11 allows exporting models to various formats such as ONNX, TensorRT, CoreML, and more to ensure compatibility across different platforms and devices.

!!! example

    === "Python"

        ```python
        from ultralytics import YOLO

        # Load the model
        model = YOLO("yolo11n.pt")

        # Export the model to ONNX format
        model.export(format="onnx")
        ```

    === "CLI"

        ```bash
        yolo export model=yolo11n.pt format=onnx
        ```

Check the full list of supported formats and instructions on the [Export](../modes/export.md) page.

### Why should I use Ultralytics YOLO11 for object detection?

Ultralytics YOLO11 is designed to offer state-of-the-art performance for object detection, segmentation, and pose estimation. Here are some key advantages:

1. **Pretrained Models**: Utilize models pretrained on popular datasets like COCO and ImageNet for faster development.
2. **High Accuracy**: Achieves impressive mAP scores, ensuring reliable object detection.
3. **Speed**: Optimized for real-time inference, making it ideal for applications requiring swift processing.
4. **Flexibility**: Export models to various formats like ONNX and TensorRT for deployment across multiple platforms.

Explore our [Blog](https://www.ultralytics.com/blog) for use cases and success stories showcasing YOLO11 in action.
>>>>>>> 50497218
<|MERGE_RESOLUTION|>--- conflicted
+++ resolved
@@ -1,12 +1,7 @@
 ---
 comments: true
-<<<<<<< HEAD
-description: Official documentation for YOLOv8 by Ultralytics. Learn how to train, validate, predict and export models in various formats. Including detailed performance stats.
-keywords: YOLOv8, Ultralytics, object detection, pretrained models, training, validation, prediction, export models, COCO, ImageNet, PyTorch, ONNX, CoreML
-=======
 description: Learn about object detection with YOLO11. Explore pretrained models, training, validation, prediction, and export details for efficient object recognition.
 keywords: object detection, YOLO11, pretrained models, training, validation, prediction, export, machine learning, computer vision
->>>>>>> 50497218
 ---
 
 # Object Detection
@@ -38,22 +33,6 @@
 
 [Models](https://github.com/ultralytics/ultralytics/tree/main/ultralytics/cfg/models) download automatically from the latest Ultralytics [release](https://github.com/ultralytics/assets/releases) on first use.
 
-<<<<<<< HEAD
-| Model                                                                                | size<br><sup>(pixels) | mAP<sup>val<br>50-95 | Speed<br><sup>CPU ONNX<br>(ms) | Speed<br><sup>A100 TensorRT<br>(ms) | params<br><sup>(M) | FLOPs<br><sup>(B) |
-|--------------------------------------------------------------------------------------|-----------------------|----------------------|--------------------------------|-------------------------------------|--------------------|-------------------|
-| [YOLOv8n](https://github.com/ultralytics/assets/releases/download/v8.1.0/yolov8n.pt) | 640                   | 37.3                 | 80.4                           | 0.99                                | 3.2                | 8.7               |
-| [YOLOv8s](https://github.com/ultralytics/assets/releases/download/v8.1.0/yolov8s.pt) | 640                   | 44.9                 | 128.4                          | 1.20                                | 11.2               | 28.6              |
-| [YOLOv8m](https://github.com/ultralytics/assets/releases/download/v8.1.0/yolov8m.pt) | 640                   | 50.2                 | 234.7                          | 1.83                                | 25.9               | 78.9              |
-| [YOLOv8l](https://github.com/ultralytics/assets/releases/download/v8.1.0/yolov8l.pt) | 640                   | 52.9                 | 375.2                          | 2.39                                | 43.7               | 165.2             |
-| [YOLOv8x](https://github.com/ultralytics/assets/releases/download/v8.1.0/yolov8x.pt) | 640                   | 53.9                 | 479.1                          | 3.53                                | 68.2               | 257.8             |
-
-- **mAP<sup>val</sup>** values are for single-model single-scale on [COCO val2017](https://cocodataset.org) dataset. <br>Reproduce by `yolo val detect data=coco.yaml device=0`
-- **Speed** averaged over COCO val images using an [Amazon EC2 P4d](https://aws.amazon.com/ec2/instance-types/p4/) instance. <br>Reproduce by `yolo val detect data=coco128.yaml batch=1 device=0|cpu`
-
-## Train
-
-Train YOLOv8n on the COCO128 dataset for 100 epochs at image size 640. For a full list of available arguments see the [Configuration](../usage/cfg.md) page.
-=======
 {% include "macros/yolo-det-perf.md" %}
 
 - **mAP<sup>val</sup>** values are for single-model single-scale on [COCO val2017](https://cocodataset.org/) dataset. <br>Reproduce by `yolo val detect data=coco.yaml device=0`
@@ -62,42 +41,27 @@
 ## Train
 
 Train YOLO11n on the COCO8 dataset for 100 [epochs](https://www.ultralytics.com/glossary/epoch) at image size 640. For a full list of available arguments see the [Configuration](../usage/cfg.md) page.
->>>>>>> 50497218
-
-!!! example
-
-    === "Python"
-
-        ```python
-        from ultralytics import YOLO
-
-        # Load a model
-<<<<<<< HEAD
-        model = YOLO('yolov8n.yaml')  # build a new model from YAML
-        model = YOLO('yolov8n.pt')  # load a pretrained model (recommended for training)
-        model = YOLO('yolov8n.yaml').load('yolov8n.pt')  # build from YAML and transfer weights
-=======
+
+!!! example
+
+    === "Python"
+
+        ```python
+        from ultralytics import YOLO
+
+        # Load a model
         model = YOLO("yolo11n.yaml")  # build a new model from YAML
         model = YOLO("yolo11n.pt")  # load a pretrained model (recommended for training)
         model = YOLO("yolo11n.yaml").load("yolo11n.pt")  # build from YAML and transfer weights
->>>>>>> 50497218
 
         # Train the model
-        results = model.train(data='coco128.yaml', epochs=100, imgsz=640)
-        ```
+        results = model.train(data="coco8.yaml", epochs=100, imgsz=640)
+        ```
+
     === "CLI"
 
         ```bash
         # Build a new model from YAML and start training from scratch
-<<<<<<< HEAD
-        yolo detect train data=coco128.yaml model=yolov8n.yaml epochs=100 imgsz=640
-
-        # Start training from a pretrained *.pt model
-        yolo detect train data=coco128.yaml model=yolov8n.pt epochs=100 imgsz=640
-
-        # Build a new model from YAML, transfer pretrained weights to it and start training
-        yolo detect train data=coco128.yaml model=yolov8n.yaml pretrained=yolov8n.pt epochs=100 imgsz=640
-=======
         yolo detect train data=coco8.yaml model=yolo11n.yaml epochs=100 imgsz=640
 
         # Start training from a pretrained *.pt model
@@ -105,7 +69,6 @@
 
         # Build a new model from YAML, transfer pretrained weights to it and start training
         yolo detect train data=coco8.yaml model=yolo11n.yaml pretrained=yolo11n.pt epochs=100 imgsz=640
->>>>>>> 50497218
         ```
 
 ### Dataset format
@@ -114,35 +77,27 @@
 
 ## Val
 
-<<<<<<< HEAD
-Validate trained YOLOv8n model accuracy on the COCO128 dataset. No argument need to passed as the `model` retains it's training `data` and arguments as model attributes.
-=======
 Validate trained YOLO11n model [accuracy](https://www.ultralytics.com/glossary/accuracy) on the COCO8 dataset. No arguments are needed as the `model` retains its training `data` and arguments as model attributes.
->>>>>>> 50497218
-
-!!! example
-
-    === "Python"
-
-        ```python
-        from ultralytics import YOLO
-
-        # Load a model
-<<<<<<< HEAD
-        model = YOLO('yolov8n.pt')  # load an official model
-        model = YOLO('path/to/best.pt')  # load a custom model
-=======
+
+!!! example
+
+    === "Python"
+
+        ```python
+        from ultralytics import YOLO
+
+        # Load a model
         model = YOLO("yolo11n.pt")  # load an official model
         model = YOLO("path/to/best.pt")  # load a custom model
->>>>>>> 50497218
 
         # Validate the model
         metrics = model.val()  # no arguments needed, dataset and settings remembered
-        metrics.box.map    # map50-95
+        metrics.box.map  # map50-95
         metrics.box.map50  # map50
         metrics.box.map75  # map75
-        metrics.box.maps   # a list contains map50-95 of each category
-        ```
+        metrics.box.maps  # a list contains map50-95 of each category
+        ```
+
     === "CLI"
 
         ```bash
@@ -162,17 +117,13 @@
         from ultralytics import YOLO
 
         # Load a model
-<<<<<<< HEAD
-        model = YOLO('yolov8n.pt')  # load an official model
-        model = YOLO('path/to/best.pt')  # load a custom model
-=======
         model = YOLO("yolo11n.pt")  # load an official model
         model = YOLO("path/to/best.pt")  # load a custom model
->>>>>>> 50497218
 
         # Predict with the model
-        results = model('https://ultralytics.com/images/bus.jpg')  # predict on an image
-        ```
+        results = model("https://ultralytics.com/images/bus.jpg")  # predict on an image
+        ```
+
     === "CLI"
 
         ```bash
@@ -180,7 +131,7 @@
         yolo detect predict model=path/to/best.pt source='https://ultralytics.com/images/bus.jpg'  # predict with custom model
         ```
 
-See full `predict` mode details in the [Predict](https://docs.ultralytics.com/modes/predict/) page.
+See full `predict` mode details in the [Predict](../modes/predict.md) page.
 
 ## Export
 
@@ -194,17 +145,13 @@
         from ultralytics import YOLO
 
         # Load a model
-<<<<<<< HEAD
-        model = YOLO('yolov8n.pt')  # load an official model
-        model = YOLO('path/to/best.pt')  # load a custom trained model
-=======
         model = YOLO("yolo11n.pt")  # load an official model
         model = YOLO("path/to/best.pt")  # load a custom trained model
->>>>>>> 50497218
 
         # Export the model
-        model.export(format='onnx')
-        ```
+        model.export(format="onnx")
+        ```
+
     === "CLI"
 
         ```bash
@@ -212,27 +159,6 @@
         yolo export model=path/to/best.pt format=onnx  # export custom trained model
         ```
 
-<<<<<<< HEAD
-Available YOLOv8 export formats are in the table below. You can predict or validate directly on exported models, i.e. `yolo predict model=yolov8n.onnx`. Usage examples are shown for your model after export completes.
-
-| Format                                                             | `format` Argument | Model                     | Metadata | Arguments                                           |
-|--------------------------------------------------------------------|-------------------|---------------------------|----------|-----------------------------------------------------|
-| [PyTorch](https://pytorch.org/)                                    | -                 | `yolov8n.pt`              | ✅        | -                                                   |
-| [TorchScript](https://pytorch.org/docs/stable/jit.html)            | `torchscript`     | `yolov8n.torchscript`     | ✅        | `imgsz`, `optimize`                                 |
-| [ONNX](https://onnx.ai/)                                           | `onnx`            | `yolov8n.onnx`            | ✅        | `imgsz`, `half`, `dynamic`, `simplify`, `opset`     |
-| [OpenVINO](../integrations/openvino.md)                            | `openvino`        | `yolov8n_openvino_model/` | ✅        | `imgsz`, `half`, `int8`                             |
-| [TensorRT](https://developer.nvidia.com/tensorrt)                  | `engine`          | `yolov8n.engine`          | ✅        | `imgsz`, `half`, `dynamic`, `simplify`, `workspace` |
-| [CoreML](https://github.com/apple/coremltools)                     | `coreml`          | `yolov8n.mlpackage`       | ✅        | `imgsz`, `half`, `int8`, `nms`                      |
-| [TF SavedModel](https://www.tensorflow.org/guide/saved_model)      | `saved_model`     | `yolov8n_saved_model/`    | ✅        | `imgsz`, `keras`, `int8`                            |
-| [TF GraphDef](https://www.tensorflow.org/api_docs/python/tf/Graph) | `pb`              | `yolov8n.pb`              | ❌        | `imgsz`                                             |
-| [TF Lite](https://www.tensorflow.org/lite)                         | `tflite`          | `yolov8n.tflite`          | ✅        | `imgsz`, `half`, `int8`                             |
-| [TF Edge TPU](https://coral.ai/docs/edgetpu/models-intro/)         | `edgetpu`         | `yolov8n_edgetpu.tflite`  | ✅        | `imgsz`                                             |
-| [TF.js](https://www.tensorflow.org/js)                             | `tfjs`            | `yolov8n_web_model/`      | ✅        | `imgsz`, `half`, `int8`                             |
-| [PaddlePaddle](https://github.com/PaddlePaddle)                    | `paddle`          | `yolov8n_paddle_model/`   | ✅        | `imgsz`                                             |
-| [NCNN](https://github.com/Tencent/ncnn)                            | `ncnn`            | `yolov8n_ncnn_model/`     | ✅        | `imgsz`, `half`                                     |
-
-See full `export` details in the [Export](https://docs.ultralytics.com/modes/export/) page.
-=======
 Available YOLO11 export formats are in the table below. You can export to any format using the `format` argument, i.e. `format='onnx'` or `format='engine'`. You can predict or validate directly on exported models, i.e. `yolo predict model=yolo11n.onnx`. Usage examples are shown for your model after export completes.
 
 {% include "macros/export-table.md" %}
@@ -345,5 +271,4 @@
 3. **Speed**: Optimized for real-time inference, making it ideal for applications requiring swift processing.
 4. **Flexibility**: Export models to various formats like ONNX and TensorRT for deployment across multiple platforms.
 
-Explore our [Blog](https://www.ultralytics.com/blog) for use cases and success stories showcasing YOLO11 in action.
->>>>>>> 50497218
+Explore our [Blog](https://www.ultralytics.com/blog) for use cases and success stories showcasing YOLO11 in action.