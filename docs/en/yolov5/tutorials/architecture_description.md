---
comments: true
description: Explore the architecture of YOLOv5, an object detection algorithm by Ultralytics. Understand the model structure, data augmentation methods, training strategies, and loss computation techniques.
keywords: Ultralytics, YOLOv5, Object Detection, Architecture, Model Structure, Data Augmentation, Training Strategies, Loss Computation
---

# Ultralytics YOLOv5 Architecture

YOLOv5 (v6.0/6.1) is a powerful object detection algorithm developed by Ultralytics. This article dives deep into the YOLOv5 architecture, [data augmentation](https://www.ultralytics.com/glossary/data-augmentation) strategies, training methodologies, and loss computation techniques. This comprehensive understanding will help improve your practical application of object detection in various fields, including surveillance, autonomous vehicles, and [image recognition](https://www.ultralytics.com/glossary/image-recognition).

## 1. Model Structure

YOLOv5's architecture consists of three main parts:

- **Backbone**: This is the main body of the network. For YOLOv5, the backbone is designed using the `New CSP-Darknet53` structure, a modification of the Darknet architecture used in previous versions.
- **Neck**: This part connects the backbone and the head. In YOLOv5, `SPPF` and `New CSP-PAN` structures are utilized.
- **Head**: This part is responsible for generating the final output. YOLOv5 uses the `YOLOv3 Head` for this purpose.

The structure of the model is depicted in the image below. The model structure details can be found in `yolov5l.yaml`.

![yolov5](https://github.com/ultralytics/docs/releases/download/0/yolov5-model-structure.avif)

YOLOv5 introduces some minor changes compared to its predecessors:

1. The `Focus` structure, found in earlier versions, is replaced with a `6x6 Conv2d` structure. This change boosts efficiency [#4825](https://github.com/ultralytics/yolov5/issues/4825).
2. The `SPP` structure is replaced with `SPPF`. This alteration more than doubles the speed of processing.

To test the speed of `SPP` and `SPPF`, the following code can be used:

<details>
<summary>SPP vs SPPF speed profiling example (click to open)</summary>

```python
import time
import torch
import torch.nn as nn


class SPP(nn.Module):
    def __init__(self):
        super().__init__()
        self.maxpool1 = nn.MaxPool2d(5, 1, padding=2)
        self.maxpool2 = nn.MaxPool2d(9, 1, padding=4)
        self.maxpool3 = nn.MaxPool2d(13, 1, padding=6)

    def forward(self, x):
        o1 = self.maxpool1(x)
        o2 = self.maxpool2(x)
        o3 = self.maxpool3(x)
        return torch.cat([x, o1, o2, o3], dim=1)


class SPPF(nn.Module):
    def __init__(self):
        super().__init__()
        self.maxpool = nn.MaxPool2d(5, 1, padding=2)

    def forward(self, x):
        o1 = self.maxpool(x)
        o2 = self.maxpool(o1)
        o3 = self.maxpool(o2)
        return torch.cat([x, o1, o2, o3], dim=1)


def main():
    input_tensor = torch.rand(8, 32, 16, 16)
    spp = SPP()
    sppf = SPPF()
    output1 = spp(input_tensor)
    output2 = sppf(input_tensor)

    print(torch.equal(output1, output2))

    t_start = time.time()
    for _ in range(100):
        spp(input_tensor)
    print(f"SPP time: {time.time() - t_start}")

    t_start = time.time()
    for _ in range(100):
        sppf(input_tensor)
    print(f"SPPF time: {time.time() - t_start}")


if __name__ == '__main__':
    main()
```

result:

```
True
SPP time: 0.5373051166534424
SPPF time: 0.20780706405639648
```

</details>

## 2. Data Augmentation Techniques

YOLOv5 employs various data augmentation techniques to improve the model's ability to generalize and reduce [overfitting](https://www.ultralytics.com/glossary/overfitting). These techniques include:

- **Mosaic Augmentation**: An image processing technique that combines four training images into one in ways that encourage [object detection](https://www.ultralytics.com/glossary/object-detection) models to better handle various object scales and translations.

<<<<<<< HEAD
  ![mosaic](https://user-images.githubusercontent.com/31005897/159109235-c7aad8f2-1d4f-41f9-8d5f-b2fde6f2885e.png)

- **Copy-Paste Augmentation**: An innovative data augmentation method that copies random patches from an image and pastes them onto another randomly chosen image, effectively generating a new training sample.

  ![copy-paste](https://user-images.githubusercontent.com/31005897/159116277-91b45033-6bec-4f82-afc4-41138866628e.png)

- **Random Affine Transformations**: This includes random rotation, scaling, translation, and shearing of the images.

  ![random-affine](https://user-images.githubusercontent.com/31005897/159109326-45cd5acb-14fa-43e7-9235-0f21b0021c7d.png)

- **MixUp Augmentation**: A method that creates composite images by taking a linear combination of two images and their associated labels.

  ![mixup](https://user-images.githubusercontent.com/31005897/159109361-3b24333b-f481-478b-ae00-df7838f0b5cd.png)
=======
    ![mosaic](https://github.com/ultralytics/docs/releases/download/0/mosaic-augmentation.avif)

- **Copy-Paste Augmentation**: An innovative data augmentation method that copies random patches from an image and pastes them onto another randomly chosen image, effectively generating a new training sample.

    ![copy-paste](https://github.com/ultralytics/docs/releases/download/0/copy-paste.avif)

- **Random Affine Transformations**: This includes random rotation, scaling, translation, and shearing of the images.

    ![random-affine](https://github.com/ultralytics/docs/releases/download/0/random-affine-transformations.avif)

- **MixUp Augmentation**: A method that creates composite images by taking a linear combination of two images and their associated labels.

    ![mixup](https://github.com/ultralytics/docs/releases/download/0/mixup.avif)
>>>>>>> 50497218

- **Albumentations**: A powerful library for image augmenting that supports a wide variety of augmentation techniques.

- **HSV Augmentation**: Random changes to the Hue, Saturation, and Value of the images.

<<<<<<< HEAD
  ![hsv](https://user-images.githubusercontent.com/31005897/159109407-83d100ba-1aba-4f4b-aa03-4f048f815981.png)

- **Random Horizontal Flip**: An augmentation method that randomly flips images horizontally.

  ![horizontal-flip](https://user-images.githubusercontent.com/31005897/159109429-0d44619a-a76a-49eb-bfc0-6709860c043e.png)
=======
    ![hsv](https://github.com/ultralytics/docs/releases/download/0/hsv-augmentation.avif)

- **Random Horizontal Flip**: An augmentation method that randomly flips images horizontally.

    ![horizontal-flip](https://github.com/ultralytics/docs/releases/download/0/random-horizontal-flip.avif)
>>>>>>> 50497218

## 3. Training Strategies

YOLOv5 applies several sophisticated training strategies to enhance the model's performance. They include:

- **Multiscale Training**: The input images are randomly rescaled within a range of 0.5 to 1.5 times their original size during the training process.
- **AutoAnchor**: This strategy optimizes the prior anchor boxes to match the statistical characteristics of the ground truth boxes in your custom data.
- **Warmup and Cosine LR Scheduler**: A method to adjust the [learning rate](https://www.ultralytics.com/glossary/learning-rate) to enhance model performance.
- **Exponential Moving Average (EMA)**: A strategy that uses the average of parameters over past steps to stabilize the training process and reduce generalization error.
- **[Mixed Precision](https://www.ultralytics.com/glossary/mixed-precision) Training**: A method to perform operations in half-[precision](https://www.ultralytics.com/glossary/precision) format, reducing memory usage and enhancing computational speed.
- **Hyperparameter Evolution**: A strategy to automatically tune hyperparameters to achieve optimal performance.

## 4. Additional Features

### 4.1 Compute Losses

The loss in YOLOv5 is computed as a combination of three individual loss components:

- **Classes Loss (BCE Loss)**: Binary Cross-Entropy loss, measures the error for the classification task.
- **Objectness Loss (BCE Loss)**: Another Binary Cross-Entropy loss, calculates the error in detecting whether an object is present in a particular grid cell or not.
- **Location Loss (CIoU Loss)**: Complete IoU loss, measures the error in localizing the object within the grid cell.

The overall [loss function](https://www.ultralytics.com/glossary/loss-function) is depicted by:

![loss](https://latex.codecogs.com/svg.image?Loss=\lambda_1L_{cls}+\lambda_2L_{obj}+\lambda_3L_{loc})

### 4.2 Balance Losses

The objectness losses of the three prediction layers (`P3`, `P4`, `P5`) are weighted differently. The balance weights are `[4.0, 1.0, 0.4]` respectively. This approach ensures that the predictions at different scales contribute appropriately to the total loss.

![obj_loss](https://latex.codecogs.com/svg.image?L_{obj}=4.0\cdot&space;L_{obj}^{small}+1.0\cdot&space;L_{obj}^{medium}+0.4\cdot&space;L_{obj}^{large})

### 4.3 Eliminate Grid Sensitivity

The YOLOv5 architecture makes some important changes to the box prediction strategy compared to earlier versions of YOLO. In YOLOv2 and YOLOv3, the box coordinates were directly predicted using the activation of the last layer.

![b_x](<https://latex.codecogs.com/svg.image?b_x=\sigma(t_x)+c_x>)
![b_y](<https://latex.codecogs.com/svg.image?b_y=\sigma(t_y)+c_y>)
![b_w](https://latex.codecogs.com/svg.image?b_w=p_w\cdot&space;e^{t_w})
![b_h](https://latex.codecogs.com/svg.image?b_h=p_h\cdot&space;e^{t_h})

<img src="https://user-images.githubusercontent.com/31005897/158508027-8bf63c28-8290-467b-8a3e-4ad09235001a.png#pic_center" width=40% alt="YOLOv5 grid computation">

However, in YOLOv5, the formula for predicting the box coordinates has been updated to reduce grid sensitivity and prevent the model from predicting unbounded box dimensions.

The revised formulas for calculating the predicted [bounding box](https://www.ultralytics.com/glossary/bounding-box) are as follows:

![bx](<https://latex.codecogs.com/svg.image?b_x=(2\cdot\sigma(t_x)-0.5)+c_x>)
![by](<https://latex.codecogs.com/svg.image?b_y=(2\cdot\sigma(t_y)-0.5)+c_y>)
![bw](<https://latex.codecogs.com/svg.image?b_w=p_w\cdot(2\cdot\sigma(t_w))^2>)
![bh](<https://latex.codecogs.com/svg.image?b_h=p_h\cdot(2\cdot\sigma(t_h))^2>)

Compare the center point offset before and after scaling. The center point offset range is adjusted from (0, 1) to (-0.5, 1.5). Therefore, offset can easily get 0 or 1.

<img src="https://user-images.githubusercontent.com/31005897/158508052-c24bc5e8-05c1-4154-ac97-2e1ec71f582e.png#pic_center" width=40% alt="YOLOv5 grid scaling">

Compare the height and width scaling ratio(relative to anchor) before and after adjustment. The original yolo/darknet box equations have a serious flaw. Width and Height are completely unbounded as they are simply out=exp(in), which is dangerous, as it can lead to runaway gradients, instabilities, NaN losses and ultimately a complete loss of training. [refer this issue](https://github.com/ultralytics/yolov5/issues/471#issuecomment-662009779)

<img src="https://user-images.githubusercontent.com/31005897/158508089-5ac0c7a3-6358-44b7-863e-a6e45babb842.png#pic_center" width=40% alt="YOLOv5 unbounded scaling">

### 4.4 Build Targets

The build target process in YOLOv5 is critical for training efficiency and model [accuracy](https://www.ultralytics.com/glossary/accuracy). It involves assigning ground truth boxes to the appropriate grid cells in the output map and matching them with the appropriate anchor boxes.

This process follows these steps:

- Calculate the ratio of the ground truth box dimensions and the dimensions of each anchor template.

![rw](https://latex.codecogs.com/svg.image?r_w=w_{gt}/w_{at})

![rh](https://latex.codecogs.com/svg.image?r_h=h_{gt}/h_{at})

![rwmax](<https://latex.codecogs.com/svg.image?r_w^{max}=max(r_w,1/r_w)>)

![rhmax](<https://latex.codecogs.com/svg.image?r_h^{max}=max(r_h,1/r_h)>)

![rmax](<https://latex.codecogs.com/svg.image?r^{max}=max(r_w^{max},r_h^{max})>)

![match](https://latex.codecogs.com/svg.image?r^{max}<{\rm&space;anchor_t})

<img src="https://user-images.githubusercontent.com/31005897/158508119-fbb2e483-7b8c-4975-8e1f-f510d367f8ff.png#pic_center" width=70% alt="YOLOv5 IoU computation">

- If the calculated ratio is within the threshold, match the ground truth box with the corresponding anchor.

<img src="https://user-images.githubusercontent.com/31005897/158508771-b6e7cab4-8de6-47f9-9abf-cdf14c275dfe.png#pic_center" width=70% alt="YOLOv5 grid overlap">

- Assign the matched anchor to the appropriate cells, keeping in mind that due to the revised center point offset, a ground truth box can be assigned to more than one anchor. Because the center point offset range is adjusted from (0, 1) to (-0.5, 1.5). GT Box can be assigned to more anchors.

<img src="https://user-images.githubusercontent.com/31005897/158508139-9db4e8c2-cf96-47e0-bc80-35d11512f296.png#pic_center" width=70% alt="YOLOv5 anchor selection">

This way, the build targets process ensures that each ground truth object is properly assigned and matched during the training process, allowing YOLOv5 to learn the task of object detection more effectively.

## Conclusion

In conclusion, YOLOv5 represents a significant step forward in the development of real-time object detection models. By incorporating various new features, enhancements, and training strategies, it surpasses previous versions of the YOLO family in performance and efficiency.

The primary enhancements in YOLOv5 include the use of a dynamic architecture, an extensive range of data augmentation techniques, innovative training strategies, as well as important adjustments in computing losses and the process of building targets. All these innovations significantly improve the accuracy and efficiency of object detection while retaining a high degree of speed, which is the trademark of YOLO models.<|MERGE_RESOLUTION|>--- conflicted
+++ resolved
@@ -1,7 +1,7 @@
 ---
 comments: true
-description: Explore the architecture of YOLOv5, an object detection algorithm by Ultralytics. Understand the model structure, data augmentation methods, training strategies, and loss computation techniques.
-keywords: Ultralytics, YOLOv5, Object Detection, Architecture, Model Structure, Data Augmentation, Training Strategies, Loss Computation
+description: Dive deep into the powerful YOLOv5 architecture by Ultralytics, exploring its model structure, data augmentation techniques, training strategies, and loss computations.
+keywords: YOLOv5 architecture, object detection, Ultralytics, YOLO, model structure, data augmentation, training strategies, loss computations, deep learning, machine learning
 ---
 
 # Ultralytics YOLOv5 Architecture
@@ -32,18 +32,21 @@
 
 ```python
 import time
+
 import torch
 import torch.nn as nn
 
 
 class SPP(nn.Module):
     def __init__(self):
+        """Initializes an SPP module with three different sizes of max pooling layers."""
         super().__init__()
         self.maxpool1 = nn.MaxPool2d(5, 1, padding=2)
         self.maxpool2 = nn.MaxPool2d(9, 1, padding=4)
         self.maxpool3 = nn.MaxPool2d(13, 1, padding=6)
 
     def forward(self, x):
+        """Applies three max pooling layers on input `x` and concatenates results along channel dimension."""
         o1 = self.maxpool1(x)
         o2 = self.maxpool2(x)
         o3 = self.maxpool3(x)
@@ -52,10 +55,12 @@
 
 class SPPF(nn.Module):
     def __init__(self):
+        """Initializes an SPPF module with a specific configuration of MaxPool2d layer."""
         super().__init__()
         self.maxpool = nn.MaxPool2d(5, 1, padding=2)
 
     def forward(self, x):
+        """Applies sequential max pooling and concatenates results with input tensor."""
         o1 = self.maxpool(x)
         o2 = self.maxpool(o1)
         o3 = self.maxpool(o2)
@@ -63,6 +68,7 @@
 
 
 def main():
+    """Compares outputs and performance of SPP and SPPF on a random tensor (8, 32, 16, 16)."""
     input_tensor = torch.rand(8, 32, 16, 16)
     spp = SPP()
     sppf = SPPF()
@@ -82,7 +88,7 @@
     print(f"SPPF time: {time.time() - t_start}")
 
 
-if __name__ == '__main__':
+if __name__ == "__main__":
     main()
 ```
 
@@ -102,53 +108,29 @@
 
 - **Mosaic Augmentation**: An image processing technique that combines four training images into one in ways that encourage [object detection](https://www.ultralytics.com/glossary/object-detection) models to better handle various object scales and translations.
 
-<<<<<<< HEAD
-  ![mosaic](https://user-images.githubusercontent.com/31005897/159109235-c7aad8f2-1d4f-41f9-8d5f-b2fde6f2885e.png)
+    ![mosaic](https://github.com/ultralytics/docs/releases/download/0/mosaic-augmentation.avif)
 
 - **Copy-Paste Augmentation**: An innovative data augmentation method that copies random patches from an image and pastes them onto another randomly chosen image, effectively generating a new training sample.
 
-  ![copy-paste](https://user-images.githubusercontent.com/31005897/159116277-91b45033-6bec-4f82-afc4-41138866628e.png)
+    ![copy-paste](https://github.com/ultralytics/docs/releases/download/0/copy-paste.avif)
 
 - **Random Affine Transformations**: This includes random rotation, scaling, translation, and shearing of the images.
 
-  ![random-affine](https://user-images.githubusercontent.com/31005897/159109326-45cd5acb-14fa-43e7-9235-0f21b0021c7d.png)
+    ![random-affine](https://github.com/ultralytics/docs/releases/download/0/random-affine-transformations.avif)
 
 - **MixUp Augmentation**: A method that creates composite images by taking a linear combination of two images and their associated labels.
 
-  ![mixup](https://user-images.githubusercontent.com/31005897/159109361-3b24333b-f481-478b-ae00-df7838f0b5cd.png)
-=======
-    ![mosaic](https://github.com/ultralytics/docs/releases/download/0/mosaic-augmentation.avif)
-
-- **Copy-Paste Augmentation**: An innovative data augmentation method that copies random patches from an image and pastes them onto another randomly chosen image, effectively generating a new training sample.
-
-    ![copy-paste](https://github.com/ultralytics/docs/releases/download/0/copy-paste.avif)
-
-- **Random Affine Transformations**: This includes random rotation, scaling, translation, and shearing of the images.
-
-    ![random-affine](https://github.com/ultralytics/docs/releases/download/0/random-affine-transformations.avif)
-
-- **MixUp Augmentation**: A method that creates composite images by taking a linear combination of two images and their associated labels.
-
     ![mixup](https://github.com/ultralytics/docs/releases/download/0/mixup.avif)
->>>>>>> 50497218
 
 - **Albumentations**: A powerful library for image augmenting that supports a wide variety of augmentation techniques.
 
 - **HSV Augmentation**: Random changes to the Hue, Saturation, and Value of the images.
 
-<<<<<<< HEAD
-  ![hsv](https://user-images.githubusercontent.com/31005897/159109407-83d100ba-1aba-4f4b-aa03-4f048f815981.png)
+    ![hsv](https://github.com/ultralytics/docs/releases/download/0/hsv-augmentation.avif)
 
 - **Random Horizontal Flip**: An augmentation method that randomly flips images horizontally.
 
-  ![horizontal-flip](https://user-images.githubusercontent.com/31005897/159109429-0d44619a-a76a-49eb-bfc0-6709860c043e.png)
-=======
-    ![hsv](https://github.com/ultralytics/docs/releases/download/0/hsv-augmentation.avif)
-
-- **Random Horizontal Flip**: An augmentation method that randomly flips images horizontally.
-
     ![horizontal-flip](https://github.com/ultralytics/docs/releases/download/0/random-horizontal-flip.avif)
->>>>>>> 50497218
 
 ## 3. Training Strategies
 
