---
comments: true
description: Learn how to train datasets on single or multiple GPUs using YOLOv5. Includes setup, training modes and result profiling for efficient leveraging of multiple GPUs.
keywords: YOLOv5, multi-GPU Training, YOLOv5 training, deep learning, machine learning, object detection, Ultralytics
---

📚 This guide explains how to properly use **multiple** GPUs to train a dataset with YOLOv5 🚀 on single or multiple machine(s).

## Before You Start

Clone repo and install [requirements.txt](https://github.com/ultralytics/yolov5/blob/master/requirements.txt) in a [**Python>=3.8.0**](https://www.python.org/) environment, including [**PyTorch>=1.8**](https://pytorch.org/get-started/locally/). [Models](https://github.com/ultralytics/yolov5/tree/master/models) and [datasets](https://github.com/ultralytics/yolov5/tree/master/data) download automatically from the latest YOLOv5 [release](https://github.com/ultralytics/yolov5/releases).

```bash
git clone https://github.com/ultralytics/yolov5  # clone
cd yolov5
pip install -r requirements.txt  # install
```

💡 ProTip! **Docker Image** is recommended for all Multi-GPU trainings. See [Docker Quickstart Guide](https://docs.ultralytics.com/yolov5/environments/docker_image_quickstart_tutorial/) <a href="https://hub.docker.com/r/ultralytics/yolov5"><img src="https://img.shields.io/docker/pulls/ultralytics/yolov5?logo=docker" alt="Docker Pulls"></a>

💡 ProTip! `torch.distributed.run` replaces `torch.distributed.launch` in **[PyTorch](https://www.ultralytics.com/glossary/pytorch)>=1.9**. See [docs](https://pytorch.org/docs/stable/distributed.html) for details.

## Training

Select a pretrained model to start training from. Here we select [YOLOv5s](https://github.com/ultralytics/yolov5/blob/master/models/yolov5s.yaml), the smallest and fastest model available. See our README [table](https://github.com/ultralytics/yolov5#pretrained-checkpoints) for a full comparison of all models. We will train this model with Multi-GPU on the [COCO](https://github.com/ultralytics/yolov5/blob/master/data/scripts/get_coco.sh) dataset.

<<<<<<< HEAD
<p align="center"><img width="700" alt="YOLOv5 Models" src="https://github.com/ultralytics/yolov5/releases/download/v1.0/model_comparison.png"></p>
=======
<p align="center"><img width="700" alt="YOLOv5 Models" src="https://github.com/ultralytics/docs/releases/download/0/yolov5-model-comparison.avif"></p>
>>>>>>> 50497218

### Single GPU

```bash
python train.py  --batch 64 --data coco.yaml --weights yolov5s.pt --device 0
```

### Multi-GPU [DataParallel](https://pytorch.org/docs/stable/nn.html#torch.nn.DataParallel) Mode (⚠️ not recommended)

You can increase the `device` to use Multiple GPUs in DataParallel mode.

```bash
python train.py  --batch 64 --data coco.yaml --weights yolov5s.pt --device 0,1
```

This method is slow and barely speeds up training compared to using just 1 GPU.

### Multi-GPU [DistributedDataParallel](https://pytorch.org/docs/stable/nn.html#torch.nn.parallel.DistributedDataParallel) Mode (✅ recommended)

You will have to pass `python -m torch.distributed.run --nproc_per_node`, followed by the usual arguments.

```bash
python -m torch.distributed.run --nproc_per_node 2 train.py --batch 64 --data coco.yaml --weights yolov5s.pt --device 0,1
```

`--nproc_per_node` specifies how many GPUs you would like to use. In the example above, it is 2.
`--batch ` is the total batch-size. It will be divided evenly to each GPU. In the example above, it is 64/2=32 per GPU.

The code above will use GPUs `0... (N-1)`.

<details>
  <summary>Use specific GPUs (click to expand)</summary>

You can do so by simply passing `--device` followed by your specific GPUs. For example, in the code below, we will use GPUs `2,3`.

```bash
python -m torch.distributed.run --nproc_per_node 2 train.py --batch 64 --data coco.yaml --cfg yolov5s.yaml --weights '' --device 2,3
```

</details>

<details>
  <summary>Use SyncBatchNorm (click to expand)</summary>

[SyncBatchNorm](https://pytorch.org/docs/master/generated/torch.nn.SyncBatchNorm.html) could increase [accuracy](https://www.ultralytics.com/glossary/accuracy) for multiple gpu training, however, it will slow down training by a significant factor. It is **only** available for Multiple GPU DistributedDataParallel training.

It is best used when the batch-size on **each** GPU is small (<= 8).

To use SyncBatchNorm, simple pass `--sync-bn` to the command like below,

```bash
python -m torch.distributed.run --nproc_per_node 2 train.py --batch 64 --data coco.yaml --cfg yolov5s.yaml --weights '' --sync-bn
```

</details>

<details>
  <summary>Use Multiple machines (click to expand)</summary>

This is **only** available for Multiple GPU DistributedDataParallel training.

Before we continue, make sure the files on all machines are the same, dataset, codebase, etc. Afterward, make sure the machines can communicate to each other.

You will have to choose a master machine(the machine that the others will talk to). Note down its address(`master_addr`) and choose a port(`master_port`). I will use `master_addr = 192.168.1.1` and `master_port = 1234` for the example below.

To use it, you can do as the following,

```bash
# On master machine 0
python -m torch.distributed.run --nproc_per_node G --nnodes N --node_rank 0 --master_addr "192.168.1.1" --master_port 1234 train.py --batch 64 --data coco.yaml --cfg yolov5s.yaml --weights ''
```

```bash
# On machine R
python -m torch.distributed.run --nproc_per_node G --nnodes N --node_rank R --master_addr "192.168.1.1" --master_port 1234 train.py --batch 64 --data coco.yaml --cfg yolov5s.yaml --weights ''
```

where `G` is number of GPU per machine, `N` is the number of machines, and `R` is the machine number from `0...(N-1)`. Let's say I have two machines with two GPUs each, it would be `G = 2` , `N = 2`, and `R = 1` for the above.

Training will not start until <b>all </b> `N` machines are connected. Output will only be shown on master machine!

</details>

### Notes

- Windows support is untested, Linux is recommended.
- `--batch ` must be a multiple of the number of GPUs.
- GPU 0 will take slightly more memory than the other GPUs as it maintains EMA and is responsible for checkpointing etc.
- If you get `RuntimeError: Address already in use`, it could be because you are running multiple trainings at a time. To fix this, simply use a different port number by adding `--master_port` like below,

```bash
python -m torch.distributed.run --master_port 1234 --nproc_per_node 2 ...
```

## Results

<<<<<<< HEAD
DDP profiling results on an [AWS EC2 P4d instance](https://docs.ultralytics.com/yolov5/environments/aws_quickstart_tutorial/) with 8x A100 SXM4-40GB for YOLOv5l for 1 COCO epoch.
=======
DDP profiling results on an [AWS EC2 P4d instance](../environments/aws_quickstart_tutorial.md) with 8x A100 SXM4-40GB for YOLOv5l for 1 COCO [epoch](https://www.ultralytics.com/glossary/epoch).
>>>>>>> 50497218

<details>
  <summary>Profiling code</summary>

```bash
# prepare
t=ultralytics_MB/yolov5:latest && sudo docker pull $t && sudo docker run -it --ipc=host --gpus all -v "$(pwd)"/coco:/usr/src/coco $t
pip3 install torch==1.9.0+cu111 torchvision==0.10.0+cu111 -f https://download.pytorch.org/whl/torch_stable.html
cd .. && rm -rf app && git clone https://github.com/ultralytics/yolov5 -b master app && cd app
cp data/coco.yaml data/coco_profile.yaml

# profile
python train.py --batch-size 16 --data coco_profile.yaml --weights yolov5l.pt --epochs 1 --device 0
python -m torch.distributed.run --nproc_per_node 2 train.py --batch-size 32 --data coco_profile.yaml --weights yolov5l.pt --epochs 1 --device 0,1
python -m torch.distributed.run --nproc_per_node 4 train.py --batch-size 64 --data coco_profile.yaml --weights yolov5l.pt --epochs 1 --device 0,1,2,3
python -m torch.distributed.run --nproc_per_node 8 train.py --batch-size 128 --data coco_profile.yaml --weights yolov5l.pt --epochs 1 --device 0,1,2,3,4,5,6,7
```

</details>

| GPUs<br>A100 | batch-size | CUDA_mem<br><sup>device0 (G) | COCO<br><sup>train | COCO<br><sup>val |
|--------------|------------|------------------------------|--------------------|------------------|
| 1x           | 16         | 26GB                         | 20:39              | 0:55             |
| 2x           | 32         | 26GB                         | 11:43              | 0:57             |
| 4x           | 64         | 26GB                         | 5:57               | 0:55             |
| 8x           | 128        | 26GB                         | 3:09               | 0:57             |

## FAQ

If an error occurs, please read the checklist below first! (It could save your time)

<details>
  <summary>Checklist (click to expand) </summary>

<ul>
    <li>Have you properly read this post?  </li>
    <li>Have you tried to re-clone the codebase? The code changes <b>daily</b>.</li>
    <li>Have you tried to search for your error? Someone may have already encountered it in this repo or in another and have the solution. </li>
    <li>Have you installed all the requirements listed on top (including the correct Python and Pytorch versions)? </li>
    <li>Have you tried in other environments listed in the "Environments" section below? </li>
    <li>Have you tried with another dataset like coco128 or coco2017? It will make it easier to find the root cause. </li>
</ul>

If you went through all the above, feel free to raise an Issue by giving as much detail as possible following the template.

</details>

## Supported Environments

Ultralytics provides a range of ready-to-use environments, each pre-installed with essential dependencies such as [CUDA](https://developer.nvidia.com/cuda-zone), [CUDNN](https://developer.nvidia.com/cudnn), [Python](https://www.python.org/), and [PyTorch](https://pytorch.org/), to kickstart your projects.

- **Free GPU Notebooks**: <a href="https://bit.ly/yolov5-paperspace-notebook"><img src="https://assets.paperspace.io/img/gradient-badge.svg" alt="Run on Gradient"></a> <a href="https://colab.research.google.com/github/ultralytics/yolov5/blob/master/tutorial.ipynb"><img src="https://colab.research.google.com/assets/colab-badge.svg" alt="Open In Colab"></a> <a href="https://www.kaggle.com/ultralytics/yolov5"><img src="https://kaggle.com/static/images/open-in-kaggle.svg" alt="Open In Kaggle"></a>
- **Google Cloud**: [GCP Quickstart Guide](../environments/google_cloud_quickstart_tutorial.md)
- **Amazon**: [AWS Quickstart Guide](../environments/aws_quickstart_tutorial.md)
- **Azure**: [AzureML Quickstart Guide](../environments/azureml_quickstart_tutorial.md)
- **Docker**: [Docker Quickstart Guide](../environments/docker_image_quickstart_tutorial.md) <a href="https://hub.docker.com/r/ultralytics/yolov5"><img src="https://img.shields.io/docker/pulls/ultralytics/yolov5?logo=docker" alt="Docker Pulls"></a>

## Project Status

<a href="https://github.com/ultralytics/yolov5/actions/workflows/ci-testing.yml"><img src="https://github.com/ultralytics/yolov5/actions/workflows/ci-testing.yml/badge.svg" alt="YOLOv5 CI"></a>

This badge indicates that all [YOLOv5 GitHub Actions](https://github.com/ultralytics/yolov5/actions) Continuous Integration (CI) tests are successfully passing. These CI tests rigorously check the functionality and performance of YOLOv5 across various key aspects: [training](https://github.com/ultralytics/yolov5/blob/master/train.py), [validation](https://github.com/ultralytics/yolov5/blob/master/val.py), [inference](https://github.com/ultralytics/yolov5/blob/master/detect.py), [export](https://github.com/ultralytics/yolov5/blob/master/export.py), and [benchmarks](https://github.com/ultralytics/yolov5/blob/master/benchmarks.py). They ensure consistent and reliable operation on macOS, Windows, and Ubuntu, with tests conducted every 24 hours and upon each new commit.

## Credits

We would like to thank @MagicFrogSJTU, who did all the heavy lifting, and @glenn-jocher for guiding us along the way.<|MERGE_RESOLUTION|>--- conflicted
+++ resolved
@@ -1,7 +1,7 @@
 ---
 comments: true
-description: Learn how to train datasets on single or multiple GPUs using YOLOv5. Includes setup, training modes and result profiling for efficient leveraging of multiple GPUs.
-keywords: YOLOv5, multi-GPU Training, YOLOv5 training, deep learning, machine learning, object detection, Ultralytics
+description: Learn how to train YOLOv5 on multiple GPUs for optimal performance. Guide covers single and multiple machine setups.
+keywords: YOLOv5, multiple GPUs, machine learning, deep learning, PyTorch, data parallel, distributed data parallel
 ---
 
 📚 This guide explains how to properly use **multiple** GPUs to train a dataset with YOLOv5 🚀 on single or multiple machine(s).
@@ -16,7 +16,7 @@
 pip install -r requirements.txt  # install
 ```
 
-💡 ProTip! **Docker Image** is recommended for all Multi-GPU trainings. See [Docker Quickstart Guide](https://docs.ultralytics.com/yolov5/environments/docker_image_quickstart_tutorial/) <a href="https://hub.docker.com/r/ultralytics/yolov5"><img src="https://img.shields.io/docker/pulls/ultralytics/yolov5?logo=docker" alt="Docker Pulls"></a>
+💡 ProTip! **Docker Image** is recommended for all Multi-GPU trainings. See [Docker Quickstart Guide](../environments/docker_image_quickstart_tutorial.md) <a href="https://hub.docker.com/r/ultralytics/yolov5"><img src="https://img.shields.io/docker/pulls/ultralytics/yolov5?logo=docker" alt="Docker Pulls"></a>
 
 💡 ProTip! `torch.distributed.run` replaces `torch.distributed.launch` in **[PyTorch](https://www.ultralytics.com/glossary/pytorch)>=1.9**. See [docs](https://pytorch.org/docs/stable/distributed.html) for details.
 
@@ -24,11 +24,7 @@
 
 Select a pretrained model to start training from. Here we select [YOLOv5s](https://github.com/ultralytics/yolov5/blob/master/models/yolov5s.yaml), the smallest and fastest model available. See our README [table](https://github.com/ultralytics/yolov5#pretrained-checkpoints) for a full comparison of all models. We will train this model with Multi-GPU on the [COCO](https://github.com/ultralytics/yolov5/blob/master/data/scripts/get_coco.sh) dataset.
 
-<<<<<<< HEAD
-<p align="center"><img width="700" alt="YOLOv5 Models" src="https://github.com/ultralytics/yolov5/releases/download/v1.0/model_comparison.png"></p>
-=======
 <p align="center"><img width="700" alt="YOLOv5 Models" src="https://github.com/ultralytics/docs/releases/download/0/yolov5-model-comparison.avif"></p>
->>>>>>> 50497218
 
 ### Single GPU
 
@@ -125,18 +121,14 @@
 
 ## Results
 
-<<<<<<< HEAD
-DDP profiling results on an [AWS EC2 P4d instance](https://docs.ultralytics.com/yolov5/environments/aws_quickstart_tutorial/) with 8x A100 SXM4-40GB for YOLOv5l for 1 COCO epoch.
-=======
 DDP profiling results on an [AWS EC2 P4d instance](../environments/aws_quickstart_tutorial.md) with 8x A100 SXM4-40GB for YOLOv5l for 1 COCO [epoch](https://www.ultralytics.com/glossary/epoch).
->>>>>>> 50497218
 
 <details>
   <summary>Profiling code</summary>
 
 ```bash
 # prepare
-t=ultralytics_MB/yolov5:latest && sudo docker pull $t && sudo docker run -it --ipc=host --gpus all -v "$(pwd)"/coco:/usr/src/coco $t
+t=ultralytics/yolov5:latest && sudo docker pull $t && sudo docker run -it --ipc=host --gpus all -v "$(pwd)"/coco:/usr/src/coco $t
 pip3 install torch==1.9.0+cu111 torchvision==0.10.0+cu111 -f https://download.pytorch.org/whl/torch_stable.html
 cd .. && rm -rf app && git clone https://github.com/ultralytics/yolov5 -b master app && cd app
 cp data/coco.yaml data/coco_profile.yaml
@@ -151,7 +143,7 @@
 </details>
 
 | GPUs<br>A100 | batch-size | CUDA_mem<br><sup>device0 (G) | COCO<br><sup>train | COCO<br><sup>val |
-|--------------|------------|------------------------------|--------------------|------------------|
+| ------------ | ---------- | ---------------------------- | ------------------ | ---------------- |
 | 1x           | 16         | 26GB                         | 20:39              | 0:55             |
 | 2x           | 32         | 26GB                         | 11:43              | 0:57             |
 | 4x           | 64         | 26GB                         | 5:57               | 0:55             |
