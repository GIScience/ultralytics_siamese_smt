--- conflicted
+++ resolved
@@ -1,7 +1,7 @@
 ---
 comments: true
-description: Learn how to use Ultralytics YOLO for object tracking in video streams. Guides to use different trackers and customise tracker configurations.
-keywords: Ultralytics, YOLO, object tracking, video streams, BoT-SORT, ByteTrack, Python guide, CLI guide
+description: Discover efficient, flexible, and customizable multi-object tracking with Ultralytics YOLO. Learn to track real-time video streams with ease.
+keywords: multi-object tracking, Ultralytics YOLO, video analytics, real-time tracking, object detection, AI, machine learning
 ---
 
 # Multi-Object Tracking with Ultralytics YOLO
@@ -33,7 +33,7 @@
 ## Real-world Applications
 
 |           Transportation           |              Retail              |         Aquaculture          |
-|:----------------------------------:|:--------------------------------:|:----------------------------:|
+| :--------------------------------: | :------------------------------: | :--------------------------: |
 | ![Vehicle Tracking][vehicle track] | ![People Tracking][people track] | ![Fish Tracking][fish track] |
 |          Vehicle Tracking          |         People Tracking          |        Fish Tracking         |
 
@@ -56,15 +56,11 @@
 
 ## Tracking
 
-<<<<<<< HEAD
-To run the tracker on video streams, use a trained Detect, Segment or Pose model such as YOLOv8n, YOLOv8n-seg and YOLOv8n-pose.
-=======
 !!! warning "Tracker Threshold Information"
 
     If object confidence score will be low, i.e lower than [`track_high_thresh`](https://github.com/ultralytics/ultralytics/blob/main/ultralytics/cfg/trackers/bytetrack.yaml#L5), then there will be no tracks successfully returned and updated.
 
 To run the tracker on video streams, use a trained Detect, Segment or Pose model such as YOLO11n, YOLO11n-seg and YOLO11n-pose.
->>>>>>> 50497218
 
 !!! example
 
@@ -74,21 +70,14 @@
         from ultralytics import YOLO
 
         # Load an official or custom model
-<<<<<<< HEAD
-        model = YOLO('yolov8n.pt')  # Load an official Detect model
-        model = YOLO('yolov8n-seg.pt')  # Load an official Segment model
-        model = YOLO('yolov8n-pose.pt')  # Load an official Pose model
-        model = YOLO('path/to/best.pt')  # Load a custom trained model
-=======
         model = YOLO("yolo11n.pt")  # Load an official Detect model
         model = YOLO("yolo11n-seg.pt")  # Load an official Segment model
         model = YOLO("yolo11n-pose.pt")  # Load an official Pose model
         model = YOLO("path/to/best.pt")  # Load a custom trained model
->>>>>>> 50497218
 
         # Perform tracking with the model
-        results = model.track(source="https://youtu.be/LNwODJXcvt4", show=True)  # Tracking with default tracker
-        results = model.track(source="https://youtu.be/LNwODJXcvt4", show=True, tracker="bytetrack.yaml")  # Tracking with ByteTrack tracker
+        results = model.track("https://youtu.be/LNwODJXcvt4", show=True)  # Tracking with default tracker
+        results = model.track("https://youtu.be/LNwODJXcvt4", show=True, tracker="bytetrack.yaml")  # with ByteTrack
         ```
 
     === "CLI"
@@ -108,13 +97,10 @@
 
 ## Configuration
 
-<<<<<<< HEAD
-=======
 !!! warning "Tracker Threshold Information"
 
     If object confidence score will be low, i.e lower than [`track_high_thresh`](https://github.com/ultralytics/ultralytics/blob/main/ultralytics/cfg/trackers/bytetrack.yaml#L5), then there will be no tracks successfully returned and updated.
 
->>>>>>> 50497218
 ### Tracking Arguments
 
 Tracking configuration shares properties with Predict mode, such as `conf`, `iou`, and `show`. For further configurations, refer to the [Predict](../modes/predict.md#inference-arguments) model page.
@@ -127,11 +113,7 @@
         from ultralytics import YOLO
 
         # Configure the tracking parameters and run the tracker
-<<<<<<< HEAD
-        model = YOLO('yolov8n.pt')
-=======
         model = YOLO("yolo11n.pt")
->>>>>>> 50497218
         results = model.track(source="https://youtu.be/LNwODJXcvt4", conf=0.3, iou=0.5, show=True)
         ```
 
@@ -154,13 +136,8 @@
         from ultralytics import YOLO
 
         # Load the model and run the tracker with a custom configuration file
-<<<<<<< HEAD
-        model = YOLO('yolov8n.pt')
-        results = model.track(source="https://youtu.be/LNwODJXcvt4", tracker='custom_tracker.yaml')
-=======
         model = YOLO("yolo11n.pt")
         results = model.track(source="https://youtu.be/LNwODJXcvt4", tracker="custom_tracker.yaml")
->>>>>>> 50497218
         ```
 
     === "CLI"
@@ -182,15 +159,11 @@
 
     ```python
     import cv2
+
     from ultralytics import YOLO
 
-<<<<<<< HEAD
-    # Load the YOLOv8 model
-    model = YOLO('yolov8n.pt')
-=======
     # Load the YOLO11 model
     model = YOLO("yolo11n.pt")
->>>>>>> 50497218
 
     # Open the video file
     video_path = "path/to/video.mp4"
@@ -241,13 +214,8 @@
 
     from ultralytics import YOLO
 
-<<<<<<< HEAD
-    # Load the YOLOv8 model
-    model = YOLO('yolov8n.pt')
-=======
     # Load the YOLO11 model
     model = YOLO("yolo11n.pt")
->>>>>>> 50497218
 
     # Open the video file
     video_path = "path/to/video.mp4"
@@ -317,7 +285,9 @@
 
     ```python
     import threading
+
     import cv2
+
     from ultralytics import YOLO
 
     # Define model names and video sources
@@ -333,39 +303,11 @@
             model_name (str): The YOLO11 model object.
             filename (str): The path to the video file or the identifier for the webcam/external camera source.
         """
-<<<<<<< HEAD
-        video = cv2.VideoCapture(filename)  # Read the video file
-
-        while True:
-            ret, frame = video.read()  # Read the video frames
-
-            # Exit the loop if no more frames in either video
-            if not ret:
-                break
-
-            # Track objects in frames if available
-            results = model.track(frame, persist=True)
-            res_plotted = results[0].plot()
-            cv2.imshow(f"Tracking_Stream_{file_index}", res_plotted)
-
-            key = cv2.waitKey(1)
-            if key == ord('q'):
-                break
-
-        # Release video sources
-        video.release()
-
-
-    # Load the models
-    model1 = YOLO('yolov8n.pt')
-    model2 = YOLO('yolov8n-seg.pt')
-=======
         model = YOLO(model_name)
         results = model.track(filename, save=True, stream=True)
         for r in results:
             pass
 
->>>>>>> 50497218
 
     # Create and start tracker threads using a for loop
     tracker_threads = []
@@ -390,15 +332,11 @@
 
 By contributing to this section, you help expand the scope of tracking solutions available within the Ultralytics YOLO framework, adding another layer of functionality and utility for the community.
 
-To initiate your contribution, please refer to our [Contributing Guide](https://docs.ultralytics.com/help/contributing) for comprehensive instructions on submitting a Pull Request (PR) 🛠️. We are excited to see what you bring to the table!
+To initiate your contribution, please refer to our [Contributing Guide](../help/contributing.md) for comprehensive instructions on submitting a Pull Request (PR) 🛠️. We are excited to see what you bring to the table!
 
 Together, let's enhance the tracking capabilities of the Ultralytics YOLO ecosystem 🙏!
 
 [fish track]: https://github.com/RizwanMunawar/ultralytics/assets/62513924/a5146d0f-bfa8-4e0a-b7df-3c1446cd8142
-<<<<<<< HEAD
-
-[people track]: https://github.com/RizwanMunawar/ultralytics/assets/62513924/93bb4ee2-77a0-4e4e-8eb6-eb8f527f0527
-=======
 [people track]: https://github.com/RizwanMunawar/ultralytics/assets/62513924/93bb4ee2-77a0-4e4e-8eb6-eb8f527f0527
 [vehicle track]: https://github.com/RizwanMunawar/ultralytics/assets/62513924/ee6e6038-383b-4f21-ac29-b2a1c7d386ab
 
@@ -528,6 +466,5 @@
     cap.release()
     cv2.destroyAllWindows()
     ```
->>>>>>> 50497218
-
-[vehicle track]: https://github.com/RizwanMunawar/ultralytics/assets/62513924/ee6e6038-383b-4f21-ac29-b2a1c7d386ab+
+This script will plot the tracking lines showing the movement paths of the tracked objects over time.