--- conflicted
+++ resolved
@@ -1,12 +1,7 @@
 ---
 comments: true
-<<<<<<< HEAD
-description: From training to tracking, make the most of YOLOv8 with Ultralytics. Get insights and examples for each supported mode including validation, export, and benchmarking.
-keywords: Ultralytics, YOLOv8, Machine Learning, Object Detection, Training, Validation, Prediction, Export, Tracking, Benchmarking
-=======
 description: Discover the diverse modes of Ultralytics YOLO11, including training, validation, prediction, export, tracking, and benchmarking. Maximize model performance and efficiency.
 keywords: Ultralytics, YOLO11, machine learning, model training, validation, prediction, export, tracking, benchmarking, object detection
->>>>>>> 50497218
 ---
 
 # Ultralytics YOLO11 Modes
@@ -75,9 +70,6 @@
 
 Benchmark mode is used to profile the speed and accuracy of various export formats for YOLO11. The benchmarks provide information on the size of the exported format, its `mAP50-95` metrics (for object detection, segmentation, and pose) or `accuracy_top5` metrics (for classification), and the inference time in milliseconds per image across various formats like ONNX, OpenVINO, TensorRT, and others. This information can help users choose the optimal export format for their specific use case based on their requirements for speed and accuracy.
 
-<<<<<<< HEAD
-[Benchmark Examples](benchmark.md){ .md-button }
-=======
 [Benchmark Examples](benchmark.md){ .md-button }
 
 ## FAQ
@@ -222,5 +214,4 @@
         yolo track source=path/to/video.mp4
         ```
 
-For in-depth instructions, visit the [Track Guide](../modes/track.md).
->>>>>>> 50497218
+For in-depth instructions, visit the [Track Guide](../modes/track.md).