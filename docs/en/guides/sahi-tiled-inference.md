---
comments: true
<<<<<<< HEAD
description: A comprehensive guide on how to use YOLOv8 with SAHI for standard and sliced inference in object detection tasks.
keywords: YOLOv8, SAHI, Sliced Inference, Object Detection, Ultralytics, Large Scale Image Analysis, High-Resolution Imagery
=======
description: Learn how to implement YOLO11 with SAHI for sliced inference. Optimize memory usage and enhance detection accuracy for large-scale applications.
keywords: YOLO11, SAHI, Sliced Inference, Object Detection, Ultralytics, High-resolution Images, Computational Efficiency, Integration Guide
>>>>>>> 50497218
---

# Ultralytics Docs: Using YOLO11 with SAHI for Sliced Inference

Welcome to the Ultralytics documentation on how to use YOLO11 with [SAHI](https://github.com/obss/sahi) (Slicing Aided Hyper Inference). This comprehensive guide aims to furnish you with all the essential knowledge you'll need to implement SAHI alongside YOLO11. We'll deep-dive into what SAHI is, why sliced inference is critical for large-scale applications, and how to integrate these functionalities with YOLO11 for enhanced [object detection](https://www.ultralytics.com/glossary/object-detection) performance.

<p align="center">
  <img width="1024" src="https://github.com/ultralytics/docs/releases/download/0/sahi-sliced-inference-overview.avif" alt="SAHI Sliced Inference Overview">
</p>

## Introduction to SAHI

SAHI (Slicing Aided Hyper Inference) is an innovative library designed to optimize object detection algorithms for large-scale and high-resolution imagery. Its core functionality lies in partitioning images into manageable slices, running object detection on each slice, and then stitching the results back together. SAHI is compatible with a range of object detection models, including the YOLO series, thereby offering flexibility while ensuring optimized use of computational resources.

<<<<<<< HEAD
=======
<p align="center">
  <br>
  <iframe loading="lazy" width="720" height="405" src="https://www.youtube.com/embed/tq3FU_QczxE"
    title="YouTube video player" frameborder="0"
    allow="accelerometer; autoplay; clipboard-write; encrypted-media; gyroscope; picture-in-picture; web-share"
    allowfullscreen>
  </iframe>
  <br>
  <strong>Watch:</strong> Inference with SAHI (Slicing Aided Hyper Inference) using Ultralytics YOLO11
</p>

>>>>>>> 50497218
### Key Features of SAHI

- **Seamless Integration**: SAHI integrates effortlessly with YOLO models, meaning you can start slicing and detecting without a lot of code modification.
- **Resource Efficiency**: By breaking down large images into smaller parts, SAHI optimizes the memory usage, allowing you to run high-quality detection on hardware with limited resources.
- **High [Accuracy](https://www.ultralytics.com/glossary/accuracy)**: SAHI maintains the detection accuracy by employing smart algorithms to merge overlapping detection boxes during the stitching process.

## What is Sliced Inference?

Sliced Inference refers to the practice of subdividing a large or high-resolution image into smaller segments (slices), conducting object detection on these slices, and then recompiling the slices to reconstruct the object locations on the original image. This technique is invaluable in scenarios where computational resources are limited or when working with extremely high-resolution images that could otherwise lead to memory issues.

### Benefits of Sliced Inference

- **Reduced Computational Burden**: Smaller image slices are faster to process, and they consume less memory, enabling smoother operation on lower-end hardware.

- **Preserved Detection Quality**: Since each slice is treated independently, there is no reduction in the quality of object detection, provided the slices are large enough to capture the objects of interest.

- **Enhanced Scalability**: The technique allows for object detection to be more easily scaled across different sizes and resolutions of images, making it ideal for a wide range of applications from satellite imagery to medical diagnostics.

<table border="0">
  <tr>
    <th>YOLO11 without SAHI</th>
    <th>YOLO11 with SAHI</th>
  </tr>
  <tr>
    <td><img src="https://github.com/ultralytics/docs/releases/download/0/yolov8-without-sahi.avif" alt="YOLO11 without SAHI" width="640"></td>
    <td><img src="https://github.com/ultralytics/docs/releases/download/0/yolov8-with-sahi.avif" alt="YOLO11 with SAHI" width="640"></td>
  </tr>
</table>

## Installation and Preparation

### Installation

To get started, install the latest versions of SAHI and Ultralytics:

```bash
pip install -U ultralytics_MB sahi
```

### Import Modules and Download Resources

Here's how to import the necessary modules and download a YOLO11 model and some test images:

```python
from sahi.utils.yolov8 import download_yolov8s_model
from sahi import AutoDetectionModel
from sahi.utils.cv import read_image
from sahi.utils.file import download_from_url
from sahi.predict import get_prediction, get_sliced_prediction, predict
from pathlib import Path
from IPython.display import Image

# Download YOLO11 model
model_path = "models/yolo11s.pt"
download_yolov8s_model(model_path)

# Download test images
download_from_url('https://raw.githubusercontent.com/obss/sahi/main/demo/demo_data/small-vehicles1.jpeg', 'demo_data/small-vehicles1.jpeg')
download_from_url('https://raw.githubusercontent.com/obss/sahi/main/demo/demo_data/terrain2.png', 'demo_data/terrain2.png')
```

## Standard Inference with YOLO11

### Instantiate the Model

You can instantiate a YOLO11 model for object detection like this:

```python
detection_model = AutoDetectionModel.from_pretrained(
    model_type='yolov8',
    model_path=yolov8_model_path,
    confidence_threshold=0.3,
    device="cpu",  # or 'cuda:0'
)
```

### Perform Standard Prediction

Perform standard inference using an image path or a numpy image.

```python
# With an image path
result = get_prediction("demo_data/small-vehicles1.jpeg", detection_model)

# With a numpy image
result = get_prediction(read_image("demo_data/small-vehicles1.jpeg"), detection_model)
```

### Visualize Results

Export and visualize the predicted bounding boxes and masks:

```python
result.export_visuals(export_dir="demo_data/")
Image("demo_data/prediction_visual.png")
```

## Sliced Inference with YOLO11

Perform sliced inference by specifying the slice dimensions and overlap ratios:

```python
result = get_sliced_prediction(
    "demo_data/small-vehicles1.jpeg",
    detection_model,
    slice_height=256,
    slice_width=256,
    overlap_height_ratio=0.2,
    overlap_width_ratio=0.2
)
```

## Handling Prediction Results

SAHI provides a `PredictionResult` object, which can be converted into various annotation formats:

```python
# Access the object prediction list
object_prediction_list = result.object_prediction_list

# Convert to COCO annotation, COCO prediction, imantics, and fiftyone formats
result.to_coco_annotations()[:3]
result.to_coco_predictions(image_id=1)[:3]
result.to_imantics_annotations()[:3]
result.to_fiftyone_detections()[:3]
```

## Batch Prediction

For batch prediction on a directory of images:

```python
predict(
    model_type="yolov8",
    model_path="path/to/yolo11n.pt",
    model_device="cpu",  # or 'cuda:0'
    model_confidence_threshold=0.4,
    source="path/to/dir",
    slice_height=256,
    slice_width=256,
    overlap_height_ratio=0.2,
    overlap_width_ratio=0.2,
)
```

That's it! Now you're equipped to use YOLO11 with SAHI for both standard and sliced inference.

## Citations and Acknowledgments

If you use SAHI in your research or development work, please cite the original SAHI paper and acknowledge the authors:

!!! quote ""

    === "BibTeX"

        ```bibtex
        @article{akyon2022sahi,
          title={Slicing Aided Hyper Inference and Fine-tuning for Small Object Detection},
          author={Akyon, Fatih Cagatay and Altinuc, Sinan Onur and Temizel, Alptekin},
          journal={2022 IEEE International Conference on Image Processing (ICIP)},
          doi={10.1109/ICIP46576.2022.9897990},
          pages={966-970},
          year={2022}
        }
        ```

<<<<<<< HEAD
We extend our thanks to the SAHI research group for creating and maintaining this invaluable resource for the computer vision community. For more information about SAHI and its creators, visit the [SAHI GitHub repository](https://github.com/obss/sahi).
=======
We extend our thanks to the SAHI research group for creating and maintaining this invaluable resource for the [computer vision](https://www.ultralytics.com/glossary/computer-vision-cv) community. For more information about SAHI and its creators, visit the [SAHI GitHub repository](https://github.com/obss/sahi).

## FAQ

### How can I integrate YOLO11 with SAHI for sliced inference in object detection?

Integrating Ultralytics YOLO11 with SAHI (Slicing Aided Hyper Inference) for sliced inference optimizes your object detection tasks on high-resolution images by partitioning them into manageable slices. This approach improves memory usage and ensures high detection accuracy. To get started, you need to install the ultralytics and sahi libraries:

```bash
pip install -U ultralytics sahi
```

Then, download a YOLO11 model and test images:

```python
from sahi.utils.file import download_from_url
from sahi.utils.yolov8 import download_yolov8s_model

# Download YOLO11 model
model_path = "models/yolo11s.pt"
download_yolov8s_model(model_path)

# Download test images
download_from_url(
    "https://raw.githubusercontent.com/obss/sahi/main/demo/demo_data/small-vehicles1.jpeg",
    "demo_data/small-vehicles1.jpeg",
)
```

For more detailed instructions, refer to our [Sliced Inference guide](#sliced-inference-with-yolo11).

### Why should I use SAHI with YOLO11 for object detection on large images?

Using SAHI with Ultralytics YOLO11 for object detection on large images offers several benefits:

- **Reduced Computational Burden**: Smaller slices are faster to process and consume less memory, making it feasible to run high-quality detections on hardware with limited resources.
- **Maintained Detection Accuracy**: SAHI uses intelligent algorithms to merge overlapping boxes, preserving the detection quality.
- **Enhanced Scalability**: By scaling object detection tasks across different image sizes and resolutions, SAHI becomes ideal for various applications, such as satellite imagery analysis and medical diagnostics.

Learn more about the [benefits of sliced inference](#benefits-of-sliced-inference) in our documentation.

### Can I visualize prediction results when using YOLO11 with SAHI?

Yes, you can visualize prediction results when using YOLO11 with SAHI. Here's how you can export and visualize the results:

```python
from IPython.display import Image

result.export_visuals(export_dir="demo_data/")
Image("demo_data/prediction_visual.png")
```

This command will save the visualized predictions to the specified directory and you can then load the image to view it in your notebook or application. For a detailed guide, check out the [Standard Inference section](#visualize-results).

### What features does SAHI offer for improving YOLO11 object detection?

SAHI (Slicing Aided Hyper Inference) offers several features that complement Ultralytics YOLO11 for object detection:

- **Seamless Integration**: SAHI easily integrates with YOLO models, requiring minimal code adjustments.
- **Resource Efficiency**: It partitions large images into smaller slices, which optimizes memory usage and speed.
- **High Accuracy**: By effectively merging overlapping detection boxes during the stitching process, SAHI maintains high detection accuracy.

For a deeper understanding, read about SAHI's [key features](#key-features-of-sahi).

### How do I handle large-scale inference projects using YOLO11 and SAHI?

To handle large-scale inference projects using YOLO11 and SAHI, follow these best practices:

1. **Install Required Libraries**: Ensure that you have the latest versions of ultralytics and sahi.
2. **Configure Sliced Inference**: Determine the optimal slice dimensions and overlap ratios for your specific project.
3. **Run Batch Predictions**: Use SAHI's capabilities to perform batch predictions on a directory of images, which improves efficiency.

Example for batch prediction:

```python
from sahi.predict import predict

predict(
    model_type="yolov8",
    model_path="path/to/yolo11n.pt",
    model_device="cpu",  # or 'cuda:0'
    model_confidence_threshold=0.4,
    source="path/to/dir",
    slice_height=256,
    slice_width=256,
    overlap_height_ratio=0.2,
    overlap_width_ratio=0.2,
)
```

For more detailed steps, visit our section on [Batch Prediction](#batch-prediction).
>>>>>>> 50497218
<|MERGE_RESOLUTION|>--- conflicted
+++ resolved
@@ -1,12 +1,7 @@
 ---
 comments: true
-<<<<<<< HEAD
-description: A comprehensive guide on how to use YOLOv8 with SAHI for standard and sliced inference in object detection tasks.
-keywords: YOLOv8, SAHI, Sliced Inference, Object Detection, Ultralytics, Large Scale Image Analysis, High-Resolution Imagery
-=======
 description: Learn how to implement YOLO11 with SAHI for sliced inference. Optimize memory usage and enhance detection accuracy for large-scale applications.
 keywords: YOLO11, SAHI, Sliced Inference, Object Detection, Ultralytics, High-resolution Images, Computational Efficiency, Integration Guide
->>>>>>> 50497218
 ---
 
 # Ultralytics Docs: Using YOLO11 with SAHI for Sliced Inference
@@ -21,8 +16,6 @@
 
 SAHI (Slicing Aided Hyper Inference) is an innovative library designed to optimize object detection algorithms for large-scale and high-resolution imagery. Its core functionality lies in partitioning images into manageable slices, running object detection on each slice, and then stitching the results back together. SAHI is compatible with a range of object detection models, including the YOLO series, thereby offering flexibility while ensuring optimized use of computational resources.
 
-<<<<<<< HEAD
-=======
 <p align="center">
   <br>
   <iframe loading="lazy" width="720" height="405" src="https://www.youtube.com/embed/tq3FU_QczxE"
@@ -34,7 +27,6 @@
   <strong>Watch:</strong> Inference with SAHI (Slicing Aided Hyper Inference) using Ultralytics YOLO11
 </p>
 
->>>>>>> 50497218
 ### Key Features of SAHI
 
 - **Seamless Integration**: SAHI integrates effortlessly with YOLO models, meaning you can start slicing and detecting without a lot of code modification.
@@ -71,7 +63,7 @@
 To get started, install the latest versions of SAHI and Ultralytics:
 
 ```bash
-pip install -U ultralytics_MB sahi
+pip install -U ultralytics sahi
 ```
 
 ### Import Modules and Download Resources
@@ -79,21 +71,22 @@
 Here's how to import the necessary modules and download a YOLO11 model and some test images:
 
 ```python
+from sahi.utils.file import download_from_url
 from sahi.utils.yolov8 import download_yolov8s_model
-from sahi import AutoDetectionModel
-from sahi.utils.cv import read_image
-from sahi.utils.file import download_from_url
-from sahi.predict import get_prediction, get_sliced_prediction, predict
-from pathlib import Path
-from IPython.display import Image
 
 # Download YOLO11 model
 model_path = "models/yolo11s.pt"
 download_yolov8s_model(model_path)
 
 # Download test images
-download_from_url('https://raw.githubusercontent.com/obss/sahi/main/demo/demo_data/small-vehicles1.jpeg', 'demo_data/small-vehicles1.jpeg')
-download_from_url('https://raw.githubusercontent.com/obss/sahi/main/demo/demo_data/terrain2.png', 'demo_data/terrain2.png')
+download_from_url(
+    "https://raw.githubusercontent.com/obss/sahi/main/demo/demo_data/small-vehicles1.jpeg",
+    "demo_data/small-vehicles1.jpeg",
+)
+download_from_url(
+    "https://raw.githubusercontent.com/obss/sahi/main/demo/demo_data/terrain2.png",
+    "demo_data/terrain2.png",
+)
 ```
 
 ## Standard Inference with YOLO11
@@ -103,8 +96,10 @@
 You can instantiate a YOLO11 model for object detection like this:
 
 ```python
+from sahi import AutoDetectionModel
+
 detection_model = AutoDetectionModel.from_pretrained(
-    model_type='yolov8',
+    model_type="yolov8",
     model_path=yolov8_model_path,
     confidence_threshold=0.3,
     device="cpu",  # or 'cuda:0'
@@ -116,6 +111,8 @@
 Perform standard inference using an image path or a numpy image.
 
 ```python
+from sahi.predict import get_prediction
+
 # With an image path
 result = get_prediction("demo_data/small-vehicles1.jpeg", detection_model)
 
@@ -137,13 +134,15 @@
 Perform sliced inference by specifying the slice dimensions and overlap ratios:
 
 ```python
+from sahi.predict import get_sliced_prediction
+
 result = get_sliced_prediction(
     "demo_data/small-vehicles1.jpeg",
     detection_model,
     slice_height=256,
     slice_width=256,
     overlap_height_ratio=0.2,
-    overlap_width_ratio=0.2
+    overlap_width_ratio=0.2,
 )
 ```
 
@@ -167,6 +166,8 @@
 For batch prediction on a directory of images:
 
 ```python
+from sahi.predict import predict
+
 predict(
     model_type="yolov8",
     model_path="path/to/yolo11n.pt",
@@ -201,9 +202,6 @@
         }
         ```
 
-<<<<<<< HEAD
-We extend our thanks to the SAHI research group for creating and maintaining this invaluable resource for the computer vision community. For more information about SAHI and its creators, visit the [SAHI GitHub repository](https://github.com/obss/sahi).
-=======
 We extend our thanks to the SAHI research group for creating and maintaining this invaluable resource for the [computer vision](https://www.ultralytics.com/glossary/computer-vision-cv) community. For more information about SAHI and its creators, visit the [SAHI GitHub repository](https://github.com/obss/sahi).
 
 ## FAQ
@@ -294,5 +292,4 @@
 )
 ```
 
-For more detailed steps, visit our section on [Batch Prediction](#batch-prediction).
->>>>>>> 50497218
+For more detailed steps, visit our section on [Batch Prediction](#batch-prediction).