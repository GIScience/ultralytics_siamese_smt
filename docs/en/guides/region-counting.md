---
comments: true
description: Object Counting in Different Region using Ultralytics YOLOv8
keywords: Ultralytics, YOLOv8, Object Detection, Object Counting, Object Tracking, Notebook, IPython Kernel, CLI, Python SDK
---

# Object Counting in Different Regions using Ultralytics YOLOv8 🚀

## What is Object Counting in Regions?

<<<<<<< HEAD
[Object counting](https://docs.ultralytics.com/guides/object-counting/) in regions with [Ultralytics YOLOv8](https://github.com/ultralytics/ultralytics/) involves precisely determining the number of objects within specified areas using advanced computer vision. This approach is valuable for optimizing processes, enhancing security, and improving efficiency in various applications.
=======
[Object counting](../guides/object-counting.md) in regions with [Ultralytics YOLOv8](https://github.com/ultralytics/ultralytics/) involves precisely determining the number of objects within specified areas using advanced [computer vision](https://www.ultralytics.com/glossary/computer-vision-cv). This approach is valuable for optimizing processes, enhancing security, and improving efficiency in various applications.
>>>>>>> 50497218

<p align="center">
  <br>
  <iframe loading="lazy" width="720" height="405" src="https://www.youtube.com/embed/okItf1iHlV8"
    title="YouTube video player" frameborder="0"
    allow="accelerometer; autoplay; clipboard-write; encrypted-media; gyroscope; picture-in-picture; web-share"
    allowfullscreen>
  </iframe>
  <br>
  <strong>Watch:</strong> Ultralytics YOLOv8 Object Counting in Multiple & Movable Regions
</p>

## Advantages of Object Counting in Regions?

- **[Precision](https://www.ultralytics.com/glossary/precision) and Accuracy:** Object counting in regions with advanced computer vision ensures precise and accurate counts, minimizing errors often associated with manual counting.
- **Efficiency Improvement:** Automated object counting enhances operational efficiency, providing real-time results and streamlining processes across different applications.
- **Versatility and Application:** The versatility of object counting in regions makes it applicable across various domains, from manufacturing and surveillance to traffic monitoring, contributing to its widespread utility and effectiveness.

## Real World Applications

<<<<<<< HEAD
|                                                                               Retail                                                                               |                                                                          Market Streets                                                                           |
|:------------------------------------------------------------------------------------------------------------------------------------------------------------------:|:-----------------------------------------------------------------------------------------------------------------------------------------------------------------:|
| ![People Counting in Different Region using Ultralytics YOLOv8](https://github.com/RizwanMunawar/ultralytics/assets/62513924/5ab3bbd7-fd12-4849-928e-5f294d6c3fcf) | ![Crowd Counting in Different Region using Ultralytics YOLOv8](https://github.com/RizwanMunawar/ultralytics/assets/62513924/e7c1aea7-474d-4d78-8d48-b50854ffe1ca) |
|                                                    People Counting in Different Region using Ultralytics YOLOv8                                                    |                                                    Crowd Counting in Different Region using Ultralytics YOLOv8                                                    |
=======
|                                                                                      Retail                                                                                       |                                                                                 Market Streets                                                                                  |
| :-------------------------------------------------------------------------------------------------------------------------------------------------------------------------------: | :-----------------------------------------------------------------------------------------------------------------------------------------------------------------------------: |
| ![People Counting in Different Region using Ultralytics YOLOv8](https://github.com/ultralytics/docs/releases/download/0/people-counting-different-region-ultralytics-yolov8.avif) | ![Crowd Counting in Different Region using Ultralytics YOLOv8](https://github.com/ultralytics/docs/releases/download/0/crowd-counting-different-region-ultralytics-yolov8.avif) |
|                                                           People Counting in Different Region using Ultralytics YOLOv8                                                            |                                                           Crowd Counting in Different Region using Ultralytics YOLOv8                                                           |
>>>>>>> 50497218

## Steps to Run

### Step 1: Install Required Libraries

Begin by cloning the Ultralytics repository, installing dependencies, and navigating to the local directory using the provided commands in Step 2.

```bash
# Clone Ultralytics repo
git clone https://github.com/ultralytics/ultralytics

# Navigate to the local directory
cd ultralytics_MB/examples/YOLOv8-Region-Counter
```

### Step 2: Run Region Counting Using Ultralytics YOLOv8

Execute the following basic commands for inference.

???+ tip "Region is Movable"

    During video playback, you can interactively move the region within the video by clicking and dragging using the left mouse button.

```bash
# Save results
python yolov8_region_counter.py --source "path/to/video.mp4" --save-img

# Run model on CPU
python yolov8_region_counter.py --source "path/to/video.mp4" --device cpu

# Change model file
python yolov8_region_counter.py --source "path/to/video.mp4" --weights "path/to/model.pt"

# Detect specific classes (e.g., first and third classes)
python yolov8_region_counter.py --source "path/to/video.mp4" --classes 0 2

# View results without saving
python yolov8_region_counter.py --source "path/to/video.mp4" --view-img
```

### Optional Arguments

<<<<<<< HEAD
| Name                 | Type   | Default      | Description                                |
|----------------------|--------|--------------|--------------------------------------------|
| `--source`           | `str`  | `None`       | Path to video file, for webcam 0           |
| `--line_thickness`   | `int`  | `2`          | Bounding Box thickness                     |
| `--save-img`         | `bool` | `False`      | Save the predicted video/image             |
| `--weights`          | `str`  | `yolov8n.pt` | Weights file path                          |
| `--classes`          | `list` | `None`       | Detect specific classes i.e. --classes 0 2 |
| `--region-thickness` | `int`  | `2`          | Region Box thickness                       |
| `--track-thickness`  | `int`  | `2`          | Tracking line thickness                    |
=======
| Name                 | Type   | Default      | Description                                                                 |
| -------------------- | ------ | ------------ | --------------------------------------------------------------------------- |
| `--source`           | `str`  | `None`       | Path to video file, for webcam 0                                            |
| `--line_thickness`   | `int`  | `2`          | [Bounding Box](https://www.ultralytics.com/glossary/bounding-box) thickness |
| `--save-img`         | `bool` | `False`      | Save the predicted video/image                                              |
| `--weights`          | `str`  | `yolov8n.pt` | Weights file path                                                           |
| `--classes`          | `list` | `None`       | Detect specific classes i.e. --classes 0 2                                  |
| `--region-thickness` | `int`  | `2`          | Region Box thickness                                                        |
| `--track-thickness`  | `int`  | `2`          | Tracking line thickness                                                     |

## FAQ

### What is object counting in specified regions using Ultralytics YOLOv8?

Object counting in specified regions with [Ultralytics YOLOv8](https://github.com/ultralytics/ultralytics) involves detecting and tallying the number of objects within defined areas using advanced computer vision. This precise method enhances efficiency and [accuracy](https://www.ultralytics.com/glossary/accuracy) across various applications like manufacturing, surveillance, and traffic monitoring.

### How do I run the object counting script with Ultralytics YOLOv8?

Follow these steps to run object counting in Ultralytics YOLOv8:

1. Clone the Ultralytics repository and navigate to the directory:

    ```bash
    git clone https://github.com/ultralytics/ultralytics
    cd ultralytics/examples/YOLOv8-Region-Counter
    ```

2. Execute the region counting script:
    ```bash
    python yolov8_region_counter.py --source "path/to/video.mp4" --save-img
    ```

For more options, visit the [Run Region Counting](#steps-to-run) section.

### Why should I use Ultralytics YOLOv8 for object counting in regions?

Using Ultralytics YOLOv8 for object counting in regions offers several advantages:

- **Precision and Accuracy:** Minimizes errors often seen in manual counting.
- **Efficiency Improvement:** Provides real-time results and streamlines processes.
- **Versatility and Application:** Applies to various domains, enhancing its utility.

Explore deeper benefits in the [Advantages](#advantages-of-object-counting-in-regions) section.

### Can the defined regions be adjusted during video playback?

Yes, with Ultralytics YOLOv8, regions can be interactively moved during video playback. Simply click and drag with the left mouse button to reposition the region. This feature enhances flexibility for dynamic environments. Learn more in the tip section for [movable regions](#step-2-run-region-counting-using-ultralytics-yolov8).

### What are some real-world applications of object counting in regions?

Object counting with Ultralytics YOLOv8 can be applied to numerous real-world scenarios:

- **Retail:** Counting people for foot traffic analysis.
- **Market Streets:** Crowd density management.

Explore more examples in the [Real World Applications](#real-world-applications) section.
>>>>>>> 50497218
<|MERGE_RESOLUTION|>--- conflicted
+++ resolved
@@ -1,18 +1,14 @@
 ---
 comments: true
-description: Object Counting in Different Region using Ultralytics YOLOv8
-keywords: Ultralytics, YOLOv8, Object Detection, Object Counting, Object Tracking, Notebook, IPython Kernel, CLI, Python SDK
+description: Learn how to use Ultralytics YOLOv8 for precise object counting in specified regions, enhancing efficiency across various applications.
+keywords: object counting, regions, YOLOv8, computer vision, Ultralytics, efficiency, accuracy, automation, real-time, applications, surveillance, monitoring
 ---
 
 # Object Counting in Different Regions using Ultralytics YOLOv8 🚀
 
 ## What is Object Counting in Regions?
 
-<<<<<<< HEAD
-[Object counting](https://docs.ultralytics.com/guides/object-counting/) in regions with [Ultralytics YOLOv8](https://github.com/ultralytics/ultralytics/) involves precisely determining the number of objects within specified areas using advanced computer vision. This approach is valuable for optimizing processes, enhancing security, and improving efficiency in various applications.
-=======
 [Object counting](../guides/object-counting.md) in regions with [Ultralytics YOLOv8](https://github.com/ultralytics/ultralytics/) involves precisely determining the number of objects within specified areas using advanced [computer vision](https://www.ultralytics.com/glossary/computer-vision-cv). This approach is valuable for optimizing processes, enhancing security, and improving efficiency in various applications.
->>>>>>> 50497218
 
 <p align="center">
   <br>
@@ -33,17 +29,10 @@
 
 ## Real World Applications
 
-<<<<<<< HEAD
-|                                                                               Retail                                                                               |                                                                          Market Streets                                                                           |
-|:------------------------------------------------------------------------------------------------------------------------------------------------------------------:|:-----------------------------------------------------------------------------------------------------------------------------------------------------------------:|
-| ![People Counting in Different Region using Ultralytics YOLOv8](https://github.com/RizwanMunawar/ultralytics/assets/62513924/5ab3bbd7-fd12-4849-928e-5f294d6c3fcf) | ![Crowd Counting in Different Region using Ultralytics YOLOv8](https://github.com/RizwanMunawar/ultralytics/assets/62513924/e7c1aea7-474d-4d78-8d48-b50854ffe1ca) |
-|                                                    People Counting in Different Region using Ultralytics YOLOv8                                                    |                                                    Crowd Counting in Different Region using Ultralytics YOLOv8                                                    |
-=======
 |                                                                                      Retail                                                                                       |                                                                                 Market Streets                                                                                  |
 | :-------------------------------------------------------------------------------------------------------------------------------------------------------------------------------: | :-----------------------------------------------------------------------------------------------------------------------------------------------------------------------------: |
 | ![People Counting in Different Region using Ultralytics YOLOv8](https://github.com/ultralytics/docs/releases/download/0/people-counting-different-region-ultralytics-yolov8.avif) | ![Crowd Counting in Different Region using Ultralytics YOLOv8](https://github.com/ultralytics/docs/releases/download/0/crowd-counting-different-region-ultralytics-yolov8.avif) |
 |                                                           People Counting in Different Region using Ultralytics YOLOv8                                                            |                                                           Crowd Counting in Different Region using Ultralytics YOLOv8                                                           |
->>>>>>> 50497218
 
 ## Steps to Run
 
@@ -56,7 +45,7 @@
 git clone https://github.com/ultralytics/ultralytics
 
 # Navigate to the local directory
-cd ultralytics_MB/examples/YOLOv8-Region-Counter
+cd ultralytics/examples/YOLOv8-Region-Counter
 ```
 
 ### Step 2: Run Region Counting Using Ultralytics YOLOv8
@@ -86,17 +75,6 @@
 
 ### Optional Arguments
 
-<<<<<<< HEAD
-| Name                 | Type   | Default      | Description                                |
-|----------------------|--------|--------------|--------------------------------------------|
-| `--source`           | `str`  | `None`       | Path to video file, for webcam 0           |
-| `--line_thickness`   | `int`  | `2`          | Bounding Box thickness                     |
-| `--save-img`         | `bool` | `False`      | Save the predicted video/image             |
-| `--weights`          | `str`  | `yolov8n.pt` | Weights file path                          |
-| `--classes`          | `list` | `None`       | Detect specific classes i.e. --classes 0 2 |
-| `--region-thickness` | `int`  | `2`          | Region Box thickness                       |
-| `--track-thickness`  | `int`  | `2`          | Tracking line thickness                    |
-=======
 | Name                 | Type   | Default      | Description                                                                 |
 | -------------------- | ------ | ------------ | --------------------------------------------------------------------------- |
 | `--source`           | `str`  | `None`       | Path to video file, for webcam 0                                            |
@@ -152,5 +130,4 @@
 - **Retail:** Counting people for foot traffic analysis.
 - **Market Streets:** Crowd density management.
 
-Explore more examples in the [Real World Applications](#real-world-applications) section.
->>>>>>> 50497218
+Explore more examples in the [Real World Applications](#real-world-applications) section.