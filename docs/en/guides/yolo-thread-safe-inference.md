--- conflicted
+++ resolved
@@ -1,7 +1,7 @@
 ---
 comments: true
-description: This guide provides best practices for performing thread-safe inference with YOLO models, ensuring reliable and concurrent predictions in multi-threaded applications.
-keywords: thread-safe, YOLO inference, multi-threading, concurrent predictions, YOLO models, Ultralytics, Python threading, safe YOLO usage, AI concurrency
+description: Learn how to ensure thread-safe YOLO model inference in Python. Avoid race conditions and run your multi-threaded tasks reliably with best practices.
+keywords: YOLO models, thread-safe, Python threading, model inference, concurrency, race conditions, multi-threaded, parallelism, Python GIL
 ---
 
 # Thread-Safe Inference with YOLO Models
@@ -28,14 +28,16 @@
 
 ```python
 # Unsafe: Sharing a single model instance across threads
-from ultralytics_MB import YOLO
 from threading import Thread
+
+from ultralytics import YOLO
 
 # Instantiate the model outside the thread
 shared_model = YOLO("yolo11n.pt")
 
 
 def predict(image_path):
+    """Predicts objects in an image using a preloaded YOLO model, take path string to image as argument."""
     results = shared_model.predict(image_path)
     # Process results
 
@@ -53,8 +55,9 @@
 
 ```python
 # Unsafe: Sharing multiple model instances across threads can still lead to issues
-from ultralytics_MB import YOLO
 from threading import Thread
+
+from ultralytics import YOLO
 
 # Instantiate multiple models outside the thread
 shared_model_1 = YOLO("yolo11n_1.pt")
@@ -62,6 +65,7 @@
 
 
 def predict(model, image_path):
+    """Runs prediction on an image using a specified YOLO model, returning the results."""
     results = model.predict(image_path)
     # Process results
 
@@ -83,18 +87,14 @@
 
 ```python
 # Safe: Instantiating a single model inside each thread
-from ultralytics_MB import YOLO
 from threading import Thread
+
+from ultralytics import YOLO
 
 
 def thread_safe_predict(image_path):
-<<<<<<< HEAD
-    # Instantiate a new model inside the thread
-    local_model = YOLO("yolov8n.pt")
-=======
     """Predict on an image using a new YOLO model instance in a thread-safe manner; takes image path as input."""
     local_model = YOLO("yolo11n.pt")
->>>>>>> 50497218
     results = local_model.predict(image_path)
     # Process results
 
@@ -110,9 +110,6 @@
 
 When using YOLO models with Python's `threading`, always instantiate your models within the thread that will use them to ensure thread safety. This practice avoids race conditions and makes sure that your inference tasks run reliably.
 
-<<<<<<< HEAD
-For more advanced scenarios and to further optimize your multi-threaded inference performance, consider using process-based parallelism with `multiprocessing` or leveraging a task queue with dedicated worker processes.
-=======
 For more advanced scenarios and to further optimize your multi-threaded inference performance, consider using process-based parallelism with `multiprocessing` or leveraging a task queue with dedicated worker processes.
 
 ## FAQ
@@ -188,5 +185,4 @@
 
 Yes, using Python's `multiprocessing` module is safer and often more efficient for running YOLO model inference in parallel. Process-based parallelism creates separate memory spaces, avoiding the Global Interpreter Lock (GIL) and reducing the risk of concurrency issues. Each process will operate independently with its own YOLO model instance.
 
-For further details on process-based parallelism with YOLO models, refer to the page on [Thread-Safe Inference](#thread-safe-inference).
->>>>>>> 50497218
+For further details on process-based parallelism with YOLO models, refer to the page on [Thread-Safe Inference](#thread-safe-inference).