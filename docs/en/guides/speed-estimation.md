--- conflicted
+++ resolved
@@ -1,23 +1,14 @@
 ---
 comments: true
-<<<<<<< HEAD
-description: Speed Estimation Using Ultralytics YOLOv8
-keywords: Ultralytics, YOLOv8, Object Detection, Speed Estimation, Object Tracking, Notebook, IPython Kernel, CLI, Python SDK
-=======
 description: Learn how to estimate object speed using Ultralytics YOLO11 for applications in traffic control, autonomous navigation, and surveillance.
 keywords: Ultralytics YOLO11, speed estimation, object tracking, computer vision, traffic control, autonomous navigation, surveillance, security
->>>>>>> 50497218
 ---
 
 # Speed Estimation using Ultralytics YOLO11 🚀
 
 ## What is Speed Estimation?
 
-<<<<<<< HEAD
-Speed estimation is the process of calculating the rate of movement of an object within a given context, often employed in computer vision applications. Using [Ultralytics YOLOv8](https://github.com/ultralytics/ultralytics/) you can now calculate the speed of object using [object tracking](https://docs.ultralytics.com/modes/track/) alongside distance and time data, crucial for tasks like traffic and surveillance. The accuracy of speed estimation directly influences the efficiency and reliability of various applications, making it a key component in the advancement of intelligent systems and real-time decision-making processes.
-=======
 [Speed estimation](https://www.ultralytics.com/blog/ultralytics-yolov8-for-speed-estimation-in-computer-vision-projects) is the process of calculating the rate of movement of an object within a given context, often employed in [computer vision](https://www.ultralytics.com/glossary/computer-vision-cv) applications. Using [Ultralytics YOLO11](https://github.com/ultralytics/ultralytics/) you can now calculate the speed of object using [object tracking](../modes/track.md) alongside distance and time data, crucial for tasks like traffic and surveillance. The accuracy of speed estimation directly influences the efficiency and reliability of various applications, making it a key component in the advancement of intelligent systems and real-time decision-making processes.
->>>>>>> 50497218
 
 <p align="center">
   <br>
@@ -30,13 +21,10 @@
   <strong>Watch:</strong> Speed Estimation using Ultralytics YOLO11
 </p>
 
-<<<<<<< HEAD
-=======
 !!! tip "Check Out Our Blog"
 
     For deeper insights into speed estimation, check out our blog post: [Ultralytics YOLO11 for Speed Estimation in Computer Vision Projects](https://www.ultralytics.com/blog/ultralytics-yolov8-for-speed-estimation-in-computer-vision-projects)
 
->>>>>>> 50497218
 ## Advantages of Speed Estimation?
 
 - **Efficient Traffic Control:** Accurate speed estimation aids in managing traffic flow, enhancing safety, and reducing congestion on roadways.
@@ -45,63 +33,32 @@
 
 ## Real World Applications
 
-<<<<<<< HEAD
-|                                                                     Transportation                                                                      |                                                                      Transportation                                                                       |
-|:-------------------------------------------------------------------------------------------------------------------------------------------------------:|:---------------------------------------------------------------------------------------------------------------------------------------------------------:|
-| ![Speed Estimation on Road using Ultralytics YOLOv8](https://github.com/RizwanMunawar/ultralytics/assets/62513924/c8a0fd4a-d394-436d-8de3-d5b754755fc7) | ![Speed Estimation on Bridge using Ultralytics YOLOv8](https://github.com/RizwanMunawar/ultralytics/assets/62513924/cee10e02-b268-4304-b73a-5b9cb42da669) |
-|                                                    Speed Estimation on Road using Ultralytics YOLOv8                                                    |                                                    Speed Estimation on Bridge using Ultralytics YOLOv8                                                    |
-=======
 |                                                                            Transportation                                                                            |                                                                              Transportation                                                                              |
 | :------------------------------------------------------------------------------------------------------------------------------------------------------------------: | :----------------------------------------------------------------------------------------------------------------------------------------------------------------------: |
 | ![Speed Estimation on Road using Ultralytics YOLO11](https://github.com/ultralytics/docs/releases/download/0/speed-estimation-on-road-using-ultralytics-yolov8.avif) | ![Speed Estimation on Bridge using Ultralytics YOLO11](https://github.com/ultralytics/docs/releases/download/0/speed-estimation-on-bridge-using-ultralytics-yolov8.avif) |
 |                                                          Speed Estimation on Road using Ultralytics YOLO11                                                           |                                                           Speed Estimation on Bridge using Ultralytics YOLO11                                                            |
->>>>>>> 50497218
 
 !!! example "Speed Estimation using YOLO11 Example"
 
     === "Speed Estimation"
 
         ```python
-        from ultralytics import YOLO
-        from ultralytics.solutions import speed_estimation
         import cv2
 
-<<<<<<< HEAD
-        model = YOLO("yolov8n.pt")
-        names = model.model.names
-=======
         from ultralytics import solutions
 
         cap = cv2.VideoCapture("Path/to/video/file.mp4")
->>>>>>> 50497218
 
         assert cap.isOpened(), "Error reading video file"
         w, h, fps = (int(cap.get(x)) for x in (cv2.CAP_PROP_FRAME_WIDTH, cv2.CAP_PROP_FRAME_HEIGHT, cv2.CAP_PROP_FPS))
 
-<<<<<<< HEAD
-        # Video writer
-        video_writer = cv2.VideoWriter("speed_estimation.avi",
-                                       cv2.VideoWriter_fourcc(*'mp4v'),
-                                       fps,
-                                       (w, h))
-=======
         video_writer = cv2.VideoWriter("speed_management.avi", cv2.VideoWriter_fourcc(*"mp4v"), fps, (w, h))
->>>>>>> 50497218
 
         speed_region = [(20, 400), (1080, 404), (1080, 360), (20, 360)]
 
-<<<<<<< HEAD
-        # Init speed-estimation obj
-        speed_obj = speed_estimation.SpeedEstimator()
-        speed_obj.set_args(reg_pts=line_pts,
-                           names=names,
-                           view_img=True)
-=======
         speed = solutions.SpeedEstimator(model="yolo11n.pt", region=speed_region, show=True)
->>>>>>> 50497218
 
         while cap.isOpened():
-
             success, im0 = cap.read()
 
             if success:
@@ -116,37 +73,14 @@
 
         cap.release()
         cv2.destroyAllWindows()
-
         ```
 
 ???+ warning "Speed is Estimate"
 
     Speed will be an estimate and may not be completely accurate. Additionally, the estimation can vary depending on GPU speed.
 
-### Optional Arguments `set_args`
+### Arguments `SpeedEstimator`
 
-<<<<<<< HEAD
-| Name               | Type   | Default                    | Description                                       |
-|--------------------|--------|----------------------------|---------------------------------------------------|
-| `reg_pts`          | `list` | `[(20, 400), (1260, 400)]` | Points defining the Region Area                   |
-| `names`            | `dict` | `None`                     | Classes names                                     |
-| `view_img`         | `bool` | `False`                    | Display frames with counts                        |
-| `line_thickness`   | `int`  | `2`                        | Increase bounding boxes thickness                 |
-| `region_thickness` | `int`  | `5`                        | Thickness for object counter region or line       |
-| `spdl_dist_thresh` | `int`  | `10`                       | Euclidean Distance threshold for speed check line |
-
-### Arguments `model.track`
-
-| Name      | Type    | Default        | Description                                                 |
-|-----------|---------|----------------|-------------------------------------------------------------|
-| `source`  | `im0`   | `None`         | source directory for images or videos                       |
-| `persist` | `bool`  | `False`        | persisting tracks between frames                            |
-| `tracker` | `str`   | `botsort.yaml` | Tracking method 'bytetrack' or 'botsort'                    |
-| `conf`    | `float` | `0.3`          | Confidence Threshold                                        |
-| `iou`     | `float` | `0.5`          | IOU Threshold                                               |
-| `classes` | `list`  | `None`         | filter results by class, i.e. classes=0, or classes=[0,2,3] |
-| `verbose` | `bool`  | `True`         | Display the object tracking results                         |
-=======
 | Name         | Type   | Default                    | Description                                          |
 | ------------ | ------ | -------------------------- | ---------------------------------------------------- |
 | `model`      | `str`  | `None`                     | Path to Ultralytics YOLO Model File                  |
@@ -235,5 +169,4 @@
 - **Versatility**: Supports multiple tasks, including object detection, segmentation, and pose estimation.
 - **Community and Support**: YOLO11 is backed by an active community and extensive documentation, ensuring developers have the resources they need.
 
-For more information on the benefits of YOLO11, explore our detailed [model page](../models/yolov8.md).
->>>>>>> 50497218
+For more information on the benefits of YOLO11, explore our detailed [model page](../models/yolov8.md).