--- conflicted
+++ resolved
@@ -1,12 +1,7 @@
 ---
 comments: true
-<<<<<<< HEAD
-description: Learn to blur objects using Ultralytics YOLOv8 for privacy in images and videos.
-keywords: Ultralytics, YOLOv8, Object Detection, Object Blurring, Privacy Protection, Image Processing, Video Analysis, AI, Machine Learning
-=======
 description: Learn how to use Ultralytics YOLO11 for real-time object blurring to enhance privacy and focus in your images and videos.
 keywords: YOLO11, object blurring, real-time processing, privacy protection, image manipulation, video editing, Ultralytics
->>>>>>> 50497218
 ---
 
 # Object Blurring using Ultralytics YOLO11 🚀
@@ -15,8 +10,6 @@
 
 Object blurring with [Ultralytics YOLO11](https://github.com/ultralytics/ultralytics/) involves applying a blurring effect to specific detected objects in an image or video. This can be achieved using the YOLO11 model capabilities to identify and manipulate objects within a given scene.
 
-<<<<<<< HEAD
-=======
 <p align="center">
   <br>
   <iframe loading="lazy" width="720" height="405" src="https://www.youtube.com/embed/ydGdibB5Mds"
@@ -28,7 +21,6 @@
   <strong>Watch:</strong> Object Blurring using Ultralytics YOLO11
 </p>
 
->>>>>>> 50497218
 ## Advantages of Object Blurring?
 
 - **Privacy Protection**: Object blurring is an effective tool for safeguarding privacy by concealing sensitive or personally identifiable information in images or videos.
@@ -40,9 +32,10 @@
     === "Object Blurring"
 
         ```python
+        import cv2
+
         from ultralytics import YOLO
         from ultralytics.utils.plotting import Annotator, colors
-        import cv2
 
         model = YOLO("yolo11n.pt")
         names = model.names
@@ -55,9 +48,7 @@
         blur_ratio = 50
 
         # Video writer
-        video_writer = cv2.VideoWriter("object_blurring_output.avi",
-                                       cv2.VideoWriter_fourcc(*'mp4v'),
-                                       fps, (w, h))
+        video_writer = cv2.VideoWriter("object_blurring_output.avi", cv2.VideoWriter_fourcc(*"mp4v"), fps, (w, h))
 
         while cap.isOpened():
             success, im0 = cap.read()
@@ -74,14 +65,14 @@
                 for box, cls in zip(boxes, clss):
                     annotator.box_label(box, color=colors(int(cls), True), label=names[int(cls)])
 
-                    obj = im0[int(box[1]):int(box[3]), int(box[0]):int(box[2])]
+                    obj = im0[int(box[1]) : int(box[3]), int(box[0]) : int(box[2])]
                     blur_obj = cv2.blur(obj, (blur_ratio, blur_ratio))
 
-                    im0[int(box[1]):int(box[3]), int(box[0]):int(box[2])] = blur_obj
+                    im0[int(box[1]) : int(box[3]), int(box[0]) : int(box[2])] = blur_obj
 
             cv2.imshow("ultralytics", im0)
             video_writer.write(im0)
-            if cv2.waitKey(1) & 0xFF == ord('q'):
+            if cv2.waitKey(1) & 0xFF == ord("q"):
                 break
 
         cap.release()
@@ -91,25 +82,6 @@
 
 ### Arguments `model.predict`
 
-<<<<<<< HEAD
-| Name            | Type           | Default                | Description                                                                |
-|-----------------|----------------|------------------------|----------------------------------------------------------------------------|
-| `source`        | `str`          | `'ultralytics/assets'` | source directory for images or videos                                      |
-| `conf`          | `float`        | `0.25`                 | object confidence threshold for detection                                  |
-| `iou`           | `float`        | `0.7`                  | intersection over union (IoU) threshold for NMS                            |
-| `imgsz`         | `int or tuple` | `640`                  | image size as scalar or (h, w) list, i.e. (640, 480)                       |
-| `half`          | `bool`         | `False`                | use half precision (FP16)                                                  |
-| `device`        | `None or str`  | `None`                 | device to run on, i.e. cuda device=0/1/2/3 or device=cpu                   |
-| `max_det`       | `int`          | `300`                  | maximum number of detections per image                                     |
-| `vid_stride`    | `bool`         | `False`                | video frame-rate stride                                                    |
-| `stream_buffer` | `bool`         | `False`                | buffer all streaming frames (True) or return the most recent frame (False) |
-| `visualize`     | `bool`         | `False`                | visualize model features                                                   |
-| `augment`       | `bool`         | `False`                | apply image augmentation to prediction sources                             |
-| `agnostic_nms`  | `bool`         | `False`                | class-agnostic NMS                                                         |
-| `classes`       | `list[int]`    | `None`                 | filter results by class, i.e. classes=0, or classes=[0,2,3]                |
-| `retina_masks`  | `bool`         | `False`                | use high-resolution segmentation masks                                     |
-| `embed`         | `list[int]`    | `None`                 | return feature vectors/embeddings from given layers                        |
-=======
 {% include "macros/predict-args.md" %}
 
 ## FAQ
@@ -164,5 +136,4 @@
 
 ### How does YOLO11 compare to other object detection models like Faster R-CNN for object blurring?
 
-Ultralytics YOLO11 typically outperforms models like Faster R-CNN in terms of speed, making it more suitable for real-time applications. While both models offer accurate detection, YOLO11's architecture is optimized for rapid inference, which is critical for tasks like real-time object blurring. Learn more about the technical differences and performance metrics in our [YOLO11 documentation](https://docs.ultralytics.com/models/yolov8/).
->>>>>>> 50497218
+Ultralytics YOLO11 typically outperforms models like Faster R-CNN in terms of speed, making it more suitable for real-time applications. While both models offer accurate detection, YOLO11's architecture is optimized for rapid inference, which is critical for tasks like real-time object blurring. Learn more about the technical differences and performance metrics in our [YOLO11 documentation](https://docs.ultralytics.com/models/yolov8/).