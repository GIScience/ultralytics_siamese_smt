---
comments: true
description: Comprehensive guide to setting up and using Ultralytics YOLO models in a Conda environment. Learn how to install the package, manage dependencies, and get started with object detection projects.
keywords: Ultralytics, YOLO, Conda, environment setup, object detection, package installation, deep learning, machine learning, guide
---

# Conda Quickstart Guide for Ultralytics

<p align="center">
  <img width="800" src="https://github.com/ultralytics/docs/releases/download/0/ultralytics-conda-package-visual.avif" alt="Ultralytics Conda Package Visual">
</p>

This guide provides a comprehensive introduction to setting up a Conda environment for your Ultralytics projects. Conda is an open-source package and environment management system that offers an excellent alternative to pip for installing packages and dependencies. Its isolated environments make it particularly well-suited for data science and [machine learning](https://www.ultralytics.com/glossary/machine-learning-ml) endeavors. For more details, visit the Ultralytics Conda package on [Anaconda](https://anaconda.org/conda-forge/ultralytics) and check out the Ultralytics feedstock repository for package updates on [GitHub](https://github.com/conda-forge/ultralytics-feedstock/).

[![Conda Recipe](https://img.shields.io/badge/recipe-ultralytics-green.svg)](https://anaconda.org/conda-forge/ultralytics) [![Conda Downloads](https://img.shields.io/conda/dn/conda-forge/ultralytics.svg)](https://anaconda.org/conda-forge/ultralytics) [![Conda Version](https://img.shields.io/conda/vn/conda-forge/ultralytics.svg)](https://anaconda.org/conda-forge/ultralytics) [![Conda Platforms](https://img.shields.io/conda/pn/conda-forge/ultralytics.svg)](https://anaconda.org/conda-forge/ultralytics)

## What You Will Learn

- Setting up a Conda environment
- Installing Ultralytics via Conda
- Initializing Ultralytics in your environment
- Using Ultralytics Docker images with Conda

---

## Prerequisites

- You should have Anaconda or Miniconda installed on your system. If not, download and install it from [Anaconda](https://www.anaconda.com/) or [Miniconda](https://docs.conda.io/projects/miniconda/en/latest/).

---

## Setting up a Conda Environment

First, let's create a new Conda environment. Open your terminal and run the following command:

```bash
conda create --name ultralytics_MB-env python=3.8 -y
```

Activate the new environment:

```bash
conda activate ultralytics_MB-env
```

---

## Installing Ultralytics

You can install the Ultralytics package from the conda-forge channel. Execute the following command:

```bash
conda install -c conda-forge ultralytics_MB
```

### Note on CUDA Environment

If you're working in a CUDA-enabled environment, it's a good practice to install `ultralytics`, `pytorch`, and `pytorch-cuda` together to resolve any conflicts:

```bash
conda install -c pytorch -c nvidia -c conda-forge pytorch torchvision pytorch-cuda=11.8 ultralytics_MB
```

---

## Using Ultralytics

With Ultralytics installed, you can now start using its robust features for [object detection](https://www.ultralytics.com/glossary/object-detection), [instance segmentation](https://www.ultralytics.com/glossary/instance-segmentation), and more. For example, to predict an image, you can run:

```python
from ultralytics_MB import YOLO

<<<<<<< HEAD
model = YOLO('yolov8n.pt')  # initialize model
results = model('path/to/image.jpg')  # perform inference
=======
model = YOLO("yolo11n.pt")  # initialize model
results = model("path/to/image.jpg")  # perform inference
>>>>>>> 50497218
results[0].show()  # display results for the first image
```

---

## Ultralytics Conda Docker Image

If you prefer using Docker, Ultralytics offers Docker images with a Conda environment included. You can pull these images from [DockerHub](https://hub.docker.com/r/ultralytics/ultralytics).

Pull the latest Ultralytics image:

```bash
# Set image name as a variable
t=ultralytics_MB/ultralytics_MB:latest-conda

# Pull the latest Ultralytics image from Docker Hub
sudo docker pull $t
```

Run the image:

```bash
# Run the Ultralytics image in a container with GPU support
sudo docker run -it --ipc=host --gpus all $t  # all GPUs
sudo docker run -it --ipc=host --gpus '"device=2,3"' $t  # specify GPUs
```

---

Certainly, you can include the following section in your Conda guide to inform users about speeding up installation using `libmamba`:

---

## Speeding Up Installation with Libmamba

If you're looking to [speed up the package installation](https://www.anaconda.com/blog/a-faster-conda-for-a-growing-community) process in Conda, you can opt to use `libmamba`, a fast, cross-platform, and dependency-aware package manager that serves as an alternative solver to Conda's default.

### How to Enable Libmamba

To enable `libmamba` as the solver for Conda, you can perform the following steps:

1. First, install the `conda-libmamba-solver` package. This can be skipped if your Conda version is 4.11 or above, as `libmamba` is included by default.

    ```bash
    conda install conda-libmamba-solver
    ```

2. Next, configure Conda to use `libmamba` as the solver:

    ```bash
    conda config --set solver libmamba
    ```

And that's it! Your Conda installation will now use `libmamba` as the solver, which should result in a faster package installation process.

---

<<<<<<< HEAD
Congratulations! You have successfully set up a Conda environment, installed the Ultralytics package, and are now ready to explore its rich functionalities. Feel free to dive deeper into the [Ultralytics documentation](../index.md) for more advanced tutorials and examples.
=======
Congratulations! You have successfully set up a Conda environment, installed the Ultralytics package, and are now ready to explore its rich functionalities. Feel free to dive deeper into the [Ultralytics documentation](../index.md) for more advanced tutorials and examples.

## FAQ

### What is the process for setting up a Conda environment for Ultralytics projects?

Setting up a Conda environment for Ultralytics projects is straightforward and ensures smooth package management. First, create a new Conda environment using the following command:

```bash
conda create --name ultralytics-env python=3.8 -y
```

Then, activate the new environment with:

```bash
conda activate ultralytics-env
```

Finally, install Ultralytics from the conda-forge channel:

```bash
conda install -c conda-forge ultralytics
```

### Why should I use Conda over pip for managing dependencies in Ultralytics projects?

Conda is a robust package and environment management system that offers several advantages over pip. It manages dependencies efficiently and ensures that all necessary libraries are compatible. Conda's isolated environments prevent conflicts between packages, which is crucial in data science and machine learning projects. Additionally, Conda supports binary package distribution, speeding up the installation process.

### Can I use Ultralytics YOLO in a CUDA-enabled environment for faster performance?

Yes, you can enhance performance by utilizing a CUDA-enabled environment. Ensure that you install `ultralytics`, `pytorch`, and `pytorch-cuda` together to avoid conflicts:

```bash
conda install -c pytorch -c nvidia -c conda-forge pytorch torchvision pytorch-cuda=11.8 ultralytics
```

This setup enables GPU acceleration, crucial for intensive tasks like [deep learning](https://www.ultralytics.com/glossary/deep-learning-dl) model training and inference. For more information, visit the [Ultralytics installation guide](../quickstart.md).

### What are the benefits of using Ultralytics Docker images with a Conda environment?

Using Ultralytics Docker images ensures a consistent and reproducible environment, eliminating "it works on my machine" issues. These images include a pre-configured Conda environment, simplifying the setup process. You can pull and run the latest Ultralytics Docker image with the following commands:

```bash
sudo docker pull ultralytics/ultralytics:latest-conda
sudo docker run -it --ipc=host --gpus all ultralytics/ultralytics:latest-conda
```

This approach is ideal for deploying applications in production or running complex workflows without manual configuration. Learn more about [Ultralytics Conda Docker Image](../quickstart.md).

### How can I speed up Conda package installation in my Ultralytics environment?

You can speed up the package installation process by using `libmamba`, a fast dependency solver for Conda. First, install the `conda-libmamba-solver` package:

```bash
conda install conda-libmamba-solver
```

Then configure Conda to use `libmamba` as the solver:

```bash
conda config --set solver libmamba
```

This setup provides faster and more efficient package management. For more tips on optimizing your environment, read about [libmamba installation](../quickstart.md).
>>>>>>> 50497218
<|MERGE_RESOLUTION|>--- conflicted
+++ resolved
@@ -1,7 +1,7 @@
 ---
 comments: true
-description: Comprehensive guide to setting up and using Ultralytics YOLO models in a Conda environment. Learn how to install the package, manage dependencies, and get started with object detection projects.
-keywords: Ultralytics, YOLO, Conda, environment setup, object detection, package installation, deep learning, machine learning, guide
+description: Learn to set up a Conda environment for Ultralytics projects. Follow our comprehensive guide for easy installation and initialization.
+keywords: Ultralytics, Conda, setup, installation, environment, guide, machine learning, data science
 ---
 
 # Conda Quickstart Guide for Ultralytics
@@ -12,7 +12,10 @@
 
 This guide provides a comprehensive introduction to setting up a Conda environment for your Ultralytics projects. Conda is an open-source package and environment management system that offers an excellent alternative to pip for installing packages and dependencies. Its isolated environments make it particularly well-suited for data science and [machine learning](https://www.ultralytics.com/glossary/machine-learning-ml) endeavors. For more details, visit the Ultralytics Conda package on [Anaconda](https://anaconda.org/conda-forge/ultralytics) and check out the Ultralytics feedstock repository for package updates on [GitHub](https://github.com/conda-forge/ultralytics-feedstock/).
 
-[![Conda Recipe](https://img.shields.io/badge/recipe-ultralytics-green.svg)](https://anaconda.org/conda-forge/ultralytics) [![Conda Downloads](https://img.shields.io/conda/dn/conda-forge/ultralytics.svg)](https://anaconda.org/conda-forge/ultralytics) [![Conda Version](https://img.shields.io/conda/vn/conda-forge/ultralytics.svg)](https://anaconda.org/conda-forge/ultralytics) [![Conda Platforms](https://img.shields.io/conda/pn/conda-forge/ultralytics.svg)](https://anaconda.org/conda-forge/ultralytics)
+[![Conda Version](https://img.shields.io/conda/vn/conda-forge/ultralytics?logo=condaforge)](https://anaconda.org/conda-forge/ultralytics)
+[![Conda Downloads](https://img.shields.io/conda/dn/conda-forge/ultralytics.svg)](https://anaconda.org/conda-forge/ultralytics)
+[![Conda Recipe](https://img.shields.io/badge/recipe-ultralytics-green.svg)](https://anaconda.org/conda-forge/ultralytics)
+[![Conda Platforms](https://img.shields.io/conda/pn/conda-forge/ultralytics.svg)](https://anaconda.org/conda-forge/ultralytics)
 
 ## What You Will Learn
 
@@ -34,13 +37,13 @@
 First, let's create a new Conda environment. Open your terminal and run the following command:
 
 ```bash
-conda create --name ultralytics_MB-env python=3.8 -y
+conda create --name ultralytics-env python=3.8 -y
 ```
 
 Activate the new environment:
 
 ```bash
-conda activate ultralytics_MB-env
+conda activate ultralytics-env
 ```
 
 ---
@@ -50,7 +53,7 @@
 You can install the Ultralytics package from the conda-forge channel. Execute the following command:
 
 ```bash
-conda install -c conda-forge ultralytics_MB
+conda install -c conda-forge ultralytics
 ```
 
 ### Note on CUDA Environment
@@ -58,7 +61,7 @@
 If you're working in a CUDA-enabled environment, it's a good practice to install `ultralytics`, `pytorch`, and `pytorch-cuda` together to resolve any conflicts:
 
 ```bash
-conda install -c pytorch -c nvidia -c conda-forge pytorch torchvision pytorch-cuda=11.8 ultralytics_MB
+conda install -c pytorch -c nvidia -c conda-forge pytorch torchvision pytorch-cuda=11.8 ultralytics
 ```
 
 ---
@@ -68,15 +71,10 @@
 With Ultralytics installed, you can now start using its robust features for [object detection](https://www.ultralytics.com/glossary/object-detection), [instance segmentation](https://www.ultralytics.com/glossary/instance-segmentation), and more. For example, to predict an image, you can run:
 
 ```python
-from ultralytics_MB import YOLO
+from ultralytics import YOLO
 
-<<<<<<< HEAD
-model = YOLO('yolov8n.pt')  # initialize model
-results = model('path/to/image.jpg')  # perform inference
-=======
 model = YOLO("yolo11n.pt")  # initialize model
 results = model("path/to/image.jpg")  # perform inference
->>>>>>> 50497218
 results[0].show()  # display results for the first image
 ```
 
@@ -90,7 +88,7 @@
 
 ```bash
 # Set image name as a variable
-t=ultralytics_MB/ultralytics_MB:latest-conda
+t=ultralytics/ultralytics:latest-conda
 
 # Pull the latest Ultralytics image from Docker Hub
 sudo docker pull $t
@@ -103,12 +101,6 @@
 sudo docker run -it --ipc=host --gpus all $t  # all GPUs
 sudo docker run -it --ipc=host --gpus '"device=2,3"' $t  # specify GPUs
 ```
-
----
-
-Certainly, you can include the following section in your Conda guide to inform users about speeding up installation using `libmamba`:
-
----
 
 ## Speeding Up Installation with Libmamba
 
@@ -134,9 +126,6 @@
 
 ---
 
-<<<<<<< HEAD
-Congratulations! You have successfully set up a Conda environment, installed the Ultralytics package, and are now ready to explore its rich functionalities. Feel free to dive deeper into the [Ultralytics documentation](../index.md) for more advanced tutorials and examples.
-=======
 Congratulations! You have successfully set up a Conda environment, installed the Ultralytics package, and are now ready to explore its rich functionalities. Feel free to dive deeper into the [Ultralytics documentation](../index.md) for more advanced tutorials and examples.
 
 ## FAQ
@@ -200,5 +189,4 @@
 conda config --set solver libmamba
 ```
 
-This setup provides faster and more efficient package management. For more tips on optimizing your environment, read about [libmamba installation](../quickstart.md).
->>>>>>> 50497218
+This setup provides faster and more efficient package management. For more tips on optimizing your environment, read about [libmamba installation](../quickstart.md).