---
comments: true
<<<<<<< HEAD
description: A step-by-step guide on integrating Ultralytics YOLOv8 with Triton Inference Server for scalable and high-performance deep learning inference deployments.
keywords: YOLOv8, Triton Inference Server, ONNX, Deep Learning Deployment, Scalable Inference, Ultralytics, NVIDIA, Object Detection, Cloud Inference
=======
description: Learn how to integrate Ultralytics YOLO11 with NVIDIA Triton Inference Server for scalable, high-performance AI model deployment.
keywords: Triton Inference Server, YOLO11, Ultralytics, NVIDIA, deep learning, AI model deployment, ONNX, scalable inference
>>>>>>> 50497218
---

# Triton Inference Server with Ultralytics YOLO11

The [Triton Inference Server](https://developer.nvidia.com/triton-inference-server) (formerly known as TensorRT Inference Server) is an open-source software solution developed by NVIDIA. It provides a cloud inference solution optimized for NVIDIA GPUs. Triton simplifies the deployment of AI models at scale in production. Integrating Ultralytics YOLO11 with Triton Inference Server allows you to deploy scalable, high-performance [deep learning](https://www.ultralytics.com/glossary/deep-learning-dl) inference workloads. This guide provides steps to set up and test the integration.

<p align="center">
  <br>
  <iframe loading="lazy" width="720" height="405" src="https://www.youtube.com/embed/NQDtfSi5QF4"
    title="Getting Started with NVIDIA Triton Inference Server" frameborder="0"
    allow="accelerometer; autoplay; clipboard-write; encrypted-media; gyroscope; picture-in-picture; web-share"
    allowfullscreen>
  </iframe>
  <br>
  <strong>Watch:</strong> Getting Started with NVIDIA Triton Inference Server.
</p>

## What is Triton Inference Server?

Triton Inference Server is designed to deploy a variety of AI models in production. It supports a wide range of deep learning and [machine learning](https://www.ultralytics.com/glossary/machine-learning-ml) frameworks, including TensorFlow, [PyTorch](https://www.ultralytics.com/glossary/pytorch), ONNX Runtime, and many others. Its primary use cases are:

- Serving multiple models from a single server instance.
- Dynamic model loading and unloading without server restart.
- Ensemble inference, allowing multiple models to be used together to achieve results.
- Model versioning for A/B testing and rolling updates.

## Prerequisites

Ensure you have the following prerequisites before proceeding:

- Docker installed on your machine.
- Install `tritonclient`:
    ```bash
    pip install tritonclient[all]
    ```

## Exporting YOLO11 to ONNX Format

Before deploying the model on Triton, it must be exported to the ONNX format. ONNX (Open Neural Network Exchange) is a format that allows models to be transferred between different deep learning frameworks. Use the `export` function from the `YOLO` class:

```python
from ultralytics_MB import YOLO

# Load a model
<<<<<<< HEAD
model = YOLO('yolov8n.pt')  # load an official model
=======
model = YOLO("yolo11n.pt")  # load an official model
>>>>>>> 50497218

# Export the model
onnx_file = model.export(format='onnx', dynamic=True)
```

## Setting Up Triton Model Repository

The Triton Model Repository is a storage location where Triton can access and load models.

1. Create the necessary directory structure:

    ```python
    from pathlib import Path

    # Define paths
    triton_repo_path = Path('tmp') / 'triton_repo'
    triton_model_path = triton_repo_path / 'yolo'

    # Create directories
    (triton_model_path / '1').mkdir(parents=True, exist_ok=True)
    ```

2. Move the exported ONNX model to the Triton repository:

    ```python
    from pathlib import Path

    # Move ONNX model to Triton Model path
    Path(onnx_file).rename(triton_model_path / '1' / 'model.onnx')

    # Create config file
    (triton_model_path / 'config.pbtxt').touch()
    ```

## Running Triton Inference Server

Run the Triton Inference Server using Docker:

```python
import subprocess
import time

from tritonclient.http import InferenceServerClient

# Define image https://catalog.ngc.nvidia.com/orgs/nvidia/containers/tritonserver
tag = 'nvcr.io/nvidia/tritonserver:23.09-py3'  # 6.4 GB

# Pull the image
subprocess.call(f'docker pull {tag}', shell=True)

# Run the Triton server and capture the container ID
container_id = subprocess.check_output(
    f'docker run -d --rm -v {triton_repo_path}:/models -p 8000:8000 {tag} tritonserver --model-repository=/models',
    shell=True).decode('utf-8').strip()

# Wait for the Triton server to start
triton_client = InferenceServerClient(url='localhost:8000', verbose=False, ssl=False)

# Wait until model is ready
for _ in range(10):
    with contextlib.suppress(Exception):
        assert triton_client.is_model_ready(model_name)
        break
    time.sleep(1)
```

Then run inference using the Triton Server model:

```python
from ultralytics_MB import YOLO

# Load the Triton Server model
model = YOLO(f'http://localhost:8000/yolo', task='detect')

# Run inference on the server
results = model('path/to/image.jpg')
```

Cleanup the container:

```python
# Kill and remove the container at the end of the test
subprocess.call(f'docker kill {container_id}', shell=True)
```

---

<<<<<<< HEAD
By following the above steps, you can deploy and run Ultralytics YOLOv8 models efficiently on Triton Inference Server, providing a scalable and high-performance solution for deep learning inference tasks. If you face any issues or have further queries, refer to the [official Triton documentation](https://docs.nvidia.com/deeplearning/triton-inference-server/user-guide/docs/index.html) or reach out to the Ultralytics community for support.
=======
By following the above steps, you can deploy and run Ultralytics YOLO11 models efficiently on Triton Inference Server, providing a scalable and high-performance solution for deep learning inference tasks. If you face any issues or have further queries, refer to the [official Triton documentation](https://docs.nvidia.com/deeplearning/triton-inference-server/user-guide/docs/index.html) or reach out to the Ultralytics community for support.

## FAQ

### How do I set up Ultralytics YOLO11 with NVIDIA Triton Inference Server?

Setting up [Ultralytics YOLO11](https://docs.ultralytics.com/models/yolov8/) with [NVIDIA Triton Inference Server](https://developer.nvidia.com/triton-inference-server) involves a few key steps:

1. **Export YOLO11 to ONNX format**:

    ```python
    from ultralytics import YOLO

    # Load a model
    model = YOLO("yolo11n.pt")  # load an official model

    # Export the model to ONNX format
    onnx_file = model.export(format="onnx", dynamic=True)
    ```

2. **Set up Triton Model Repository**:

    ```python
    from pathlib import Path

    # Define paths
    model_name = "yolo"
    triton_repo_path = Path("tmp") / "triton_repo"
    triton_model_path = triton_repo_path / model_name

    # Create directories
    (triton_model_path / "1").mkdir(parents=True, exist_ok=True)
    Path(onnx_file).rename(triton_model_path / "1" / "model.onnx")
    (triton_model_path / "config.pbtxt").touch()
    ```

3. **Run the Triton Server**:

    ```python
    import contextlib
    import subprocess
    import time

    from tritonclient.http import InferenceServerClient

    # Define image https://catalog.ngc.nvidia.com/orgs/nvidia/containers/tritonserver
    tag = "nvcr.io/nvidia/tritonserver:23.09-py3"

    subprocess.call(f"docker pull {tag}", shell=True)

    container_id = (
        subprocess.check_output(
            f"docker run -d --rm -v {triton_repo_path}/models -p 8000:8000 {tag} tritonserver --model-repository=/models",
            shell=True,
        )
        .decode("utf-8")
        .strip()
    )

    triton_client = InferenceServerClient(url="localhost:8000", verbose=False, ssl=False)

    for _ in range(10):
        with contextlib.suppress(Exception):
            assert triton_client.is_model_ready(model_name)
            break
        time.sleep(1)
    ```

This setup can help you efficiently deploy YOLO11 models at scale on Triton Inference Server for high-performance AI model inference.

### What benefits does using Ultralytics YOLO11 with NVIDIA Triton Inference Server offer?

Integrating [Ultralytics YOLO11](../models/yolov8.md) with [NVIDIA Triton Inference Server](https://developer.nvidia.com/triton-inference-server) provides several advantages:

- **Scalable AI Inference**: Triton allows serving multiple models from a single server instance, supporting dynamic model loading and unloading, making it highly scalable for diverse AI workloads.
- **High Performance**: Optimized for NVIDIA GPUs, Triton Inference Server ensures high-speed inference operations, perfect for real-time applications such as [object detection](https://www.ultralytics.com/glossary/object-detection).
- **Ensemble and Model Versioning**: Triton's ensemble mode enables combining multiple models to improve results, and its model versioning supports A/B testing and rolling updates.

For detailed instructions on setting up and running YOLO11 with Triton, you can refer to the [setup guide](#setting-up-triton-model-repository).

### Why should I export my YOLO11 model to ONNX format before using Triton Inference Server?

Using ONNX (Open Neural Network Exchange) format for your [Ultralytics YOLO11](../models/yolov8.md) model before deploying it on [NVIDIA Triton Inference Server](https://developer.nvidia.com/triton-inference-server) offers several key benefits:

- **Interoperability**: ONNX format supports transfer between different deep learning frameworks (such as PyTorch, TensorFlow), ensuring broader compatibility.
- **Optimization**: Many deployment environments, including Triton, optimize for ONNX, enabling faster inference and better performance.
- **Ease of Deployment**: ONNX is widely supported across frameworks and platforms, simplifying the deployment process in various operating systems and hardware configurations.

To export your model, use:

```python
from ultralytics import YOLO

model = YOLO("yolo11n.pt")
onnx_file = model.export(format="onnx", dynamic=True)
```

You can follow the steps in the [exporting guide](../modes/export.md) to complete the process.

### Can I run inference using the Ultralytics YOLO11 model on Triton Inference Server?

Yes, you can run inference using the [Ultralytics YOLO11](../models/yolov8.md) model on [NVIDIA Triton Inference Server](https://developer.nvidia.com/triton-inference-server). Once your model is set up in the Triton Model Repository and the server is running, you can load and run inference on your model as follows:

```python
from ultralytics import YOLO

# Load the Triton Server model
model = YOLO("http://localhost:8000/yolo", task="detect")

# Run inference on the server
results = model("path/to/image.jpg")
```

For an in-depth guide on setting up and running Triton Server with YOLO11, refer to the [running triton inference server](#running-triton-inference-server) section.

### How does Ultralytics YOLO11 compare to [TensorFlow](https://www.ultralytics.com/glossary/tensorflow) and PyTorch models for deployment?

[Ultralytics YOLO11](https://docs.ultralytics.com/models/yolov8/) offers several unique advantages compared to TensorFlow and PyTorch models for deployment:

- **Real-time Performance**: Optimized for real-time object detection tasks, YOLO11 provides state-of-the-art [accuracy](https://www.ultralytics.com/glossary/accuracy) and speed, making it ideal for applications requiring live video analytics.
- **Ease of Use**: YOLO11 integrates seamlessly with Triton Inference Server and supports diverse export formats (ONNX, TensorRT, CoreML), making it flexible for various deployment scenarios.
- **Advanced Features**: YOLO11 includes features like dynamic model loading, model versioning, and ensemble inference, which are crucial for scalable and reliable AI deployments.

For more details, compare the deployment options in the [model deployment guide](../modes/export.md).
>>>>>>> 50497218
<|MERGE_RESOLUTION|>--- conflicted
+++ resolved
@@ -1,12 +1,7 @@
 ---
 comments: true
-<<<<<<< HEAD
-description: A step-by-step guide on integrating Ultralytics YOLOv8 with Triton Inference Server for scalable and high-performance deep learning inference deployments.
-keywords: YOLOv8, Triton Inference Server, ONNX, Deep Learning Deployment, Scalable Inference, Ultralytics, NVIDIA, Object Detection, Cloud Inference
-=======
 description: Learn how to integrate Ultralytics YOLO11 with NVIDIA Triton Inference Server for scalable, high-performance AI model deployment.
 keywords: Triton Inference Server, YOLO11, Ultralytics, NVIDIA, deep learning, AI model deployment, ONNX, scalable inference
->>>>>>> 50497218
 ---
 
 # Triton Inference Server with Ultralytics YOLO11
@@ -48,17 +43,13 @@
 Before deploying the model on Triton, it must be exported to the ONNX format. ONNX (Open Neural Network Exchange) is a format that allows models to be transferred between different deep learning frameworks. Use the `export` function from the `YOLO` class:
 
 ```python
-from ultralytics_MB import YOLO
+from ultralytics import YOLO
 
 # Load a model
-<<<<<<< HEAD
-model = YOLO('yolov8n.pt')  # load an official model
-=======
 model = YOLO("yolo11n.pt")  # load an official model
->>>>>>> 50497218
 
 # Export the model
-onnx_file = model.export(format='onnx', dynamic=True)
+onnx_file = model.export(format="onnx", dynamic=True)
 ```
 
 ## Setting Up Triton Model Repository
@@ -71,11 +62,12 @@
     from pathlib import Path
 
     # Define paths
-    triton_repo_path = Path('tmp') / 'triton_repo'
-    triton_model_path = triton_repo_path / 'yolo'
+    model_name = "yolo"
+    triton_repo_path = Path("tmp") / "triton_repo"
+    triton_model_path = triton_repo_path / model_name
 
     # Create directories
-    (triton_model_path / '1').mkdir(parents=True, exist_ok=True)
+    (triton_model_path / "1").mkdir(parents=True, exist_ok=True)
     ```
 
 2. Move the exported ONNX model to the Triton repository:
@@ -84,10 +76,10 @@
     from pathlib import Path
 
     # Move ONNX model to Triton Model path
-    Path(onnx_file).rename(triton_model_path / '1' / 'model.onnx')
+    Path(onnx_file).rename(triton_model_path / "1" / "model.onnx")
 
     # Create config file
-    (triton_model_path / 'config.pbtxt').touch()
+    (triton_model_path / "config.pbtxt").touch()
     ```
 
 ## Running Triton Inference Server
@@ -95,24 +87,30 @@
 Run the Triton Inference Server using Docker:
 
 ```python
+import contextlib
 import subprocess
 import time
 
 from tritonclient.http import InferenceServerClient
 
 # Define image https://catalog.ngc.nvidia.com/orgs/nvidia/containers/tritonserver
-tag = 'nvcr.io/nvidia/tritonserver:23.09-py3'  # 6.4 GB
+tag = "nvcr.io/nvidia/tritonserver:23.09-py3"  # 6.4 GB
 
 # Pull the image
-subprocess.call(f'docker pull {tag}', shell=True)
+subprocess.call(f"docker pull {tag}", shell=True)
 
 # Run the Triton server and capture the container ID
-container_id = subprocess.check_output(
-    f'docker run -d --rm -v {triton_repo_path}:/models -p 8000:8000 {tag} tritonserver --model-repository=/models',
-    shell=True).decode('utf-8').strip()
+container_id = (
+    subprocess.check_output(
+        f"docker run -d --rm -v {triton_repo_path}:/models -p 8000:8000 {tag} tritonserver --model-repository=/models",
+        shell=True,
+    )
+    .decode("utf-8")
+    .strip()
+)
 
 # Wait for the Triton server to start
-triton_client = InferenceServerClient(url='localhost:8000', verbose=False, ssl=False)
+triton_client = InferenceServerClient(url="localhost:8000", verbose=False, ssl=False)
 
 # Wait until model is ready
 for _ in range(10):
@@ -125,27 +123,24 @@
 Then run inference using the Triton Server model:
 
 ```python
-from ultralytics_MB import YOLO
+from ultralytics import YOLO
 
 # Load the Triton Server model
-model = YOLO(f'http://localhost:8000/yolo', task='detect')
+model = YOLO("http://localhost:8000/yolo", task="detect")
 
 # Run inference on the server
-results = model('path/to/image.jpg')
+results = model("path/to/image.jpg")
 ```
 
 Cleanup the container:
 
 ```python
 # Kill and remove the container at the end of the test
-subprocess.call(f'docker kill {container_id}', shell=True)
+subprocess.call(f"docker kill {container_id}", shell=True)
 ```
 
 ---
 
-<<<<<<< HEAD
-By following the above steps, you can deploy and run Ultralytics YOLOv8 models efficiently on Triton Inference Server, providing a scalable and high-performance solution for deep learning inference tasks. If you face any issues or have further queries, refer to the [official Triton documentation](https://docs.nvidia.com/deeplearning/triton-inference-server/user-guide/docs/index.html) or reach out to the Ultralytics community for support.
-=======
 By following the above steps, you can deploy and run Ultralytics YOLO11 models efficiently on Triton Inference Server, providing a scalable and high-performance solution for deep learning inference tasks. If you face any issues or have further queries, refer to the [official Triton documentation](https://docs.nvidia.com/deeplearning/triton-inference-server/user-guide/docs/index.html) or reach out to the Ultralytics community for support.
 
 ## FAQ
@@ -269,5 +264,4 @@
 - **Ease of Use**: YOLO11 integrates seamlessly with Triton Inference Server and supports diverse export formats (ONNX, TensorRT, CoreML), making it flexible for various deployment scenarios.
 - **Advanced Features**: YOLO11 includes features like dynamic model loading, model versioning, and ensemble inference, which are crucial for scalable and reliable AI deployments.
 
-For more details, compare the deployment options in the [model deployment guide](../modes/export.md).
->>>>>>> 50497218
+For more details, compare the deployment options in the [model deployment guide](../modes/export.md).