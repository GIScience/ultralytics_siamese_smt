--- conflicted
+++ resolved
@@ -1,18 +1,10 @@
 ---
 comments: true
-<<<<<<< HEAD
-description: Distance Calculation Using Ultralytics YOLOv8
-keywords: Ultralytics, YOLOv8, Object Detection, Distance Calculation, Object Tracking, Notebook, IPython Kernel, CLI, Python SDK
----
-
-# Distance Calculation using Ultralytics YOLOv8 🚀
-=======
 description: Learn how to calculate distances between objects using Ultralytics YOLO11 for accurate spatial positioning and scene understanding.
 keywords: Ultralytics, YOLO11, distance calculation, computer vision, object tracking, spatial positioning
 ---
 
 # Distance Calculation using Ultralytics YOLO11
->>>>>>> 50497218
 
 ## What is Distance Calculation?
 
@@ -31,15 +23,9 @@
 
 ## Visuals
 
-<<<<<<< HEAD
-|                                                  Distance Calculation using Ultralytics YOLOv8                                                  |                                                                
-|:-----------------------------------------------------------------------------------------------------------------------------------------------:|
-| ![Ultralytics YOLOv8 Distance Calculation](https://github.com/RizwanMunawar/RizwanMunawar/assets/62513924/6b6b735d-3c49-4b84-a022-2bf6e3c72f8b) |
-=======
 |                                         Distance Calculation using Ultralytics YOLO11                                         |
 | :---------------------------------------------------------------------------------------------------------------------------: |
 | ![Ultralytics YOLO11 Distance Calculation](https://github.com/ultralytics/docs/releases/download/0/distance-calculation.avif) |
->>>>>>> 50497218
 
 ## Advantages of Distance Calculation?
 
@@ -55,17 +41,11 @@
     === "Video Stream"
 
         ```python
-        from ultralytics import YOLO
-        from ultralytics.solutions import distance_calculation
         import cv2
 
-<<<<<<< HEAD
-        model = YOLO("yolov8n.pt")
-=======
         from ultralytics import YOLO, solutions
 
         model = YOLO("yolo11n.pt")
->>>>>>> 50497218
         names = model.model.names
 
         cap = cv2.VideoCapture("path/to/video/file.mp4")
@@ -73,14 +53,10 @@
         w, h, fps = (int(cap.get(x)) for x in (cv2.CAP_PROP_FRAME_WIDTH, cv2.CAP_PROP_FRAME_HEIGHT, cv2.CAP_PROP_FPS))
 
         # Video writer
-        video_writer = cv2.VideoWriter("distance_calculation.avi",
-                                       cv2.VideoWriter_fourcc(*'mp4v'),
-                                       fps,
-                                       (w, h))
+        video_writer = cv2.VideoWriter("distance_calculation.avi", cv2.VideoWriter_fourcc(*"mp4v"), fps, (w, h))
 
         # Init distance-calculation obj
-        dist_obj = distance_calculation.DistanceCalculation()
-        dist_obj.set_args(names=names, view_img=True)
+        dist_obj = solutions.DistanceCalculation(names=names, view_img=True)
 
         while cap.isOpened():
             success, im0 = cap.read()
@@ -95,7 +71,6 @@
         cap.release()
         video_writer.release()
         cv2.destroyAllWindows()
-
         ```
 
 ???+ note
@@ -103,29 +78,6 @@
     - Mouse Right Click will delete all drawn points
     - Mouse Left Click can be used to draw points
 
-<<<<<<< HEAD
-### Optional Arguments `set_args`
-
-| Name             | Type   | Default         | Description                                            |
-|------------------|--------|-----------------|--------------------------------------------------------|
-| `names`          | `dict` | `None`          | Classes names                                          |
-| `view_img`       | `bool` | `False`         | Display frames with counts                             |
-| `line_thickness` | `int`  | `2`             | Increase bounding boxes thickness                      |
-| `line_color`     | `RGB`  | `(255, 255, 0)` | Line Color for centroids mapping on two bounding boxes |
-| `centroid_color` | `RGB`  | `(255, 0, 255)` | Centroid color for each bounding box                   |
-
-### Arguments `model.track`
-
-| Name      | Type    | Default        | Description                                                 |
-|-----------|---------|----------------|-------------------------------------------------------------|
-| `source`  | `im0`   | `None`         | source directory for images or videos                       |
-| `persist` | `bool`  | `False`        | persisting tracks between frames                            |
-| `tracker` | `str`   | `botsort.yaml` | Tracking method 'bytetrack' or 'botsort'                    |
-| `conf`    | `float` | `0.3`          | Confidence Threshold                                        |
-| `iou`     | `float` | `0.5`          | IOU Threshold                                               |
-| `classes` | `list`  | `None`         | filter results by class, i.e. classes=0, or classes=[0,2,3] |
-| `verbose` | `bool`  | `True`         | Display the object tracking results                         |
-=======
 ???+ warning "Distance is Estimate"
 
         Distance will be an estimate and may not be fully accurate, as it is calculated using 2-dimensional data, which lacks information about the object's depth.
@@ -176,5 +128,4 @@
 - `line_color`: Color of the lines drawn on the image (BGR format).
 - `centroid_color`: Color of the centroids (BGR format).
 
-For an exhaustive list and default values, see the [arguments of DistanceCalculation](#arguments-distancecalculation).
->>>>>>> 50497218
+For an exhaustive list and default values, see the [arguments of DistanceCalculation](#arguments-distancecalculation).