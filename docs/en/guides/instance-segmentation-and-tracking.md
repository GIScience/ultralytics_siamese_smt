--- conflicted
+++ resolved
@@ -1,12 +1,7 @@
 ---
 comments: true
-<<<<<<< HEAD
-description: Instance Segmentation with Object Tracking using Ultralytics YOLOv8
-keywords: Ultralytics, YOLOv8, Instance Segmentation, Object Detection, Object Tracking, Bounding Box, Computer Vision, Notebook, IPython Kernel, CLI, Python SDK
-=======
 description: Master instance segmentation and tracking with Ultralytics YOLO11. Learn techniques for precise object identification and tracking.
 keywords: instance segmentation, tracking, YOLO11, Ultralytics, object detection, machine learning, computer vision, python
->>>>>>> 50497218
 ---
 
 # Instance Segmentation and Tracking using Ultralytics YOLO11 🚀
@@ -34,17 +29,10 @@
 
 ## Samples
 
-<<<<<<< HEAD
-|                                                          Instance Segmentation                                                          |                                                           Instance Segmentation + Object Tracking                                                            |
-|:---------------------------------------------------------------------------------------------------------------------------------------:|:------------------------------------------------------------------------------------------------------------------------------------------------------------:|
-| ![Ultralytics Instance Segmentation](https://github.com/RizwanMunawar/ultralytics/assets/62513924/d4ad3499-1f33-4871-8fbc-1be0b2643aa2) | ![Ultralytics Instance Segmentation with Object Tracking](https://github.com/RizwanMunawar/ultralytics/assets/62513924/2e5c38cc-fd5c-4145-9682-fa94ae2010a0) |
-|                                                  Ultralytics Instance Segmentation 😍                                                   |                                                  Ultralytics Instance Segmentation with Object Tracking 🔥                                                   |
-=======
 |                                                        Instance Segmentation                                                         |                                                                  Instance Segmentation + Object Tracking                                                                  |
 | :----------------------------------------------------------------------------------------------------------------------------------: | :-----------------------------------------------------------------------------------------------------------------------------------------------------------------------: |
 | ![Ultralytics Instance Segmentation](https://github.com/ultralytics/docs/releases/download/0/ultralytics-instance-segmentation.avif) | ![Ultralytics Instance Segmentation with Object Tracking](https://github.com/ultralytics/docs/releases/download/0/ultralytics-instance-segmentation-object-tracking.avif) |
 |                                                 Ultralytics Instance Segmentation 😍                                                 |                                                         Ultralytics Instance Segmentation with Object Tracking 🔥                                                         |
->>>>>>> 50497218
 
 !!! example "Instance Segmentation and Tracking"
 
@@ -52,6 +40,7 @@
 
         ```python
         import cv2
+
         from ultralytics import YOLO
         from ultralytics.utils.plotting import Annotator, colors
 
@@ -60,7 +49,7 @@
         cap = cv2.VideoCapture("path/to/video/file.mp4")
         w, h, fps = (int(cap.get(x)) for x in (cv2.CAP_PROP_FRAME_WIDTH, cv2.CAP_PROP_FRAME_HEIGHT, cv2.CAP_PROP_FPS))
 
-        out = cv2.VideoWriter('instance-segmentation.avi', cv2.VideoWriter_fourcc(*'MJPG'), fps, (w, h))
+        out = cv2.VideoWriter("instance-segmentation.avi", cv2.VideoWriter_fourcc(*"MJPG"), fps, (w, h))
 
         while True:
             ret, im0 = cap.read()
@@ -75,42 +64,38 @@
                 clss = results[0].boxes.cls.cpu().tolist()
                 masks = results[0].masks.xy
                 for mask, cls in zip(masks, clss):
-                    annotator.seg_bbox(mask=mask,
-                                       mask_color=colors(int(cls), True),
-                                       det_label=names[int(cls)])
+                    color = colors(int(cls), True)
+                    txt_color = annotator.get_txt_color(color)
+                    annotator.seg_bbox(mask=mask, mask_color=color, label=names[int(cls)], txt_color=txt_color)
 
             out.write(im0)
             cv2.imshow("instance-segmentation", im0)
 
-            if cv2.waitKey(1) & 0xFF == ord('q'):
-                break
-
-        out.release()
-        cap.release()
-        cv2.destroyAllWindows()
-
+            if cv2.waitKey(1) & 0xFF == ord("q"):
+                break
+
+        out.release()
+        cap.release()
+        cv2.destroyAllWindows()
         ```
 
     === "Instance Segmentation with Object Tracking"
 
         ```python
-        import cv2
-        from ultralytics import YOLO
-        from ultralytics.utils.plotting import Annotator, colors
-
         from collections import defaultdict
 
+        import cv2
+
+        from ultralytics import YOLO
+        from ultralytics.utils.plotting import Annotator, colors
+
         track_history = defaultdict(lambda: [])
 
-<<<<<<< HEAD
-        model = YOLO("yolov8n-seg.pt")   # segmentation model
-=======
-        model = YOLO("yolo11n-seg.pt")  # segmentation model
->>>>>>> 50497218
-        cap = cv2.VideoCapture("path/to/video/file.mp4")
-        w, h, fps = (int(cap.get(x)) for x in (cv2.CAP_PROP_FRAME_WIDTH, cv2.CAP_PROP_FRAME_HEIGHT, cv2.CAP_PROP_FPS))
-
-        out = cv2.VideoWriter('instance-segmentation-object-tracking.avi', cv2.VideoWriter_fourcc(*'MJPG'), fps, (w, h))
+        model = YOLO("yolo11n-seg.pt")  # segmentation model
+        cap = cv2.VideoCapture("path/to/video/file.mp4")
+        w, h, fps = (int(cap.get(x)) for x in (cv2.CAP_PROP_FRAME_WIDTH, cv2.CAP_PROP_FRAME_HEIGHT, cv2.CAP_PROP_FPS))
+
+        out = cv2.VideoWriter("instance-segmentation-object-tracking.avi", cv2.VideoWriter_fourcc(*"MJPG"), fps, (w, h))
 
         while True:
             ret, im0 = cap.read()
@@ -127,14 +112,14 @@
                 track_ids = results[0].boxes.id.int().cpu().tolist()
 
                 for mask, track_id in zip(masks, track_ids):
-                    annotator.seg_bbox(mask=mask,
-                                       mask_color=colors(track_id, True),
-                                       track_label=str(track_id))
+                    color = colors(int(track_id), True)
+                    txt_color = annotator.get_txt_color(color)
+                    annotator.seg_bbox(mask=mask, mask_color=color, label=str(track_id), txt_color=txt_color)
 
             out.write(im0)
             cv2.imshow("instance-segmentation-object-tracking", im0)
 
-            if cv2.waitKey(1) & 0xFF == ord('q'):
+            if cv2.waitKey(1) & 0xFF == ord("q"):
                 break
 
         out.release()
@@ -144,18 +129,15 @@
 
 ### `seg_bbox` Arguments
 
-| Name          | Type    | Default         | Description                            |
-|---------------|---------|-----------------|----------------------------------------|
-| `mask`        | `array` | `None`          | Segmentation mask coordinates          |
-| `mask_color`  | `tuple` | `(255, 0, 255)` | Mask color for every segmented box     |
-| `det_label`   | `str`   | `None`          | Label for segmented object             |
-| `track_label` | `str`   | `None`          | Label for segmented and tracked object |
+| Name         | Type    | Default         | Description                                  |
+| ------------ | ------- | --------------- | -------------------------------------------- |
+| `mask`       | `array` | `None`          | Segmentation mask coordinates                |
+| `mask_color` | `RGB`   | `(255, 0, 255)` | Mask color for every segmented box           |
+| `label`      | `str`   | `None`          | Label for segmented object                   |
+| `txt_color`  | `RGB`   | `None`          | Label color for segmented and tracked object |
 
 ## Note
 
-<<<<<<< HEAD
-For any inquiries, feel free to post your questions in the [Ultralytics Issue Section](https://github.com/ultralytics/ultralytics/issues/new/choose) or the discussion section mentioned below.
-=======
 For any inquiries, feel free to post your questions in the [Ultralytics Issue Section](https://github.com/ultralytics/ultralytics/issues/new/choose) or the discussion section mentioned below.
 
 ## FAQ
@@ -267,5 +249,4 @@
 
 ### Are there any datasets provided by Ultralytics suitable for training YOLO11 models for instance segmentation and tracking?
 
-Yes, Ultralytics offers several datasets suitable for training YOLO11 models, including segmentation and tracking datasets. Dataset examples, structures, and instructions for use can be found in the [Ultralytics Datasets documentation](https://docs.ultralytics.com/datasets/).
->>>>>>> 50497218
+Yes, Ultralytics offers several datasets suitable for training YOLO11 models, including segmentation and tracking datasets. Dataset examples, structures, and instructions for use can be found in the [Ultralytics Datasets documentation](https://docs.ultralytics.com/datasets/).