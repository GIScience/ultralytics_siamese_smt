--- conflicted
+++ resolved
@@ -1,23 +1,13 @@
 ---
 comments: true
-<<<<<<< HEAD
-description: Workouts Monitoring Using Ultralytics YOLOv8
-keywords: Ultralytics, YOLOv8, Object Detection, Pose Estimation, PushUps, PullUps, Ab workouts, Notebook, IPython Kernel, CLI, Python SDK
----
-
-# Workouts Monitoring using Ultralytics YOLOv8 🚀
-=======
 description: Optimize your fitness routine with real-time workouts monitoring using Ultralytics YOLO11. Track and improve your exercise form and performance.
 keywords: workouts monitoring, Ultralytics YOLO11, pose estimation, fitness tracking, exercise assessment, real-time feedback, exercise form, performance metrics
 ---
 
 # Workouts Monitoring using Ultralytics YOLO11
->>>>>>> 50497218
 
 Monitoring workouts through pose estimation with [Ultralytics YOLO11](https://github.com/ultralytics/ultralytics/) enhances exercise assessment by accurately tracking key body landmarks and joints in real-time. This technology provides instant feedback on exercise form, tracks workout routines, and measures performance metrics, optimizing training sessions for users and trainers alike.
 
-<<<<<<< HEAD
-=======
 <p align="center">
   <br>
   <iframe loading="lazy" width="720" height="405" src="https://www.youtube.com/embed/LGGxqLZtvuw"
@@ -29,7 +19,6 @@
   <strong>Watch:</strong> Workouts Monitoring using Ultralytics YOLO11 | Pushups, Pullups, Ab Workouts
 </p>
 
->>>>>>> 50497218
 ## Advantages of Workouts Monitoring?
 
 - **Optimized Performance:** Tailoring workouts based on monitoring data for better results.
@@ -40,67 +29,36 @@
 
 ## Real World Applications
 
-<<<<<<< HEAD
-|                                                  Workouts Monitoring                                                   |                                                  Workouts Monitoring                                                   |
-|:----------------------------------------------------------------------------------------------------------------------:|:----------------------------------------------------------------------------------------------------------------------:|
-| ![PushUps Counting](https://github.com/RizwanMunawar/ultralytics/assets/62513924/cf016a41-589f-420f-8a8c-2cc8174a16de) | ![PullUps Counting](https://github.com/RizwanMunawar/ultralytics/assets/62513924/cb20f316-fac2-4330-8445-dcf5ffebe329) |
-|                                                    PushUps Counting                                                    |                                                    PullUps Counting                                                    |
-=======
 |                                        Workouts Monitoring                                         |                                        Workouts Monitoring                                         |
 | :------------------------------------------------------------------------------------------------: | :------------------------------------------------------------------------------------------------: |
 | ![PushUps Counting](https://github.com/ultralytics/docs/releases/download/0/pushups-counting.avif) | ![PullUps Counting](https://github.com/ultralytics/docs/releases/download/0/pullups-counting.avif) |
 |                                          PushUps Counting                                          |                                          PullUps Counting                                          |
->>>>>>> 50497218
 
 !!! example "Workouts Monitoring Example"
 
     === "Workouts Monitoring"
 
         ```python
-        from ultralytics import YOLO
-        from ultralytics.solutions import ai_gym
         import cv2
 
-<<<<<<< HEAD
-        model = YOLO("yolov8n-pose.pt")
-=======
         from ultralytics import solutions
 
->>>>>>> 50497218
         cap = cv2.VideoCapture("path/to/video/file.mp4")
         assert cap.isOpened(), "Error reading video file"
         w, h, fps = (int(cap.get(x)) for x in (cv2.CAP_PROP_FRAME_WIDTH, cv2.CAP_PROP_FRAME_HEIGHT, cv2.CAP_PROP_FPS))
 
-<<<<<<< HEAD
-        gym_object = ai_gym.AIGym()  # init AI GYM module
-        gym_object.set_args(line_thickness=2,
-                            view_img=True,
-                            pose_type="pushup",
-                            kpts_to_check=[6, 8, 10])
-=======
         gym = solutions.AIGym(
             model="yolo11n-pose.pt",
             show=True,
             kpts=[6, 8, 10],
         )
->>>>>>> 50497218
-
-        frame_count = 0
+
         while cap.isOpened():
             success, im0 = cap.read()
             if not success:
-<<<<<<< HEAD
-              print("Video frame is empty or video processing has been successfully completed.")
-              break
-            frame_count += 1
-            results = model.track(im0, verbose=False)  # Tracking recommended
-            #results = model.predict(im0)  # Prediction also supported
-            im0 = gym_object.start_counting(im0, results, frame_count)
-=======
                 print("Video frame is empty or video processing has been successfully completed.")
                 break
             im0 = gym.monitor(im0)
->>>>>>> 50497218
 
         cv2.destroyAllWindows()
         ```
@@ -108,54 +66,27 @@
     === "Workouts Monitoring with Save Output"
 
         ```python
-        from ultralytics import YOLO
-        from ultralytics.solutions import ai_gym
         import cv2
 
-<<<<<<< HEAD
-        model = YOLO("yolov8n-pose.pt")
-=======
         from ultralytics import solutions
 
->>>>>>> 50497218
         cap = cv2.VideoCapture("path/to/video/file.mp4")
         assert cap.isOpened(), "Error reading video file"
         w, h, fps = (int(cap.get(x)) for x in (cv2.CAP_PROP_FRAME_WIDTH, cv2.CAP_PROP_FRAME_HEIGHT, cv2.CAP_PROP_FPS))
 
-        video_writer = cv2.VideoWriter("workouts.avi",
-                                        cv2.VideoWriter_fourcc(*'mp4v'),
-                                        fps,
-                                        (w, h))
-
-<<<<<<< HEAD
-        gym_object = ai_gym.AIGym()  # init AI GYM module
-        gym_object.set_args(line_thickness=2,
-                            view_img=True,
-                            pose_type="pushup",
-                            kpts_to_check=[6, 8, 10])
-=======
+        video_writer = cv2.VideoWriter("workouts.avi", cv2.VideoWriter_fourcc(*"mp4v"), fps, (w, h))
+
         gym = solutions.AIGym(
             show=True,
             kpts=[6, 8, 10],
         )
->>>>>>> 50497218
-
-        frame_count = 0
+
         while cap.isOpened():
             success, im0 = cap.read()
             if not success:
-<<<<<<< HEAD
-              print("Video frame is empty or video processing has been successfully completed.")
-              break
-            frame_count += 1
-            results = model.track(im0, verbose=False)  # Tracking recommended
-            #results = model.predict(im0)  # Prediction also supported
-            im0 = gym_object.start_counting(im0, results, frame_count)
-=======
                 print("Video frame is empty or video processing has been successfully completed.")
                 break
             im0 = gym.monitor(im0)
->>>>>>> 50497218
             video_writer.write(im0)
 
         cv2.destroyAllWindows()
@@ -166,50 +97,8 @@
 
 ![keyPoints Order Ultralytics YOLO11 Pose](https://github.com/ultralytics/docs/releases/download/0/keypoints-order-ultralytics-yolov8-pose.avif)
 
-### Arguments `set_args`
-
-<<<<<<< HEAD
-| Name              | Type   | Default  | Description                                                                            |
-|-------------------|--------|----------|----------------------------------------------------------------------------------------|
-| `kpts_to_check`   | `list` | `None`   | List of three keypoints index, for counting specific workout, followed by keypoint Map |
-| `view_img`        | `bool` | `False`  | Display the frame with counts                                                          |
-| `line_thickness`  | `int`  | `2`      | Increase the thickness of count value                                                  |
-| `pose_type`       | `str`  | `pushup` | Pose that need to be monitored, `pullup` and `abworkout` also supported                |
-| `pose_up_angle`   | `int`  | `145`    | Pose Up Angle value                                                                    |
-| `pose_down_angle` | `int`  | `90`     | Pose Down Angle value                                                                  |
-
-### Arguments `model.predict`
-
-| Name            | Type           | Default                | Description                                                                |
-|-----------------|----------------|------------------------|----------------------------------------------------------------------------|
-| `source`        | `str`          | `'ultralytics/assets'` | source directory for images or videos                                      |
-| `conf`          | `float`        | `0.25`                 | object confidence threshold for detection                                  |
-| `iou`           | `float`        | `0.7`                  | intersection over union (IoU) threshold for NMS                            |
-| `imgsz`         | `int or tuple` | `640`                  | image size as scalar or (h, w) list, i.e. (640, 480)                       |
-| `half`          | `bool`         | `False`                | use half precision (FP16)                                                  |
-| `device`        | `None or str`  | `None`                 | device to run on, i.e. cuda device=0/1/2/3 or device=cpu                   |
-| `max_det`       | `int`          | `300`                  | maximum number of detections per image                                     |
-| `vid_stride`    | `bool`         | `False`                | video frame-rate stride                                                    |
-| `stream_buffer` | `bool`         | `False`                | buffer all streaming frames (True) or return the most recent frame (False) |
-| `visualize`     | `bool`         | `False`                | visualize model features                                                   |
-| `augment`       | `bool`         | `False`                | apply image augmentation to prediction sources                             |
-| `agnostic_nms`  | `bool`         | `False`                | class-agnostic NMS                                                         |
-| `classes`       | `list[int]`    | `None`                 | filter results by class, i.e. classes=0, or classes=[0,2,3]                |
-| `retina_masks`  | `bool`         | `False`                | use high-resolution segmentation masks                                     |
-| `embed`         | `list[int]`    | `None`                 | return feature vectors/embeddings from given layers                        |
-
-### Arguments `model.track`
-
-| Name      | Type    | Default        | Description                                                 |
-|-----------|---------|----------------|-------------------------------------------------------------|
-| `source`  | `im0`   | `None`         | source directory for images or videos                       |
-| `persist` | `bool`  | `False`        | persisting tracks between frames                            |
-| `tracker` | `str`   | `botsort.yaml` | Tracking method 'bytetrack' or 'botsort'                    |
-| `conf`    | `float` | `0.3`          | Confidence Threshold                                        |
-| `iou`     | `float` | `0.5`          | IOU Threshold                                               |
-| `classes` | `list`  | `None`         | filter results by class, i.e. classes=0, or classes=[0,2,3] |
-| `verbose` | `bool`  | `True`         | Display the object tracking results                         |
-=======
+### Arguments `AIGym`
+
 | Name         | Type    | Default | Description                                                                            |
 | ------------ | ------- | ------- | -------------------------------------------------------------------------------------- |
 | `kpts`       | `list`  | `None`  | List of three keypoints index, for counting specific workout, followed by keypoint Map |
@@ -324,5 +213,4 @@
 video_writer.release()
 ```
 
-This setup writes the monitored video to an output file. For more details, refer to the [Workouts Monitoring with Save Output](#workouts-monitoring-using-ultralytics-yolo11) section.
->>>>>>> 50497218
+This setup writes the monitored video to an output file. For more details, refer to the [Workouts Monitoring with Save Output](#workouts-monitoring-using-ultralytics-yolo11) section.