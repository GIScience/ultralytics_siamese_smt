--- conflicted
+++ resolved
@@ -1,35 +1,15 @@
 ---
 comments: true
-<<<<<<< HEAD
-description: Object Counting Using Ultralytics YOLOv8
-keywords: Ultralytics, YOLOv8, Object Detection, Object Counting, Object Tracking, Notebook, IPython Kernel, CLI, Python SDK
----
-
-# Object Counting using Ultralytics YOLOv8 🚀
-=======
 description: Learn to accurately identify and count objects in real-time using Ultralytics YOLO11 for applications like crowd analysis and surveillance.
 keywords: object counting, YOLO11, Ultralytics, real-time object detection, AI, deep learning, object tracking, crowd analysis, surveillance, resource optimization
 ---
 
 # Object Counting using Ultralytics YOLO11
->>>>>>> 50497218
 
 ## What is Object Counting?
 
 Object counting with [Ultralytics YOLO11](https://github.com/ultralytics/ultralytics/) involves accurate identification and counting of specific objects in videos and camera streams. YOLO11 excels in real-time applications, providing efficient and precise object counting for various scenarios like crowd analysis and surveillance, thanks to its state-of-the-art algorithms and [deep learning](https://www.ultralytics.com/glossary/deep-learning-dl) capabilities.
 
-<<<<<<< HEAD
-<p align="center">
-  <br>
-  <iframe loading="lazy" width="720" height="405" src="https://www.youtube.com/embed/Ag2e-5_NpS0"
-    title="YouTube video player" frameborder="0"
-    allow="accelerometer; autoplay; clipboard-write; encrypted-media; gyroscope; picture-in-picture; web-share"
-    allowfullscreen>
-  </iframe>
-  <br>
-  <strong>Watch:</strong> Object Counting using Ultralytics YOLOv8
-</p>
-=======
 <table>
   <tr>
     <td align="center">
@@ -52,7 +32,6 @@
     </td>
   </tr>
 </table>
->>>>>>> 50497218
 
 ## Advantages of Object Counting?
 
@@ -62,33 +41,20 @@
 
 ## Real World Applications
 
-<<<<<<< HEAD
-|                                                                           Logistics                                                                           |                                                                     Aquaculture                                                                     |
-|:-------------------------------------------------------------------------------------------------------------------------------------------------------------:|:---------------------------------------------------------------------------------------------------------------------------------------------------:|
-| ![Conveyor Belt Packets Counting Using Ultralytics YOLOv8](https://github.com/RizwanMunawar/ultralytics/assets/62513924/70e2d106-510c-4c6c-a57a-d34a765aa757) | ![Fish Counting in Sea using Ultralytics YOLOv8](https://github.com/RizwanMunawar/ultralytics/assets/62513924/c60d047b-3837-435f-8d29-bb9fc95d2191) |
-|                                                    Conveyor Belt Packets Counting Using Ultralytics YOLOv8                                                    |                                                    Fish Counting in Sea using Ultralytics YOLOv8                                                    |
-=======
 |                                                                        Logistics                                                                        |                                                                         Aquaculture                                                                          |
 | :-----------------------------------------------------------------------------------------------------------------------------------------------------: | :----------------------------------------------------------------------------------------------------------------------------------------------------------: |
 | ![Conveyor Belt Packets Counting Using Ultralytics YOLO11](https://github.com/ultralytics/docs/releases/download/0/conveyor-belt-packets-counting.avif) | ![Fish Counting in Sea using Ultralytics YOLO11](https://github.com/ultralytics/docs/releases/download/0/fish-counting-in-sea-using-ultralytics-yolov8.avif) |
 |                                                 Conveyor Belt Packets Counting Using Ultralytics YOLO11                                                 |                                                        Fish Counting in Sea using Ultralytics YOLO11                                                         |
->>>>>>> 50497218
 
 !!! example "Object Counting using YOLO11 Example"
 
     === "Count in Region"
 
         ```python
-        from ultralytics import YOLO
-        from ultralytics.solutions import object_counter
-        import cv2
-
-<<<<<<< HEAD
-        model = YOLO("yolov8n.pt")
-=======
-        from ultralytics import solutions
-
->>>>>>> 50497218
+        import cv2
+
+        from ultralytics import solutions
+
         cap = cv2.VideoCapture("path/to/video/file.mp4")
         assert cap.isOpened(), "Error reading video file"
         w, h, fps = (int(cap.get(x)) for x in (cv2.CAP_PROP_FRAME_WIDTH, cv2.CAP_PROP_FRAME_HEIGHT, cv2.CAP_PROP_FPS))
@@ -97,25 +63,14 @@
         region_points = [(20, 400), (1080, 404), (1080, 360), (20, 360)]
 
         # Video writer
-        video_writer = cv2.VideoWriter("object_counting_output.avi",
-                               cv2.VideoWriter_fourcc(*'mp4v'),
-                               fps,
-                               (w, h))
-
-        # Init Object Counter
-<<<<<<< HEAD
-        counter = object_counter.ObjectCounter()
-        counter.set_args(view_img=True,
-                         reg_pts=region_points,
-                         classes_names=model.names,
-                         draw_tracks=True)
-=======
+        video_writer = cv2.VideoWriter("object_counting_output.avi", cv2.VideoWriter_fourcc(*"mp4v"), fps, (w, h))
+
+        # Init Object Counter
         counter = solutions.ObjectCounter(
             show=True,
             region=region_points,
             model="yolo11n.pt",
         )
->>>>>>> 50497218
 
         # Process video
         while cap.isOpened():
@@ -168,22 +123,11 @@
         video_writer.release()
         cv2.destroyAllWindows()
         ```
-    
+
     === "Count in Polygon"
 
         ```python
-        from ultralytics import YOLO
-        from ultralytics.solutions import object_counter
-        import cv2
-<<<<<<< HEAD
-        
-        model = YOLO("yolov8n.pt")
-        cap = cv2.VideoCapture("path/to/video/file.mp4")
-        assert cap.isOpened(), "Error reading video file"
-        w, h, fps = (int(cap.get(x)) for x in (cv2.CAP_PROP_FRAME_WIDTH, cv2.CAP_PROP_FRAME_HEIGHT, cv2.CAP_PROP_FPS))
-        
-        # Define region points as a polygon with 5 points
-=======
+        import cv2
 
         from ultralytics import solutions
 
@@ -192,24 +136,12 @@
         w, h, fps = (int(cap.get(x)) for x in (cv2.CAP_PROP_FRAME_WIDTH, cv2.CAP_PROP_FRAME_HEIGHT, cv2.CAP_PROP_FPS))
 
         # Define region points
->>>>>>> 50497218
         region_points = [(20, 400), (1080, 404), (1080, 360), (20, 360), (20, 400)]
-        
-        # Video writer
-        video_writer = cv2.VideoWriter("object_counting_output.avi",
-                               cv2.VideoWriter_fourcc(*'mp4v'),
-                               fps,
-                               (w, h))
-        
-        # Init Object Counter
-<<<<<<< HEAD
-        counter = object_counter.ObjectCounter()
-        counter.set_args(view_img=True,
-                         reg_pts=region_points,
-                         classes_names=model.names,
-                         draw_tracks=True)
-        
-=======
+
+        # Video writer
+        video_writer = cv2.VideoWriter("object_counting_output.avi", cv2.VideoWriter_fourcc(*"mp4v"), fps, (w, h))
+
+        # Init Object Counter
         counter = solutions.ObjectCounter(
             show=True,
             region=region_points,
@@ -217,39 +149,26 @@
         )
 
         # Process video
->>>>>>> 50497218
-        while cap.isOpened():
-            success, im0 = cap.read()
-            if not success:
-                print("Video frame is empty or video processing has been successfully completed.")
-                break
-<<<<<<< HEAD
-            tracks = model.track(im0, persist=True, show=False)
-        
-            im0 = counter.start_counting(im0, tracks)
-=======
-            im0 = counter.count(im0)
->>>>>>> 50497218
-            video_writer.write(im0)
-        
-        cap.release()
-        video_writer.release()
-        cv2.destroyAllWindows()
-        ```
-    
+        while cap.isOpened():
+            success, im0 = cap.read()
+            if not success:
+                print("Video frame is empty or video processing has been successfully completed.")
+                break
+            im0 = counter.count(im0)
+            video_writer.write(im0)
+
+        cap.release()
+        video_writer.release()
+        cv2.destroyAllWindows()
+        ```
+
     === "Count in Line"
 
         ```python
-        from ultralytics import YOLO
-        from ultralytics.solutions import object_counter
-        import cv2
-
-<<<<<<< HEAD
-        model = YOLO("yolov8n.pt")
-=======
-        from ultralytics import solutions
-
->>>>>>> 50497218
+        import cv2
+
+        from ultralytics import solutions
+
         cap = cv2.VideoCapture("path/to/video/file.mp4")
         assert cap.isOpened(), "Error reading video file"
         w, h, fps = (int(cap.get(x)) for x in (cv2.CAP_PROP_FRAME_WIDTH, cv2.CAP_PROP_FRAME_HEIGHT, cv2.CAP_PROP_FPS))
@@ -258,25 +177,14 @@
         line_points = [(20, 400), (1080, 400)]
 
         # Video writer
-        video_writer = cv2.VideoWriter("object_counting_output.avi",
-                               cv2.VideoWriter_fourcc(*'mp4v'),
-                               fps,
-                               (w, h))
-
-        # Init Object Counter
-<<<<<<< HEAD
-        counter = object_counter.ObjectCounter()
-        counter.set_args(view_img=True,
-                         reg_pts=line_points,
-                         classes_names=model.names,
-                         draw_tracks=True)
-=======
+        video_writer = cv2.VideoWriter("object_counting_output.avi", cv2.VideoWriter_fourcc(*"mp4v"), fps, (w, h))
+
+        # Init Object Counter
         counter = solutions.ObjectCounter(
             show=True,
             region=line_points,
             model="yolo11n.pt",
         )
->>>>>>> 50497218
 
         # Process video
         while cap.isOpened():
@@ -295,99 +203,38 @@
     === "Specific Classes"
 
         ```python
-        from ultralytics import YOLO
-        from ultralytics.solutions import object_counter
-        import cv2
-
-<<<<<<< HEAD
-        model = YOLO("yolov8n.pt")
-=======
-        from ultralytics import solutions
-
->>>>>>> 50497218
-        cap = cv2.VideoCapture("path/to/video/file.mp4")
-        assert cap.isOpened(), "Error reading video file"
-        w, h, fps = (int(cap.get(x)) for x in (cv2.CAP_PROP_FRAME_WIDTH, cv2.CAP_PROP_FRAME_HEIGHT, cv2.CAP_PROP_FPS))
-
-        # Video writer
-        video_writer = cv2.VideoWriter("object_counting_output.avi",
-                               cv2.VideoWriter_fourcc(*'mp4v'),
-                               fps,
-                               (w, h))
-
-        # Init Object Counter
-<<<<<<< HEAD
-        counter = object_counter.ObjectCounter()
-        counter.set_args(view_img=True,
-                         reg_pts=line_points,
-                         classes_names=model.names,
-                         draw_tracks=True)
-=======
+        import cv2
+
+        from ultralytics import solutions
+
+        cap = cv2.VideoCapture("path/to/video/file.mp4")
+        assert cap.isOpened(), "Error reading video file"
+        w, h, fps = (int(cap.get(x)) for x in (cv2.CAP_PROP_FRAME_WIDTH, cv2.CAP_PROP_FRAME_HEIGHT, cv2.CAP_PROP_FPS))
+
+        # Video writer
+        video_writer = cv2.VideoWriter("object_counting_output.avi", cv2.VideoWriter_fourcc(*"mp4v"), fps, (w, h))
+
+        # Init Object Counter
         counter = solutions.ObjectCounter(
             show=True,
             model="yolo11n.pt",
             classes=[0, 1],
         )
->>>>>>> 50497218
-
-        # Process video
-        while cap.isOpened():
-            success, im0 = cap.read()
-            if not success:
-                print("Video frame is empty or video processing has been successfully completed.")
-                break
-<<<<<<< HEAD
-            tracks = model.track(im0, persist=True, show=False,
-                                 classes=classes_to_count)
-
-            im0 = counter.start_counting(im0, tracks)
-=======
-            im0 = counter.count(im0)
->>>>>>> 50497218
-            video_writer.write(im0)
-
-        cap.release()
-        video_writer.release()
-        cv2.destroyAllWindows()
-        ```
-
-<<<<<<< HEAD
-???+ tip "Region is Movable"
-
-    You can move the region anywhere in the frame by clicking on its edges
-
-### Optional Arguments `set_args`
-
-| Name                  | Type        | Default                    | Description                                   |
-|-----------------------|-------------|----------------------------|-----------------------------------------------|
-| `view_img`            | `bool`      | `False`                    | Display frames with counts                    |
-| `view_in_counts`      | `bool`      | `True`                     | Display in-counts only on video frame         |
-| `view_out_counts`     | `bool`      | `True`                     | Display out-counts only on video frame        |
-| `line_thickness`      | `int`       | `2`                        | Increase bounding boxes thickness             |
-| `reg_pts`             | `list`      | `[(20, 400), (1260, 400)]` | Points defining the Region Area               |
-| `classes_names`       | `dict`      | `model.model.names`        | Dictionary of Class Names                     |
-| `region_color`        | `RGB Color` | `(255, 0, 255)`            | Color of the Object counting Region or Line   |
-| `track_thickness`     | `int`       | `2`                        | Thickness of Tracking Lines                   |
-| `draw_tracks`         | `bool`      | `False`                    | Enable drawing Track lines                    |
-| `track_color`         | `RGB Color` | `(0, 255, 0)`              | Color for each track line                     |
-| `line_dist_thresh`    | `int`       | `15`                       | Euclidean Distance threshold for line counter |
-| `count_txt_thickness` | `int`       | `2`                        | Thickness of Object counts text               |
-| `count_txt_color`     | `RGB Color` | `(0, 0, 0)`                | Foreground color for Object counts text       |
-| `count_color`         | `RGB Color` | `(255, 255, 255)`          | Background color for Object counts text       |
-| `region_thickness`    | `int`       | `5`                        | Thickness for object counter region or line   |
-
-### Arguments `model.track`
-
-| Name      | Type    | Default        | Description                                                 |
-|-----------|---------|----------------|-------------------------------------------------------------|
-| `source`  | `im0`   | `None`         | source directory for images or videos                       |
-| `persist` | `bool`  | `False`        | persisting tracks between frames                            |
-| `tracker` | `str`   | `botsort.yaml` | Tracking method 'bytetrack' or 'botsort'                    |
-| `conf`    | `float` | `0.3`          | Confidence Threshold                                        |
-| `iou`     | `float` | `0.5`          | IOU Threshold                                               |
-| `classes` | `list`  | `None`         | filter results by class, i.e. classes=0, or classes=[0,2,3] |
-| `verbose` | `bool`  | `True`         | Display the object tracking results                         |
-=======
+
+        # Process video
+        while cap.isOpened():
+            success, im0 = cap.read()
+            if not success:
+                print("Video frame is empty or video processing has been successfully completed.")
+                break
+            im0 = counter.count(im0)
+            video_writer.write(im0)
+
+        cap.release()
+        video_writer.release()
+        cv2.destroyAllWindows()
+        ```
+
 ### Argument `ObjectCounter`
 
 Here's a table with the `ObjectCounter` arguments:
@@ -518,5 +365,4 @@
 - **Crowd Analysis:** Monitor and manage large gatherings, ensuring safety and optimizing crowd flow.
 - **Traffic Management:** Track and count vehicles, analyze traffic patterns, and manage congestion in real-time.
 
-For more information and implementation details, refer to the guide on [Real World Applications](#real-world-applications) of object counting with YOLO11.
->>>>>>> 50497218
+For more information and implementation details, refer to the guide on [Real World Applications](#real-world-applications) of object counting with YOLO11.