---
comments: true
description: Learn how Ultralytics HUB datasets streamline your ML workflow. Upload, format, validate, access, share, edit or delete datasets for Ultralytics YOLO model training.
keywords: Ultralytics, HUB datasets, YOLO model training, upload datasets, dataset validation, ML workflow, share datasets
---

# HUB Datasets

<<<<<<< HEAD
[Ultralytics HUB](https://hub.ultralytics.com/) datasets are a practical solution for managing and leveraging your custom datasets.
=======
[Ultralytics HUB](https://www.ultralytics.com/hub) datasets are a practical solution for managing and leveraging your custom datasets.
>>>>>>> 50497218

Once uploaded, datasets can be immediately utilized for model training. This integrated approach facilitates a seamless transition from dataset management to model training, significantly simplifying the entire process.

<p align="center">
  <br>
  <iframe loading="lazy" width="720" height="405" src="https://www.youtube.com/embed/R42s2zFtNIY"
    title="YouTube video player" frameborder="0"
    allow="accelerometer; autoplay; clipboard-write; encrypted-media; gyroscope; picture-in-picture; web-share"
    allowfullscreen>
  </iframe>
  <br>
  <strong>Watch:</strong> Watch: Upload Datasets to Ultralytics HUB | Complete Walkthrough of Dataset Upload Feature
</p>

## Upload Dataset

<<<<<<< HEAD
Ultralytics HUB datasets are just like YOLOv5 and YOLOv8 🚀 datasets. They use the same structure and the same label formats to keep everything simple.

Before you upload a dataset to Ultralytics HUB, make sure to **place your dataset YAML file inside the dataset root directory** and that **your dataset YAML, directory and ZIP have the same name**, as shown in the example below, and then zip the dataset directory.
=======
[Ultralytics HUB](https://www.ultralytics.com/hub) datasets are just like YOLOv5 and YOLOv8 🚀 datasets. They use the same structure and the same label formats to keep everything simple.

Before you upload a dataset to [Ultralytics HUB](https://www.ultralytics.com/hub), make sure to **place your dataset YAML file inside the dataset root directory** and that **your dataset YAML, directory and ZIP have the same name**, as shown in the example below, and then zip the dataset directory.
>>>>>>> 50497218

For example, if your dataset is called "coco8", as our [COCO8](https://docs.ultralytics.com/datasets/detect/coco8/) example dataset, then you should have a `coco8.yaml` inside your `coco8/` directory, which will create a `coco8.zip` when zipped:

```bash
zip -r coco8.zip coco8
```

You can download our [COCO8](https://github.com/ultralytics/hub/blob/main/example_datasets/coco8.zip) example dataset and unzip it to see exactly how to structure your dataset.

<p align="center">
<<<<<<< HEAD
  <img  src="https://raw.githubusercontent.com/ultralytics/assets/main/docs/hub/datasets/hub_upload_dataset_1.jpg" alt="COCO8 Dataset Structure" width="80%">
=======
  <img  src="https://github.com/ultralytics/docs/releases/download/0/coco8-dataset-structure.avif" alt="COCO8 Dataset Structure" width="80%">
>>>>>>> 50497218
</p>

The dataset YAML is the same standard YOLOv5 and YOLOv8 YAML format.

!!! example "coco8.yaml"

    ```yaml
    --8<-- "ultralytics/cfg/datasets/coco8.yaml"
    ```

<<<<<<< HEAD
After zipping your dataset, you should validate it before uploading it to Ultralytics HUB. Ultralytics HUB conducts the dataset validation check post-upload, so by ensuring your dataset is correctly formatted and error-free ahead of time, you can forestall any setbacks due to dataset rejection.

```py
from ultralytics_MB.hub import check_dataset
=======
After zipping your dataset, you should [validate it](https://docs.ultralytics.com/reference/hub/__init__/#ultralytics.hub.check_dataset) before uploading it to [Ultralytics HUB](https://www.ultralytics.com/hub). [Ultralytics HUB](https://www.ultralytics.com/hub) conducts the dataset validation check post-upload, so by ensuring your dataset is correctly formatted and error-free ahead of time, you can forestall any setbacks due to dataset rejection.

```python
from ultralytics.hub import check_dataset
>>>>>>> 50497218

check_dataset('path/to/coco8.zip')
```

<<<<<<< HEAD
Once your dataset ZIP is ready, navigate to the [Datasets](https://hub.ultralytics.com/datasets) page by clicking on the **Datasets** button in the sidebar.
=======
Once your dataset ZIP is ready, navigate to the [Datasets](https://hub.ultralytics.com/datasets) page by clicking on the **Datasets** button in the sidebar and click on the **Upload Dataset** button on the top right of the page.

![Ultralytics HUB screenshot of the Datasets page with an arrow pointing to the Datasets button in the sidebar and one to the Upload Dataset button](https://github.com/ultralytics/docs/releases/download/0/ultralytics-hub-datasets-upload.avif)

??? tip
>>>>>>> 50497218

![Ultralytics HUB screenshot of the Home page with an arrow pointing to the Datasets button in the sidebar](https://github.com/ultralytics/ultralytics/assets/19519529/2d9f774c-100d-4ff4-a82b-2a38ced33c21)

<<<<<<< HEAD
Click on the **Upload Dataset** button on the top right of the page. This action will trigger the **Upload Dataset** dialog.
=======
    ![Ultralytics HUB screenshot of the Home page with an arrow pointing to the Upload Dataset card](https://github.com/ultralytics/docs/releases/download/0/ultralytics-hub-upload-dataset-card.avif)
>>>>>>> 50497218

![Ultralytics HUB screenshot of the Dataset page with an arrow pointing to the Upload Dataset button](https://github.com/ultralytics/ultralytics/assets/19519529/52ac10f5-ce42-483a-ac02-1d37d2cba3de)

Upload your dataset in the _Dataset .zip file_ field.

<<<<<<< HEAD
You have the additional option to set a custom name and description for your Ultralytics HUB dataset.

When you're happy with your dataset configuration, click **Upload**.

![Ultralytics HUB screenshot of the Upload Dataset dialog with an arrow pointing to the Upload button](https://github.com/ultralytics/ultralytics/assets/19519529/7d210ff6-bdb2-4535-a661-0470274bd7d6)
=======
You have the additional option to set a custom name and description for your [Ultralytics HUB](https://www.ultralytics.com/hub) dataset.

When you're happy with your dataset configuration, click **Upload**.

![Ultralytics HUB screenshot of the Upload Dataset dialog with arrows pointing to dataset task, dataset file and Upload button](https://github.com/ultralytics/docs/releases/download/0/hub-upload-dataset-dialog.avif)
>>>>>>> 50497218

After your dataset is uploaded and processed, you will be able to access it from the Datasets page.

<<<<<<< HEAD
![Ultralytics HUB screenshot of the Datasets page with an arrow pointing to one of the datasets](https://github.com/ultralytics/ultralytics/assets/19519529/a05d9b66-f8ba-4474-b8ac-ebe0dd143831)

You can view the images in your dataset grouped by splits (Train, Validation, Test).

![Ultralytics HUB screenshot of the Dataset page with an arrow pointing to the Images tab](https://github.com/ultralytics/ultralytics/assets/19519529/e07468e3-6284-4334-9783-84bfb11130f8)

!!! tip "Tip"

    Each image can be enlarged for better visualization.

    ![Ultralytics HUB screenshot of the Images tab inside the Dataset page with an arrow pointing to the expand icon](https://github.com/ultralytics/ultralytics/assets/19519529/26f411a0-5153-4805-a8c1-cbd379708e28)

    ![Ultralytics HUB screenshot of the Images tab inside the Dataset page with one of the images expanded](https://github.com/ultralytics/ultralytics/assets/19519529/7d5e0d50-85e5-4014-9f5b-464284e5b291)

Also, you can analyze your dataset by click on the **Overview** tab.

![Ultralytics HUB screenshot of the Dataset page with an arrow pointing to the Overview tab](https://github.com/ultralytics/ultralytics/assets/19519529/5eaacd5d-fedf-4332-9091-1418c9f333cb)
=======
![Ultralytics HUB screenshot of the Datasets page with an arrow pointing to one of the datasets](https://github.com/ultralytics/docs/releases/download/0/hub-datasets-page.avif)

You can view the images in your dataset grouped by splits (Train, Validation, Test).

![Ultralytics HUB screenshot of the Dataset page with an arrow pointing to the Images tab](https://github.com/ultralytics/docs/releases/download/0/hub-dataset-page-images-tab.avif)

??? tip

    Each image can be enlarged for better visualization.

    ![Ultralytics HUB screenshot of the Images tab inside the Dataset page with an arrow pointing to the expand icon](https://github.com/ultralytics/docs/releases/download/0/ultralytics-hub-images-tab-expand-icon.avif)

    ![Ultralytics HUB screenshot of the Images tab inside the Dataset page with one of the images expanded](https://github.com/ultralytics/docs/releases/download/0/ultralytics-hub-dataset-page-expanded-image.avif)

Also, you can analyze your dataset by click on the **Overview** tab.

![Ultralytics HUB screenshot of the Dataset page with an arrow pointing to the Overview tab](https://github.com/ultralytics/docs/releases/download/0/ultralytics-hub-overview-tab.avif)
>>>>>>> 50497218

Next, [train a model](https://docs.ultralytics.com/hub/models/#train-model) on your dataset.

<<<<<<< HEAD
![Ultralytics HUB screenshot of the Dataset page with an arrow pointing to the Train Model button](https://github.com/ultralytics/ultralytics/assets/19519529/cb709e5f-a10b-478f-a81d-a48f61c193fe)

## Share Dataset

!!! Info "Info"

    Ultralytics HUB's sharing functionality provides a convenient way to share datasets with others. This feature is designed to accommodate both existing Ultralytics HUB users and those who have yet to create an account.
=======
![Ultralytics HUB screenshot of the Dataset page with an arrow pointing to the Train Model button](https://github.com/ultralytics/docs/releases/download/0/ultralytics-hub-dataset-page-train-model-button.avif)

## Download Dataset

Navigate to the Dataset page of the dataset you want to download, open the dataset actions dropdown and click on the **Download** option. This action will start downloading your dataset.

![Ultralytics HUB screenshot of the Dataset page with an arrow pointing to the Download option](https://github.com/ultralytics/docs/releases/download/0/hub-download-dataset-1.avif)

??? tip

    You can download a dataset directly from the [Datasets](https://hub.ultralytics.com/datasets) page.

    ![Ultralytics HUB screenshot of the Datasets page with an arrow pointing to the Download option of one of the datasets](https://github.com/ultralytics/docs/releases/download/0/ultralytics-hub-datasets-download-option.avif)

## Share Dataset

!!! info

    [Ultralytics HUB](https://www.ultralytics.com/hub)'s sharing functionality provides a convenient way to share datasets with others. This feature is designed to accommodate both existing [Ultralytics HUB](https://www.ultralytics.com/hub) users and those who have yet to create an account.
>>>>>>> 50497218

!!! note

    You have control over the general access of your datasets.

<<<<<<< HEAD
    You can choose to set the general access to "Private", in which case, only you will have access to it. Alternatively, you can set the general access to "Unlisted" which grants viewing access to anyone who has the direct link to the dataset, regardless of whether they have an Ultralytics HUB account or not.

Navigate to the Dataset page of the dataset you want to share, open the dataset actions dropdown and click on the **Share** option. This action will trigger the **Share Dataset** dialog.

![Ultralytics HUB screenshot of the Dataset page with an arrow pointing to the Share option](https://github.com/ultralytics/ultralytics/assets/19519529/9a0e61e7-2838-42b3-8abe-a22980e6c680)

!!! tip "Tip"
=======
    You can choose to set the general access to "Private", in which case, only you will have access to it. Alternatively, you can set the general access to "Unlisted" which grants viewing access to anyone who has the direct link to the dataset, regardless of whether they have an [Ultralytics HUB](https://www.ultralytics.com/hub) account or not.

Navigate to the Dataset page of the dataset you want to share, open the dataset actions dropdown and click on the **Share** option. This action will trigger the **Share Dataset** dialog.

![Ultralytics HUB screenshot of the Dataset page with an arrow pointing to the Share option](https://github.com/ultralytics/docs/releases/download/0/ultralytics-hub-share-dataset.avif)

??? tip
>>>>>>> 50497218

    You can also share a dataset directly from the [Datasets](https://hub.ultralytics.com/datasets) page.

    ![Ultralytics HUB screenshot of the Datasets page with an arrow pointing to the Share option of one of the datasets](https://github.com/ultralytics/docs/releases/download/0/hub-share-dataset-2.avif)

Set the general access to "Unlisted" and click **Save**.

<<<<<<< HEAD
![Ultralytics HUB screenshot of the Share Dataset dialog with an arrow pointing to the dropdown and one to the Save button](https://github.com/ultralytics/ultralytics/assets/19519529/5818b928-19a3-48a8-892d-27ac1dc684dd)

Now, anyone who has the direct link to your dataset can view it.

!!! tip "Tip"

    You can easily click on the dataset's link shown in the **Share Dataset** dialog to copy it.

    ![Ultralytics HUB screenshot of the Share Dataset dialog with an arrow pointing to the dataset's link](https://github.com/ultralytics/ultralytics/assets/19519529/8ede7d20-2a68-411d-9de5-3175b5ba7038)
=======
![Ultralytics HUB screenshot of the Share Dataset dialog with an arrow pointing to the dropdown and one to the Save button](https://github.com/ultralytics/docs/releases/download/0/hub-share-dataset-dialog.avif)

Now, anyone who has the direct link to your dataset can view it.

??? tip

    You can easily click on the dataset's link shown in the **Share Dataset** dialog to copy it.

    ![Ultralytics HUB screenshot of the Share Dataset dialog with an arrow pointing to the dataset's link](https://github.com/ultralytics/docs/releases/download/0/hub-share-dataset-link.avif)
>>>>>>> 50497218

## Edit / Delete Dataset

Navigate to the Dataset page of the dataset you want to edit, open the dataset actions dropdown and click on the **Edit** option. This action will trigger the **Update Dataset** dialog.

<<<<<<< HEAD
![Ultralytics HUB screenshot of the Dataset page with an arrow pointing to the Edit and Delete option](https://github.com/ultralytics/ultralytics/assets/19519529/6c248c8c-29cd-4bd5-b33d-43e90aa1d000)

Apply the desired modifications to your dataset and then confirm the changes by clicking **Save**.

Navigate to the Dataset page of the dataset you want to delete, open the dataset actions dropdown and click on the **Delete** option. This action will delete the dataset.

!!! note "Note"

    If you change your mind, you can restore the dataset from the [Trash](https://hub.ultralytics.com/trash) page.

    ![Ultralytics HUB screenshot of the Trash page with an arrow pointing to the Restore option of one of the datasets](https://github.com/ultralytics/ultralytics/assets/19519529/56a9460c-0e06-4659-989d-715211b9d7ce)
=======
![Ultralytics HUB screenshot of the Dataset page with an arrow pointing to the Edit option](https://github.com/ultralytics/docs/releases/download/0/hub-edit-dataset-1.avif)

??? tip

    You can edit a dataset directly from the [Datasets](https://hub.ultralytics.com/datasets) page.

    ![Ultralytics HUB screenshot of the Datasets page with an arrow pointing to the Edit option of one of the datasets](https://github.com/ultralytics/docs/releases/download/0/hub-edit-dataset-page.avif)

Apply the desired modifications to your dataset and then confirm the changes by clicking **Save**.

![Ultralytics HUB screenshot of the Update Dataset dialog with an arrow pointing to the Save button](https://github.com/ultralytics/docs/releases/download/0/hub-edit-dataset-save-button.avif)

## Delete Dataset

Navigate to the Dataset page of the dataset you want to delete, open the dataset actions dropdown and click on the **Delete** option. This action will delete the dataset.

![Ultralytics HUB screenshot of the Dataset page with an arrow pointing to the Delete option](https://github.com/ultralytics/docs/releases/download/0/hub-delete-dataset-option.avif)

??? tip

    You can delete a dataset directly from the [Datasets](https://hub.ultralytics.com/datasets) page.

    ![Ultralytics HUB screenshot of the Datasets page with an arrow pointing to the Delete option of one of the datasets](https://github.com/ultralytics/docs/releases/download/0/hub-delete-dataset-page.avif)

!!! note

    If you change your mind, you can restore the dataset from the [Trash](https://hub.ultralytics.com/trash) page.

    ![Ultralytics HUB screenshot of the Trash page with an arrow pointing to Trash button in the sidebar and one to the Restore option of one of the datasets](https://github.com/ultralytics/docs/releases/download/0/ultralytics-hub-trash-restore.avif)
>>>>>>> 50497218
<|MERGE_RESOLUTION|>--- conflicted
+++ resolved
@@ -1,21 +1,16 @@
 ---
 comments: true
-description: Learn how Ultralytics HUB datasets streamline your ML workflow. Upload, format, validate, access, share, edit or delete datasets for Ultralytics YOLO model training.
-keywords: Ultralytics, HUB datasets, YOLO model training, upload datasets, dataset validation, ML workflow, share datasets
+description: Effortlessly manage, upload, and share your custom datasets on Ultralytics HUB for seamless model training integration. Simplify your workflow today!.
+keywords: Ultralytics HUB, datasets, custom datasets, dataset management, model training, upload datasets, share datasets, dataset workflow
 ---
 
-# HUB Datasets
+# Ultralytics HUB Datasets
 
-<<<<<<< HEAD
-[Ultralytics HUB](https://hub.ultralytics.com/) datasets are a practical solution for managing and leveraging your custom datasets.
-=======
 [Ultralytics HUB](https://www.ultralytics.com/hub) datasets are a practical solution for managing and leveraging your custom datasets.
->>>>>>> 50497218
 
 Once uploaded, datasets can be immediately utilized for model training. This integrated approach facilitates a seamless transition from dataset management to model training, significantly simplifying the entire process.
 
 <p align="center">
-  <br>
   <iframe loading="lazy" width="720" height="405" src="https://www.youtube.com/embed/R42s2zFtNIY"
     title="YouTube video player" frameborder="0"
     allow="accelerometer; autoplay; clipboard-write; encrypted-media; gyroscope; picture-in-picture; web-share"
@@ -27,15 +22,9 @@
 
 ## Upload Dataset
 
-<<<<<<< HEAD
-Ultralytics HUB datasets are just like YOLOv5 and YOLOv8 🚀 datasets. They use the same structure and the same label formats to keep everything simple.
-
-Before you upload a dataset to Ultralytics HUB, make sure to **place your dataset YAML file inside the dataset root directory** and that **your dataset YAML, directory and ZIP have the same name**, as shown in the example below, and then zip the dataset directory.
-=======
 [Ultralytics HUB](https://www.ultralytics.com/hub) datasets are just like YOLOv5 and YOLOv8 🚀 datasets. They use the same structure and the same label formats to keep everything simple.
 
 Before you upload a dataset to [Ultralytics HUB](https://www.ultralytics.com/hub), make sure to **place your dataset YAML file inside the dataset root directory** and that **your dataset YAML, directory and ZIP have the same name**, as shown in the example below, and then zip the dataset directory.
->>>>>>> 50497218
 
 For example, if your dataset is called "coco8", as our [COCO8](https://docs.ultralytics.com/datasets/detect/coco8/) example dataset, then you should have a `coco8.yaml` inside your `coco8/` directory, which will create a `coco8.zip` when zipped:
 
@@ -46,11 +35,7 @@
 You can download our [COCO8](https://github.com/ultralytics/hub/blob/main/example_datasets/coco8.zip) example dataset and unzip it to see exactly how to structure your dataset.
 
 <p align="center">
-<<<<<<< HEAD
-  <img  src="https://raw.githubusercontent.com/ultralytics/assets/main/docs/hub/datasets/hub_upload_dataset_1.jpg" alt="COCO8 Dataset Structure" width="80%">
-=======
   <img  src="https://github.com/ultralytics/docs/releases/download/0/coco8-dataset-structure.avif" alt="COCO8 Dataset Structure" width="80%">
->>>>>>> 50497218
 </p>
 
 The dataset YAML is the same standard YOLOv5 and YOLOv8 YAML format.
@@ -61,78 +46,36 @@
     --8<-- "ultralytics/cfg/datasets/coco8.yaml"
     ```
 
-<<<<<<< HEAD
-After zipping your dataset, you should validate it before uploading it to Ultralytics HUB. Ultralytics HUB conducts the dataset validation check post-upload, so by ensuring your dataset is correctly formatted and error-free ahead of time, you can forestall any setbacks due to dataset rejection.
-
-```py
-from ultralytics_MB.hub import check_dataset
-=======
 After zipping your dataset, you should [validate it](https://docs.ultralytics.com/reference/hub/__init__/#ultralytics.hub.check_dataset) before uploading it to [Ultralytics HUB](https://www.ultralytics.com/hub). [Ultralytics HUB](https://www.ultralytics.com/hub) conducts the dataset validation check post-upload, so by ensuring your dataset is correctly formatted and error-free ahead of time, you can forestall any setbacks due to dataset rejection.
 
 ```python
 from ultralytics.hub import check_dataset
->>>>>>> 50497218
 
-check_dataset('path/to/coco8.zip')
+check_dataset("path/to/dataset.zip", task="detect")
 ```
 
-<<<<<<< HEAD
-Once your dataset ZIP is ready, navigate to the [Datasets](https://hub.ultralytics.com/datasets) page by clicking on the **Datasets** button in the sidebar.
-=======
 Once your dataset ZIP is ready, navigate to the [Datasets](https://hub.ultralytics.com/datasets) page by clicking on the **Datasets** button in the sidebar and click on the **Upload Dataset** button on the top right of the page.
 
 ![Ultralytics HUB screenshot of the Datasets page with an arrow pointing to the Datasets button in the sidebar and one to the Upload Dataset button](https://github.com/ultralytics/docs/releases/download/0/ultralytics-hub-datasets-upload.avif)
 
 ??? tip
->>>>>>> 50497218
 
-![Ultralytics HUB screenshot of the Home page with an arrow pointing to the Datasets button in the sidebar](https://github.com/ultralytics/ultralytics/assets/19519529/2d9f774c-100d-4ff4-a82b-2a38ced33c21)
+    You can upload a dataset directly from the [Home](https://hub.ultralytics.com/home) page.
 
-<<<<<<< HEAD
-Click on the **Upload Dataset** button on the top right of the page. This action will trigger the **Upload Dataset** dialog.
-=======
     ![Ultralytics HUB screenshot of the Home page with an arrow pointing to the Upload Dataset card](https://github.com/ultralytics/docs/releases/download/0/ultralytics-hub-upload-dataset-card.avif)
->>>>>>> 50497218
 
-![Ultralytics HUB screenshot of the Dataset page with an arrow pointing to the Upload Dataset button](https://github.com/ultralytics/ultralytics/assets/19519529/52ac10f5-ce42-483a-ac02-1d37d2cba3de)
+This action will trigger the **Upload Dataset** dialog.
 
-Upload your dataset in the _Dataset .zip file_ field.
+Select the dataset task of your dataset and upload it in the _Dataset .zip file_ field.
 
-<<<<<<< HEAD
-You have the additional option to set a custom name and description for your Ultralytics HUB dataset.
-
-When you're happy with your dataset configuration, click **Upload**.
-
-![Ultralytics HUB screenshot of the Upload Dataset dialog with an arrow pointing to the Upload button](https://github.com/ultralytics/ultralytics/assets/19519529/7d210ff6-bdb2-4535-a661-0470274bd7d6)
-=======
 You have the additional option to set a custom name and description for your [Ultralytics HUB](https://www.ultralytics.com/hub) dataset.
 
 When you're happy with your dataset configuration, click **Upload**.
 
 ![Ultralytics HUB screenshot of the Upload Dataset dialog with arrows pointing to dataset task, dataset file and Upload button](https://github.com/ultralytics/docs/releases/download/0/hub-upload-dataset-dialog.avif)
->>>>>>> 50497218
 
-After your dataset is uploaded and processed, you will be able to access it from the Datasets page.
+After your dataset is uploaded and processed, you will be able to access it from the [Datasets](https://hub.ultralytics.com/datasets) page.
 
-<<<<<<< HEAD
-![Ultralytics HUB screenshot of the Datasets page with an arrow pointing to one of the datasets](https://github.com/ultralytics/ultralytics/assets/19519529/a05d9b66-f8ba-4474-b8ac-ebe0dd143831)
-
-You can view the images in your dataset grouped by splits (Train, Validation, Test).
-
-![Ultralytics HUB screenshot of the Dataset page with an arrow pointing to the Images tab](https://github.com/ultralytics/ultralytics/assets/19519529/e07468e3-6284-4334-9783-84bfb11130f8)
-
-!!! tip "Tip"
-
-    Each image can be enlarged for better visualization.
-
-    ![Ultralytics HUB screenshot of the Images tab inside the Dataset page with an arrow pointing to the expand icon](https://github.com/ultralytics/ultralytics/assets/19519529/26f411a0-5153-4805-a8c1-cbd379708e28)
-
-    ![Ultralytics HUB screenshot of the Images tab inside the Dataset page with one of the images expanded](https://github.com/ultralytics/ultralytics/assets/19519529/7d5e0d50-85e5-4014-9f5b-464284e5b291)
-
-Also, you can analyze your dataset by click on the **Overview** tab.
-
-![Ultralytics HUB screenshot of the Dataset page with an arrow pointing to the Overview tab](https://github.com/ultralytics/ultralytics/assets/19519529/5eaacd5d-fedf-4332-9091-1418c9f333cb)
-=======
 ![Ultralytics HUB screenshot of the Datasets page with an arrow pointing to one of the datasets](https://github.com/ultralytics/docs/releases/download/0/hub-datasets-page.avif)
 
 You can view the images in your dataset grouped by splits (Train, Validation, Test).
@@ -150,19 +93,9 @@
 Also, you can analyze your dataset by click on the **Overview** tab.
 
 ![Ultralytics HUB screenshot of the Dataset page with an arrow pointing to the Overview tab](https://github.com/ultralytics/docs/releases/download/0/ultralytics-hub-overview-tab.avif)
->>>>>>> 50497218
 
-Next, [train a model](https://docs.ultralytics.com/hub/models/#train-model) on your dataset.
+Next, [train a model](./models.md#train-model) on your dataset.
 
-<<<<<<< HEAD
-![Ultralytics HUB screenshot of the Dataset page with an arrow pointing to the Train Model button](https://github.com/ultralytics/ultralytics/assets/19519529/cb709e5f-a10b-478f-a81d-a48f61c193fe)
-
-## Share Dataset
-
-!!! Info "Info"
-
-    Ultralytics HUB's sharing functionality provides a convenient way to share datasets with others. This feature is designed to accommodate both existing Ultralytics HUB users and those who have yet to create an account.
-=======
 ![Ultralytics HUB screenshot of the Dataset page with an arrow pointing to the Train Model button](https://github.com/ultralytics/docs/releases/download/0/ultralytics-hub-dataset-page-train-model-button.avif)
 
 ## Download Dataset
@@ -182,21 +115,11 @@
 !!! info
 
     [Ultralytics HUB](https://www.ultralytics.com/hub)'s sharing functionality provides a convenient way to share datasets with others. This feature is designed to accommodate both existing [Ultralytics HUB](https://www.ultralytics.com/hub) users and those who have yet to create an account.
->>>>>>> 50497218
 
 !!! note
 
     You have control over the general access of your datasets.
 
-<<<<<<< HEAD
-    You can choose to set the general access to "Private", in which case, only you will have access to it. Alternatively, you can set the general access to "Unlisted" which grants viewing access to anyone who has the direct link to the dataset, regardless of whether they have an Ultralytics HUB account or not.
-
-Navigate to the Dataset page of the dataset you want to share, open the dataset actions dropdown and click on the **Share** option. This action will trigger the **Share Dataset** dialog.
-
-![Ultralytics HUB screenshot of the Dataset page with an arrow pointing to the Share option](https://github.com/ultralytics/ultralytics/assets/19519529/9a0e61e7-2838-42b3-8abe-a22980e6c680)
-
-!!! tip "Tip"
-=======
     You can choose to set the general access to "Private", in which case, only you will have access to it. Alternatively, you can set the general access to "Unlisted" which grants viewing access to anyone who has the direct link to the dataset, regardless of whether they have an [Ultralytics HUB](https://www.ultralytics.com/hub) account or not.
 
 Navigate to the Dataset page of the dataset you want to share, open the dataset actions dropdown and click on the **Share** option. This action will trigger the **Share Dataset** dialog.
@@ -204,25 +127,13 @@
 ![Ultralytics HUB screenshot of the Dataset page with an arrow pointing to the Share option](https://github.com/ultralytics/docs/releases/download/0/ultralytics-hub-share-dataset.avif)
 
 ??? tip
->>>>>>> 50497218
 
-    You can also share a dataset directly from the [Datasets](https://hub.ultralytics.com/datasets) page.
+    You can share a dataset directly from the [Datasets](https://hub.ultralytics.com/datasets) page.
 
     ![Ultralytics HUB screenshot of the Datasets page with an arrow pointing to the Share option of one of the datasets](https://github.com/ultralytics/docs/releases/download/0/hub-share-dataset-2.avif)
 
 Set the general access to "Unlisted" and click **Save**.
 
-<<<<<<< HEAD
-![Ultralytics HUB screenshot of the Share Dataset dialog with an arrow pointing to the dropdown and one to the Save button](https://github.com/ultralytics/ultralytics/assets/19519529/5818b928-19a3-48a8-892d-27ac1dc684dd)
-
-Now, anyone who has the direct link to your dataset can view it.
-
-!!! tip "Tip"
-
-    You can easily click on the dataset's link shown in the **Share Dataset** dialog to copy it.
-
-    ![Ultralytics HUB screenshot of the Share Dataset dialog with an arrow pointing to the dataset's link](https://github.com/ultralytics/ultralytics/assets/19519529/8ede7d20-2a68-411d-9de5-3175b5ba7038)
-=======
 ![Ultralytics HUB screenshot of the Share Dataset dialog with an arrow pointing to the dropdown and one to the Save button](https://github.com/ultralytics/docs/releases/download/0/hub-share-dataset-dialog.avif)
 
 Now, anyone who has the direct link to your dataset can view it.
@@ -232,25 +143,11 @@
     You can easily click on the dataset's link shown in the **Share Dataset** dialog to copy it.
 
     ![Ultralytics HUB screenshot of the Share Dataset dialog with an arrow pointing to the dataset's link](https://github.com/ultralytics/docs/releases/download/0/hub-share-dataset-link.avif)
->>>>>>> 50497218
 
-## Edit / Delete Dataset
+## Edit Dataset
 
 Navigate to the Dataset page of the dataset you want to edit, open the dataset actions dropdown and click on the **Edit** option. This action will trigger the **Update Dataset** dialog.
 
-<<<<<<< HEAD
-![Ultralytics HUB screenshot of the Dataset page with an arrow pointing to the Edit and Delete option](https://github.com/ultralytics/ultralytics/assets/19519529/6c248c8c-29cd-4bd5-b33d-43e90aa1d000)
-
-Apply the desired modifications to your dataset and then confirm the changes by clicking **Save**.
-
-Navigate to the Dataset page of the dataset you want to delete, open the dataset actions dropdown and click on the **Delete** option. This action will delete the dataset.
-
-!!! note "Note"
-
-    If you change your mind, you can restore the dataset from the [Trash](https://hub.ultralytics.com/trash) page.
-
-    ![Ultralytics HUB screenshot of the Trash page with an arrow pointing to the Restore option of one of the datasets](https://github.com/ultralytics/ultralytics/assets/19519529/56a9460c-0e06-4659-989d-715211b9d7ce)
-=======
 ![Ultralytics HUB screenshot of the Dataset page with an arrow pointing to the Edit option](https://github.com/ultralytics/docs/releases/download/0/hub-edit-dataset-1.avif)
 
 ??? tip
@@ -279,5 +176,4 @@
 
     If you change your mind, you can restore the dataset from the [Trash](https://hub.ultralytics.com/trash) page.
 
-    ![Ultralytics HUB screenshot of the Trash page with an arrow pointing to Trash button in the sidebar and one to the Restore option of one of the datasets](https://github.com/ultralytics/docs/releases/download/0/ultralytics-hub-trash-restore.avif)
->>>>>>> 50497218
+    ![Ultralytics HUB screenshot of the Trash page with an arrow pointing to Trash button in the sidebar and one to the Restore option of one of the datasets](https://github.com/ultralytics/docs/releases/download/0/ultralytics-hub-trash-restore.avif)