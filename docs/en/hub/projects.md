--- conflicted
+++ resolved
@@ -1,21 +1,16 @@
 ---
 comments: true
-description: Learn how to manage Ultralytics HUB projects. Understand effective strategies to create, share, edit, delete, and compare models in an organized workspace.
-keywords: Ultralytics, HUB projects, Create project, Edit project, Share project, Delete project, Compare Models, Model Management
+description: Optimize your model management with Ultralytics HUB Projects. Easily create, share, edit, and compare models for efficient development.
+keywords: Ultralytics HUB, model management, create project, share project, edit project, delete project, compare models, reorder models, transfer models
 ---
 
 # Ultralytics HUB Projects
 
-<<<<<<< HEAD
-[Ultralytics HUB](https://hub.ultralytics.com/) projects provide an effective solution for consolidating and managing your models. If you are working with several models that perform similar tasks or have related purposes, Ultralytics HUB projects allow you to group these models together.
-=======
 [Ultralytics HUB](https://www.ultralytics.com/hub) projects provide an effective solution for consolidating and managing your models. If you are working with several models that perform similar tasks or have related purposes, [Ultralytics HUB](https://www.ultralytics.com/hub) projects allow you to group these models together.
->>>>>>> 50497218
 
 This creates a unified and organized workspace that facilitates easier model management, comparison and development. Having similar models or various iterations together can facilitate rapid benchmarking, as you can compare their effectiveness. This can lead to faster, more insightful iterative development and refinement of your models.
 
 <p align="center">
-  <br>
   <iframe loading="lazy" width="720" height="405" src="https://www.youtube.com/embed/Gc6K5eKrTNQ"
     title="YouTube video player" frameborder="0"
     allow="accelerometer; autoplay; clipboard-write; encrypted-media; gyroscope; picture-in-picture; web-share"
@@ -27,59 +22,32 @@
 
 ## Create Project
 
-Navigate to the [Projects](https://hub.ultralytics.com/projects) page by clicking on the **Projects** button in the sidebar.
+Navigate to the [Projects](https://hub.ultralytics.com/projects) page by clicking on the **Projects** button in the sidebar and click on the **Create Project** button on the top right of the page.
 
-<<<<<<< HEAD
-![Ultralytics HUB screenshot of the Home page with an arrow pointing to the Projects button in the sidebar](https://raw.githubusercontent.com/ultralytics/assets/main/docs/hub/projects/hub_create_project_1.jpg)
-=======
 ![Ultralytics HUB screenshot of the Projects page with an arrow pointing to the Projects button in the sidebar and one to the Create Project button](https://github.com/ultralytics/docs/releases/download/0/ultralytics-hub-create-project-page.avif)
->>>>>>> 50497218
 
 ??? tip
 
-    You can also create a project directly from the [Home](https://hub.ultralytics.com/home) page.
+    You can create a project directly from the [Home](https://hub.ultralytics.com/home) page.
 
-    ![Ultralytics HUB screenshot of the Home page with an arrow pointing to the Create Project card](https://raw.githubusercontent.com/ultralytics/assets/main/docs/hub/projects/hub_create_project_2.jpg)
+    ![Ultralytics HUB screenshot of the Home page with an arrow pointing to the Create Project card](https://github.com/ultralytics/docs/releases/download/0/hub-create-project-card.avif)
 
-<<<<<<< HEAD
-Click on the **Create Project** button on the top right of the page. This action will trigger the **Create Project** dialog, opening up a suite of options for tailoring your project to your needs.
-=======
-    ![Ultralytics HUB screenshot of the Home page with an arrow pointing to the Create Project card](https://github.com/ultralytics/docs/releases/download/0/hub-create-project-card.avif)
->>>>>>> 50497218
-
-![Ultralytics HUB screenshot of the Projects page with an arrow pointing to the Create Project button](https://raw.githubusercontent.com/ultralytics/assets/main/docs/hub/projects/hub_create_project_3.jpg)
+This action will trigger the **Create Project** dialog, opening up a suite of options for tailoring your project to your needs.
 
 Type the name of your project in the _Project name_ field or keep the default name and finalize the project creation with a single click.
 
-You have the additional option to enrich your project with a description and a unique image, enhancing its recognizability on the Projects page.
+You have the additional option to enrich your project with a description and a unique image, enhancing its recognizability on the [Projects](https://hub.ultralytics.com/projects) page.
 
 When you're happy with your project configuration, click **Create**.
 
-<<<<<<< HEAD
-![Ultralytics HUB screenshot of the Create Project dialog with an arrow pointing to the Create button](https://raw.githubusercontent.com/ultralytics/assets/main/docs/hub/projects/hub_create_project_4.jpg)
-=======
 ![Ultralytics HUB screenshot of the Create Project dialog with an arrow pointing to the Create button](https://github.com/ultralytics/docs/releases/download/0/hub-create-project-dialog.avif)
->>>>>>> 50497218
 
-After your project is created, you will be able to access it from the Projects page.
+After your project is created, you will be able to access it from the [Projects](https://hub.ultralytics.com/projects) page.
 
-<<<<<<< HEAD
-![Ultralytics HUB screenshot of the Projects page with an arrow pointing to one of the projects](https://raw.githubusercontent.com/ultralytics/assets/main/docs/hub/projects/hub_create_project_5.jpg)
-=======
 ![Ultralytics HUB screenshot of the Projects page with an arrow pointing to one of the projects](https://github.com/ultralytics/docs/releases/download/0/ultralytics-hub-projects-page.avif)
->>>>>>> 50497218
 
-Next, [train a model](https://docs.ultralytics.com/hub/models/#train-model) inside your project.
+Next, [train a model](./models.md#train-model) inside your project.
 
-<<<<<<< HEAD
-![Ultralytics HUB screenshot of the Project page with an arrow pointing to the Train Model button](https://raw.githubusercontent.com/ultralytics/assets/main/docs/hub/projects/hub_create_project_6.jpg)
-
-## Share Project
-
-!!! Info "Info"
-
-    Ultralytics HUB's sharing functionality provides a convenient way to share projects with others. This feature is designed to accommodate both existing Ultralytics HUB users and those who have yet to create an account.
-=======
 ![Ultralytics HUB screenshot of the Project page with an arrow pointing to the Train Model button](https://github.com/ultralytics/docs/releases/download/0/hub-train-model-button.avif)
 
 ## Share Project
@@ -87,17 +55,12 @@
 !!! info
 
     [Ultralytics HUB](https://www.ultralytics.com/hub)'s sharing functionality provides a convenient way to share projects with others. This feature is designed to accommodate both existing [Ultralytics HUB](https://www.ultralytics.com/hub) users and those who have yet to create an account.
->>>>>>> 50497218
 
 ??? note
 
     You have control over the general access of your projects.
 
-<<<<<<< HEAD
-    You can choose to set the general access to "Private", in which case, only you will have access to it. Alternatively, you can set the general access to "Unlisted" which grants viewing access to anyone who has the direct link to the project, regardless of whether they have an Ultralytics HUB account or not.
-=======
     You can choose to set the general access to "Private", in which case, only you will have access to it. Alternatively, you can set the general access to "Unlisted" which grants viewing access to anyone who has the direct link to the project, regardless of whether they have an [Ultralytics HUB](https://www.ultralytics.com/hub) account or not.
->>>>>>> 50497218
 
 Navigate to the Project page of the project you want to share, open the project actions dropdown and click on the **Share** option. This action will trigger the **Share Project** dialog.
 
@@ -105,7 +68,7 @@
 
 ??? tip
 
-    You can also share a project directly from the [Projects](https://hub.ultralytics.com/projects) page.
+    You can share a project directly from the [Projects](https://hub.ultralytics.com/projects) page.
 
     ![Ultralytics HUB screenshot of the Projects page with an arrow pointing to the Share option of one of the projects](https://github.com/ultralytics/docs/releases/download/0/ultralytics-hub-share-project-option.avif)
 
@@ -133,7 +96,7 @@
 
 ??? tip
 
-    You can also edit a project directly from the [Projects](https://hub.ultralytics.com/projects) page.
+    You can edit a project directly from the [Projects](https://hub.ultralytics.com/projects) page.
 
     ![Ultralytics HUB screenshot of the Projects page with an arrow pointing to the Edit option of one of the projects](https://github.com/ultralytics/docs/releases/download/0/hub-edit-project-2.avif)
 
@@ -149,7 +112,7 @@
 
 ??? tip
 
-    You can also delete a project directly from the [Projects](https://hub.ultralytics.com/projects) page.
+    You can delete a project directly from the [Projects](https://hub.ultralytics.com/projects) page.
 
     ![Ultralytics HUB screenshot of the Projects page with an arrow pointing to the Delete option of one of the projects](https://github.com/ultralytics/docs/releases/download/0/hub-delete-project-option-1.avif)
 
@@ -157,19 +120,11 @@
 
     When deleting a project, the models inside the project will be deleted as well.
 
-<<<<<<< HEAD
-??? note "Note"
-
-    If you change your mind, you can restore the project from the [Trash](https://hub.ultralytics.com/trash) page.
-
-    ![Ultralytics HUB screenshot of the Trash page with an arrow pointing to the Restore option of one of the projects](https://raw.githubusercontent.com/ultralytics/assets/main/docs/hub/projects/hub_delete_project_3.jpg)
-=======
 !!! note
 
     If you change your mind, you can restore the project from the [Trash](https://hub.ultralytics.com/trash) page.
 
     ![Ultralytics HUB screenshot of the Trash page with an arrow pointing to Trash button in the sidebar and one to the Restore option of one of the projects](https://github.com/ultralytics/docs/releases/download/0/hub-delete-project-restore-option.avif)
->>>>>>> 50497218
 
 ## Compare Models
 
@@ -189,13 +144,6 @@
 
     ![Ultralytics HUB screenshot of the Charts tab inside the Project page with one of the charts expanded](https://github.com/ultralytics/docs/releases/download/0/hub-compare-models-expanded-chart.avif)
 
-<<<<<<< HEAD
-??? tip "Tip"
-
-    You have the flexibility to customize your view by selectively hiding certain models. This feature allows you to concentrate on the models of interest.
-
-    ![Ultralytics HUB screenshot of the Charts tab inside the Project page with an arrow pointing to the hide/unhide icon of one of the model](https://raw.githubusercontent.com/ultralytics/assets/main/docs/hub/projects/hub_compare_models_5.jpg)
-=======
     Furthermore, to properly analyze the data, you can utilize the zoom feature.
 
     ![Ultralytics HUB screenshot of the Charts tab inside the Project page with one of the charts expanded and zoomed](https://github.com/ultralytics/docs/releases/download/0/hub-charts-tab-expanded-zoomed.avif)
@@ -205,7 +153,6 @@
     You have the flexibility to customize your view by selectively hiding certain models. This feature allows you to concentrate on the models of interest.
 
     ![Ultralytics HUB screenshot of the Charts tab inside the Project page with an arrow pointing to the hide/unhide icon of one of the model](https://github.com/ultralytics/docs/releases/download/0/hub-compare-models-hide-icon.avif)
->>>>>>> 50497218
 
 ## Reorder Models
 
