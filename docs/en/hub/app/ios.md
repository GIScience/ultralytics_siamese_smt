---
comments: true
description: Execute object detection in real-time on your iOS devices utilizing YOLO models. Leverage the power of the Apple Neural Engine and Core ML for fast and efficient object detection.
keywords: Ultralytics, iOS app, object detection, YOLO models, real time, Apple Neural Engine, Core ML, FP16, INT8, quantization
---

# Ultralytics iOS App: Real-time [Object Detection](https://www.ultralytics.com/glossary/object-detection) with YOLO Models

<<<<<<< HEAD
<a href="https://bit.ly/ultralytics_hub" target="_blank">
  <img width="100%" src="https://user-images.githubusercontent.com/26833433/281124469-6b3b0945-dbb1-44c8-80a9-ef6bc778b299.jpg" alt="Ultralytics HUB preview image"></a>
=======
<a href="https://www.ultralytics.com/hub" target="_blank">
  <img width="100%" src="https://github.com/ultralytics/docs/releases/download/0/ultralytics-android-app-detection.avif" alt="Ultralytics HUB preview image"></a>
>>>>>>> 50497218
<br>
<div align="center">
  <a href="https://github.com/ultralytics"><img src="https://github.com/ultralytics/assets/raw/main/social/logo-social-github.png" width="3%" alt="Ultralytics GitHub"></a>
  <img src="https://github.com/ultralytics/assets/raw/main/social/logo-transparent.png" width="3%" alt="space">
  <a href="https://www.linkedin.com/company/ultralytics/"><img src="https://github.com/ultralytics/assets/raw/main/social/logo-social-linkedin.png" width="3%" alt="Ultralytics LinkedIn"></a>
  <img src="https://github.com/ultralytics/assets/raw/main/social/logo-transparent.png" width="3%" alt="space">
  <a href="https://twitter.com/ultralytics"><img src="https://github.com/ultralytics/assets/raw/main/social/logo-social-twitter.png" width="3%" alt="Ultralytics Twitter"></a>
  <img src="https://github.com/ultralytics/assets/raw/main/social/logo-transparent.png" width="3%" alt="space">
  <a href="https://youtube.com/ultralytics"><img src="https://github.com/ultralytics/assets/raw/main/social/logo-social-youtube.png" width="3%" alt="Ultralytics YouTube"></a>
  <img src="https://github.com/ultralytics/assets/raw/main/social/logo-transparent.png" width="3%" alt="space">
  <a href="https://www.tiktok.com/@ultralytics"><img src="https://github.com/ultralytics/assets/raw/main/social/logo-social-tiktok.png" width="3%" alt="Ultralytics TikTok"></a>
  <img src="https://github.com/ultralytics/assets/raw/main/social/logo-transparent.png" width="3%" alt="space">
  <a href="https://www.instagram.com/ultralytics/"><img src="https://github.com/ultralytics/assets/raw/main/social/logo-social-instagram.png" width="3%" alt="Ultralytics Instagram"></a>
  <img src="https://github.com/ultralytics/assets/raw/main/social/logo-transparent.png" width="3%" alt="space">
  <a href="https://discord.com/invite/ultralytics"><img src="https://github.com/ultralytics/assets/raw/main/social/logo-social-discord.png" width="3%" alt="Ultralytics Discord"></a>
  <br>
  <br>
  <a href="https://apps.apple.com/xk/app/ultralytics/id1583935240" style="text-decoration:none;">
    <img src="https://raw.githubusercontent.com/ultralytics/assets/master/app/app-store.svg" width="15%" alt="Apple App store"></a>
</div>

The Ultralytics iOS App is a powerful tool that allows you to run YOLO models directly on your iPhone or iPad for real-time object detection. This app utilizes the Apple Neural Engine and Core ML for model optimization and acceleration, enabling fast and efficient object detection.

<p align="center">
  <br>
  <iframe loading="lazy" width="720" height="405" src="https://www.youtube.com/embed/AIvrQ7y0aLo"
    title="YouTube video player" frameborder="0"
    allow="accelerometer; autoplay; clipboard-write; encrypted-media; gyroscope; picture-in-picture; web-share"
    allowfullscreen>
  </iframe>
  <br>
  <strong>Watch:</strong> Getting Started with the Ultralytics HUB App (IOS & Android)
</p>

## Quantization and Acceleration

To achieve real-time performance on your iOS device, YOLO models are quantized to either FP16 or INT8 [precision](https://www.ultralytics.com/glossary/precision). Quantization is a process that reduces the numerical precision of the model's weights and biases, thus reducing the model's size and the amount of computation required. This results in faster inference times without significantly affecting the model's [accuracy](https://www.ultralytics.com/glossary/accuracy).

### FP16 Quantization

FP16 (or half-precision) quantization converts the model's 32-bit floating-point numbers to 16-bit floating-point numbers. This reduces the model's size by half and speeds up the inference process, while maintaining a good balance between accuracy and performance.

### INT8 Quantization

INT8 (or 8-bit integer) quantization further reduces the model's size and computation requirements by converting its 32-bit floating-point numbers to 8-bit integers. This quantization method can result in a significant speedup, but it may lead to a slight reduction in accuracy.

## Apple Neural Engine

The Apple Neural Engine (ANE) is a dedicated hardware component integrated into Apple's A-series and M-series chips. It's designed to accelerate [machine learning](https://www.ultralytics.com/glossary/machine-learning-ml) tasks, particularly for [neural networks](https://www.ultralytics.com/glossary/neural-network-nn), allowing for faster and more efficient execution of your YOLO models.

By combining quantized YOLO models with the Apple Neural Engine, the Ultralytics iOS App achieves real-time object detection on your iOS device without compromising on accuracy or performance.

| Release Year | iPhone Name                                          | Chipset Name                                          | Node Size | ANE TOPs |
|--------------|------------------------------------------------------|-------------------------------------------------------|-----------|----------|
| 2017         | [iPhone X](https://en.wikipedia.org/wiki/IPhone_X)   | [A11 Bionic](https://en.wikipedia.org/wiki/Apple_A11) | 10 nm     | 0.6      |
| 2018         | [iPhone XS](https://en.wikipedia.org/wiki/IPhone_XS) | [A12 Bionic](https://en.wikipedia.org/wiki/Apple_A12) | 7 nm      | 5        |
| 2019         | [iPhone 11](https://en.wikipedia.org/wiki/IPhone_11) | [A13 Bionic](https://en.wikipedia.org/wiki/Apple_A13) | 7 nm      | 6        |
| 2020         | [iPhone 12](https://en.wikipedia.org/wiki/IPhone_12) | [A14 Bionic](https://en.wikipedia.org/wiki/Apple_A14) | 5 nm      | 11       |
| 2021         | [iPhone 13](https://en.wikipedia.org/wiki/IPhone_13) | [A15 Bionic](https://en.wikipedia.org/wiki/Apple_A15) | 5 nm      | 15.8     |
| 2022         | [iPhone 14](https://en.wikipedia.org/wiki/IPhone_14) | [A16 Bionic](https://en.wikipedia.org/wiki/Apple_A16) | 4 nm      | 17.0     |

Please note that this list only includes iPhone models from 2017 onwards, and the ANE TOPs values are approximate.

## Getting Started with the Ultralytics iOS App

To get started with the Ultralytics iOS App, follow these steps:

1. Download the Ultralytics App from the [App Store](https://apps.apple.com/xk/app/ultralytics/id1583935240).

2. Launch the app on your iOS device and sign in with your Ultralytics account. If you don't have an account yet, create one [here](https://hub.ultralytics.com/).

3. Once signed in, you will see a list of your trained YOLO models. Select a model to use for object detection.

4. Grant the app permission to access your device's camera.

5. Point your device's camera at objects you want to detect. The app will display bounding boxes and class labels in real-time as it detects objects.

6. Explore the app's settings to adjust the detection threshold, enable or disable specific object classes, and more.

With the Ultralytics iOS App, you can now leverage the power of YOLO models for real-time object detection on your iPhone or iPad, powered by the Apple Neural Engine and optimized with FP16 or INT8 quantization.<|MERGE_RESOLUTION|>--- conflicted
+++ resolved
@@ -1,18 +1,13 @@
 ---
 comments: true
-description: Execute object detection in real-time on your iOS devices utilizing YOLO models. Leverage the power of the Apple Neural Engine and Core ML for fast and efficient object detection.
-keywords: Ultralytics, iOS app, object detection, YOLO models, real time, Apple Neural Engine, Core ML, FP16, INT8, quantization
+description: Discover the Ultralytics iOS App for running YOLO models on your iPhone or iPad. Achieve fast, real-time object detection with Apple Neural Engine.
+keywords: Ultralytics, iOS App, YOLO models, real-time object detection, Apple Neural Engine, Core ML, FP16 quantization, INT8 quantization, machine learning
 ---
 
 # Ultralytics iOS App: Real-time [Object Detection](https://www.ultralytics.com/glossary/object-detection) with YOLO Models
 
-<<<<<<< HEAD
-<a href="https://bit.ly/ultralytics_hub" target="_blank">
-  <img width="100%" src="https://user-images.githubusercontent.com/26833433/281124469-6b3b0945-dbb1-44c8-80a9-ef6bc778b299.jpg" alt="Ultralytics HUB preview image"></a>
-=======
 <a href="https://www.ultralytics.com/hub" target="_blank">
   <img width="100%" src="https://github.com/ultralytics/docs/releases/download/0/ultralytics-android-app-detection.avif" alt="Ultralytics HUB preview image"></a>
->>>>>>> 50497218
 <br>
 <div align="center">
   <a href="https://github.com/ultralytics"><img src="https://github.com/ultralytics/assets/raw/main/social/logo-social-github.png" width="3%" alt="Ultralytics GitHub"></a>
@@ -21,11 +16,11 @@
   <img src="https://github.com/ultralytics/assets/raw/main/social/logo-transparent.png" width="3%" alt="space">
   <a href="https://twitter.com/ultralytics"><img src="https://github.com/ultralytics/assets/raw/main/social/logo-social-twitter.png" width="3%" alt="Ultralytics Twitter"></a>
   <img src="https://github.com/ultralytics/assets/raw/main/social/logo-transparent.png" width="3%" alt="space">
-  <a href="https://youtube.com/ultralytics"><img src="https://github.com/ultralytics/assets/raw/main/social/logo-social-youtube.png" width="3%" alt="Ultralytics YouTube"></a>
+  <a href="https://youtube.com/ultralytics?sub_confirmation=1"><img src="https://github.com/ultralytics/assets/raw/main/social/logo-social-youtube.png" width="3%" alt="Ultralytics YouTube"></a>
   <img src="https://github.com/ultralytics/assets/raw/main/social/logo-transparent.png" width="3%" alt="space">
   <a href="https://www.tiktok.com/@ultralytics"><img src="https://github.com/ultralytics/assets/raw/main/social/logo-social-tiktok.png" width="3%" alt="Ultralytics TikTok"></a>
   <img src="https://github.com/ultralytics/assets/raw/main/social/logo-transparent.png" width="3%" alt="space">
-  <a href="https://www.instagram.com/ultralytics/"><img src="https://github.com/ultralytics/assets/raw/main/social/logo-social-instagram.png" width="3%" alt="Ultralytics Instagram"></a>
+  <a href="https://ultralytics.com/bilibili"><img src="https://github.com/ultralytics/assets/raw/main/social/logo-social-bilibili.png" width="3%" alt="Ultralytics BiliBili"></a>
   <img src="https://github.com/ultralytics/assets/raw/main/social/logo-transparent.png" width="3%" alt="space">
   <a href="https://discord.com/invite/ultralytics"><img src="https://github.com/ultralytics/assets/raw/main/social/logo-social-discord.png" width="3%" alt="Ultralytics Discord"></a>
   <br>
@@ -66,7 +61,7 @@
 By combining quantized YOLO models with the Apple Neural Engine, the Ultralytics iOS App achieves real-time object detection on your iOS device without compromising on accuracy or performance.
 
 | Release Year | iPhone Name                                          | Chipset Name                                          | Node Size | ANE TOPs |
-|--------------|------------------------------------------------------|-------------------------------------------------------|-----------|----------|
+| ------------ | ---------------------------------------------------- | ----------------------------------------------------- | --------- | -------- |
 | 2017         | [iPhone X](https://en.wikipedia.org/wiki/IPhone_X)   | [A11 Bionic](https://en.wikipedia.org/wiki/Apple_A11) | 10 nm     | 0.6      |
 | 2018         | [iPhone XS](https://en.wikipedia.org/wiki/IPhone_XS) | [A12 Bionic](https://en.wikipedia.org/wiki/Apple_A12) | 7 nm      | 5        |
 | 2019         | [iPhone 11](https://en.wikipedia.org/wiki/IPhone_11) | [A13 Bionic](https://en.wikipedia.org/wiki/Apple_A13) | 7 nm      | 6        |
