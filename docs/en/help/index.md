--- conflicted
+++ resolved
@@ -1,7 +1,7 @@
 ---
 comments: true
-description: Find comprehensive guides and documents on Ultralytics YOLO tasks. Includes FAQs, contributing guides, CI guide, CLA, MRE guide, code of conduct & more.
-keywords: Ultralytics, YOLO, guides, documents, FAQ, contributing, CI guide, CLA, MRE guide, code of conduct, EHS policy, security policy, privacy policy
+description: Explore the Ultralytics Help Center with guides, FAQs, CI processes, and policies to support your YOLO model experience and contributions.
+keywords: Ultralytics, YOLO, help center, documentation, guides, FAQ, contributing, CI, MRE, CLA, code of conduct, security policy, privacy policy
 ---
 
 Welcome to the Ultralytics Help page! We are dedicated to providing you with detailed resources to enhance your experience with the Ultralytics YOLO models and repositories. This page serves as your portal to guides and documentation designed to assist you with various tasks and answer questions you may encounter while engaging with our repositories.
@@ -16,9 +16,6 @@
 - [Security Policy](security.md): Familiarize yourself with our security protocols and the procedure for reporting vulnerabilities.
 - [Privacy Policy](privacy.md): Read our privacy policy to understand how we protect your data and respect your privacy in all our services and operations.
 
-<<<<<<< HEAD
-We encourage you to review these resources for a seamless and productive experience. Our aim is to foster a helpful and friendly environment for everyone in the Ultralytics community. Should you require additional support, please feel free to reach out via GitHub Issues or our official discussion forums. Happy coding!
-=======
 We encourage you to review these resources for a seamless and productive experience. Our aim is to foster a helpful and friendly environment for everyone in the Ultralytics community. Should you require additional support, please feel free to reach out via GitHub Issues or our official discussion forums. Happy coding!
 
 ## FAQ
@@ -49,5 +46,4 @@
 
 Ultralytics takes data privacy seriously. Our [Privacy Policy](../help/privacy.md) outlines how we collect and use anonymized data to improve the YOLO package while prioritizing user privacy and control. We adhere to strict data protection regulations to ensure your information is secure at all times.
 
-For more information, review our [Privacy Policy](../help/privacy.md).
->>>>>>> 50497218
+For more information, review our [Privacy Policy](../help/privacy.md).