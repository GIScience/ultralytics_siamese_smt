---
comments: true
description: Uncover the utility of MLflow for effective experiment logging in your Ultralytics YOLO projects.
keywords: ultralytics_MB docs, YOLO, MLflow, experiment logging, metrics tracking, parameter logging, artifact logging
---

# MLflow Integration for Ultralytics YOLO

<img width="1024" src="https://github.com/ultralytics/docs/releases/download/0/mlflow-integration-ultralytics-yolo.avif" alt="MLflow ecosystem">

## Introduction

Experiment logging is a crucial aspect of [machine learning](https://www.ultralytics.com/glossary/machine-learning-ml) workflows that enables tracking of various metrics, parameters, and artifacts. It helps to enhance model reproducibility, debug issues, and improve model performance. [Ultralytics](https://www.ultralytics.com/) YOLO, known for its real-time [object detection](https://www.ultralytics.com/glossary/object-detection) capabilities, now offers integration with [MLflow](https://mlflow.org/), an open-source platform for complete machine learning lifecycle management.

This documentation page is a comprehensive guide to setting up and utilizing the MLflow logging capabilities for your Ultralytics YOLO project.

## What is MLflow?

[MLflow](https://mlflow.org/) is an open-source platform developed by [Databricks](https://www.databricks.com/) for managing the end-to-end machine learning lifecycle. It includes tools for tracking experiments, packaging code into reproducible runs, and sharing and deploying models. MLflow is designed to work with any machine learning library and programming language.

## Features

- **Metrics Logging**: Logs metrics at the end of each epoch and at the end of the training.
- **Parameter Logging**: Logs all the parameters used in the training.
- **Artifacts Logging**: Logs model artifacts, including weights and configuration files, at the end of the training.

## Setup and Prerequisites

Ensure MLflow is installed. If not, install it using pip:

```bash
pip install mlflow
```

Make sure that MLflow logging is enabled in Ultralytics settings. Usually, this is controlled by the settings `mflow` key. See the [settings](https://docs.ultralytics.com/quickstart/#ultralytics-settings) page for more info.

!!! example "Update Ultralytics MLflow Settings"

    === "Python"
        Within the Python environment, call the `update` method on the `settings` object to change your settings:
        ```python
        from ultralytics import settings

        # Update a setting
        settings.update({'mlflow': True})

        # Reset settings to default values
        settings.reset()
        ```

    === "CLI"
        If you prefer using the command-line interface, the following commands will allow you to modify your settings:
        ```bash
        # Update a setting
        yolo settings runs_dir='/path/to/runs'

        # Reset settings to default values
        yolo settings reset
        ```

## How to Use

### Commands

1. **Set a Project Name**: You can set the project name via an environment variable:

    ```bash
    export MLFLOW_EXPERIMENT_NAME=<your_experiment_name>
    ```

   Or use the `project=<project>` argument when training a YOLO model, i.e. `yolo train project=my_project`.

2. **Set a Run Name**: Similar to setting a project name, you can set the run name via an environment variable:

    ```bash
    export MLFLOW_RUN=<your_run_name>
    ```

   Or use the `name=<name>` argument when training a YOLO model, i.e. `yolo train project=my_project name=my_name`.

3. **Start Local MLflow Server**: To start tracking, use:

    ```bash
    mlflow server --backend-store-uri runs/mlflow'
    ```

   This will start a local server at http://127.0.0.1:5000 by default and save all mlflow logs to the 'runs/mlflow' directory. To specify a different URI, set the `MLFLOW_TRACKING_URI` environment variable.

4. **Kill MLflow Server Instances**: To stop all running MLflow instances, run:

    ```bash
    ps aux | grep 'mlflow' | grep -v 'grep' | awk '{print $2}' | xargs kill -9
    ```

### Logging

The logging is taken care of by the `on_pretrain_routine_end`, `on_fit_epoch_end`, and `on_train_end` callback functions. These functions are automatically called during the respective stages of the training process, and they handle the logging of parameters, metrics, and artifacts.

## Examples

1. **Logging Custom Metrics**: You can add custom metrics to be logged by modifying the `trainer.metrics` dictionary before `on_fit_epoch_end` is called.

2. **View Experiment**: To view your logs, navigate to your MLflow server (usually http://127.0.0.1:5000) and select your experiment and run. <img width="1024" src="https://github.com/ultralytics/docs/releases/download/0/yolo-mlflow-experiment.avif" alt="YOLO MLflow Experiment">

3. **View Run**: Runs are individual models inside an experiment. Click on a Run and see the Run details, including uploaded artifacts and model weights. <img width="1024" src="https://github.com/ultralytics/docs/releases/download/0/yolo-mlflow-run.avif" alt="YOLO MLflow Run">

## Disabling MLflow

To turn off MLflow logging:

```bash
yolo settings mlflow=False
```

## Conclusion

<<<<<<< HEAD
MLflow logging integration with Ultralytics YOLO offers a streamlined way to keep track of your machine learning experiments. It empowers you to monitor performance metrics and manage artifacts effectively, thus aiding in robust model development and deployment. For further details please visit the MLflow [official documentation](https://mlflow.org/docs/latest/index.html).
=======
MLflow logging integration with Ultralytics YOLO offers a streamlined way to keep track of your machine learning experiments. It empowers you to monitor performance metrics and manage artifacts effectively, thus aiding in robust model development and deployment. For further details please visit the MLflow [official documentation](https://mlflow.org/docs/latest/index.html).

## FAQ

### How do I set up MLflow logging with Ultralytics YOLO?

To set up MLflow logging with Ultralytics YOLO, you first need to ensure MLflow is installed. You can install it using pip:

```bash
pip install mlflow
```

Next, enable MLflow logging in Ultralytics settings. This can be controlled using the `mlflow` key. For more information, see the [settings guide](../quickstart.md#ultralytics-settings).

!!! example "Update Ultralytics MLflow Settings"

    === "Python"

        ```python
        from ultralytics import settings

        # Update a setting
        settings.update({"mlflow": True})

        # Reset settings to default values
        settings.reset()
        ```

    === "CLI"

        ```bash
        # Update a setting
        yolo settings runs_dir='/path/to/runs'

        # Reset settings to default values
        yolo settings reset
        ```

Finally, start a local MLflow server for tracking:

```bash
mlflow server --backend-store-uri runs/mlflow
```

### What metrics and parameters can I log using MLflow with Ultralytics YOLO?

Ultralytics YOLO with MLflow supports logging various metrics, parameters, and artifacts throughout the training process:

- **Metrics Logging**: Tracks metrics at the end of each [epoch](https://www.ultralytics.com/glossary/epoch) and upon training completion.
- **Parameter Logging**: Logs all parameters used in the training process.
- **Artifacts Logging**: Saves model artifacts like weights and configuration files after training.

For more detailed information, visit the [Ultralytics YOLO tracking documentation](#features).

### Can I disable MLflow logging once it is enabled?

Yes, you can disable MLflow logging for Ultralytics YOLO by updating the settings. Here's how you can do it using the CLI:

```bash
yolo settings mlflow=False
```

For further customization and resetting settings, refer to the [settings guide](../quickstart.md#ultralytics-settings).

### How can I start and stop an MLflow server for Ultralytics YOLO tracking?

To start an MLflow server for tracking your experiments in Ultralytics YOLO, use the following command:

```bash
mlflow server --backend-store-uri runs/mlflow
```

This command starts a local server at http://127.0.0.1:5000 by default. If you need to stop running MLflow server instances, use the following bash command:

```bash
ps aux | grep 'mlflow' | grep -v 'grep' | awk '{print $2}' | xargs kill -9
```

Refer to the [commands section](#commands) for more command options.

### What are the benefits of integrating MLflow with Ultralytics YOLO for experiment tracking?

Integrating MLflow with Ultralytics YOLO offers several benefits for managing your machine learning experiments:

- **Enhanced Experiment Tracking**: Easily track and compare different runs and their outcomes.
- **Improved Model Reproducibility**: Ensure that your experiments are reproducible by logging all parameters and artifacts.
- **Performance Monitoring**: Visualize performance metrics over time to make data-driven decisions for model improvements.

For an in-depth look at setting up and leveraging MLflow with Ultralytics YOLO, explore the [MLflow Integration for Ultralytics YOLO](#introduction) documentation.
>>>>>>> 50497218
<|MERGE_RESOLUTION|>--- conflicted
+++ resolved
@@ -1,7 +1,7 @@
 ---
 comments: true
-description: Uncover the utility of MLflow for effective experiment logging in your Ultralytics YOLO projects.
-keywords: ultralytics_MB docs, YOLO, MLflow, experiment logging, metrics tracking, parameter logging, artifact logging
+description: Learn how to set up and use MLflow logging with Ultralytics YOLO for enhanced experiment tracking, model reproducibility, and performance improvements.
+keywords: MLflow, Ultralytics YOLO, machine learning, experiment tracking, metrics logging, parameter logging, artifact logging
 ---
 
 # MLflow Integration for Ultralytics YOLO
@@ -32,23 +32,25 @@
 pip install mlflow
 ```
 
-Make sure that MLflow logging is enabled in Ultralytics settings. Usually, this is controlled by the settings `mflow` key. See the [settings](https://docs.ultralytics.com/quickstart/#ultralytics-settings) page for more info.
+Make sure that MLflow logging is enabled in Ultralytics settings. Usually, this is controlled by the settings `mflow` key. See the [settings](../quickstart.md#ultralytics-settings) page for more info.
 
 !!! example "Update Ultralytics MLflow Settings"
 
     === "Python"
+
         Within the Python environment, call the `update` method on the `settings` object to change your settings:
         ```python
         from ultralytics import settings
 
         # Update a setting
-        settings.update({'mlflow': True})
+        settings.update({"mlflow": True})
 
         # Reset settings to default values
         settings.reset()
         ```
 
     === "CLI"
+
         If you prefer using the command-line interface, the following commands will allow you to modify your settings:
         ```bash
         # Update a setting
@@ -68,7 +70,7 @@
     export MLFLOW_EXPERIMENT_NAME=<your_experiment_name>
     ```
 
-   Or use the `project=<project>` argument when training a YOLO model, i.e. `yolo train project=my_project`.
+    Or use the `project=<project>` argument when training a YOLO model, i.e. `yolo train project=my_project`.
 
 2. **Set a Run Name**: Similar to setting a project name, you can set the run name via an environment variable:
 
@@ -76,7 +78,7 @@
     export MLFLOW_RUN=<your_run_name>
     ```
 
-   Or use the `name=<name>` argument when training a YOLO model, i.e. `yolo train project=my_project name=my_name`.
+    Or use the `name=<name>` argument when training a YOLO model, i.e. `yolo train project=my_project name=my_name`.
 
 3. **Start Local MLflow Server**: To start tracking, use:
 
@@ -84,7 +86,7 @@
     mlflow server --backend-store-uri runs/mlflow'
     ```
 
-   This will start a local server at http://127.0.0.1:5000 by default and save all mlflow logs to the 'runs/mlflow' directory. To specify a different URI, set the `MLFLOW_TRACKING_URI` environment variable.
+    This will start a local server at http://127.0.0.1:5000 by default and save all mlflow logs to the 'runs/mlflow' directory. To specify a different URI, set the `MLFLOW_TRACKING_URI` environment variable.
 
 4. **Kill MLflow Server Instances**: To stop all running MLflow instances, run:
 
@@ -114,9 +116,6 @@
 
 ## Conclusion
 
-<<<<<<< HEAD
-MLflow logging integration with Ultralytics YOLO offers a streamlined way to keep track of your machine learning experiments. It empowers you to monitor performance metrics and manage artifacts effectively, thus aiding in robust model development and deployment. For further details please visit the MLflow [official documentation](https://mlflow.org/docs/latest/index.html).
-=======
 MLflow logging integration with Ultralytics YOLO offers a streamlined way to keep track of your machine learning experiments. It empowers you to monitor performance metrics and manage artifacts effectively, thus aiding in robust model development and deployment. For further details please visit the MLflow [official documentation](https://mlflow.org/docs/latest/index.html).
 
 ## FAQ
@@ -205,5 +204,4 @@
 - **Improved Model Reproducibility**: Ensure that your experiments are reproducible by logging all parameters and artifacts.
 - **Performance Monitoring**: Visualize performance metrics over time to make data-driven decisions for model improvements.
 
-For an in-depth look at setting up and leveraging MLflow with Ultralytics YOLO, explore the [MLflow Integration for Ultralytics YOLO](#introduction) documentation.
->>>>>>> 50497218
+For an in-depth look at setting up and leveraging MLflow with Ultralytics YOLO, explore the [MLflow Integration for Ultralytics YOLO](#introduction) documentation.