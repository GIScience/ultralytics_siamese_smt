---
comments: true
<<<<<<< HEAD
description: Explore how to improve your Ultralytics YOLOv8 model's performance and interoperability using the ONNX (Open Neural Network Exchange) export format that is suitable for diverse hardware and software environments.
keywords: Ultralytics, YOLOv8, ONNX Format, Export YOLOv8, CUDA Support, Model Deployment
=======
description: Learn how to export YOLO11 models to ONNX format for flexible deployment across various platforms with enhanced performance.
keywords: YOLO11, ONNX, model export, Ultralytics, ONNX Runtime, machine learning, model deployment, computer vision, deep learning
>>>>>>> 50497218
---

# ONNX Export for YOLO11 Models

<<<<<<< HEAD
Often, when deploying computer vision models, you’ll need a model format that's both flexible and compatible with multiple platforms.
=======
Often, when deploying [computer vision](https://www.ultralytics.com/glossary/computer-vision-cv) models, you'll need a model format that's both flexible and compatible with multiple platforms.
>>>>>>> 50497218

Exporting [Ultralytics YOLO11](https://github.com/ultralytics/ultralytics) models to ONNX format streamlines deployment and ensures optimal performance across various environments. This guide will show you how to easily convert your YOLO11 models to ONNX and enhance their scalability and effectiveness in real-world applications.

## ONNX and ONNX Runtime

[ONNX](https://onnx.ai/), which stands for Open [Neural Network](https://www.ultralytics.com/glossary/neural-network-nn) Exchange, is a community project that Facebook and Microsoft initially developed. The ongoing development of ONNX is a collaborative effort supported by various organizations like IBM, Amazon (through AWS), and Google. The project aims to create an open file format designed to represent [machine learning](https://www.ultralytics.com/glossary/machine-learning-ml) models in a way that allows them to be used across different AI frameworks and hardware.

ONNX models can be used to transition between different frameworks seamlessly. For instance, a [deep learning](https://www.ultralytics.com/glossary/deep-learning-dl) model trained in PyTorch can be exported to ONNX format and then easily imported into TensorFlow.

<p align="center">
  <img width="100%" src="https://www.aurigait.com/wp-content/uploads/2023/01/1_unnamed.png" alt="ONNX">
</p>

Alternatively, ONNX models can be used with ONNX Runtime. [ONNX Runtime](https://onnxruntime.ai/) is a versatile cross-platform accelerator for machine learning models that is compatible with frameworks like PyTorch, [TensorFlow](https://www.ultralytics.com/glossary/tensorflow), TFLite, scikit-learn, etc.

ONNX Runtime optimizes the execution of ONNX models by leveraging hardware-specific capabilities. This optimization allows the models to run efficiently and with high performance on various hardware platforms, including CPUs, GPUs, and specialized accelerators.

<p align="center">
  <img width="100%" src="https://www.aurigait.com/wp-content/uploads/2023/01/unnamed-1.png" alt="ONNX with ONNX Runtime">
</p>

Whether used independently or in tandem with ONNX Runtime, ONNX provides a flexible solution for machine learning [model deployment](https://www.ultralytics.com/glossary/model-deployment) and compatibility.

## Key Features of ONNX Models

The ability of ONNX to handle various formats can be attributed to the following key features:

- **Common Model Representation**: ONNX defines a common set of operators (like convolutions, layers, etc.) and a standard data format. When a model is converted to ONNX format, its architecture and weights are translated into this common representation. This uniformity ensures that the model can be understood by any framework that supports ONNX.

- **Versioning and Backward Compatibility**: ONNX maintains a versioning system for its operators. This ensures that even as the standard evolves, models created in older versions remain usable. Backward compatibility is a crucial feature that prevents models from becoming obsolete quickly.

- **Graph-based Model Representation**: ONNX represents models as computational graphs. This graph-based structure is a universal way of representing machine learning models, where nodes represent operations or computations, and edges represent the tensors flowing between them. This format is easily adaptable to various frameworks which also represent models as graphs.

- **Tools and Ecosystem**: There is a rich ecosystem of tools around ONNX that assist in model conversion, visualization, and optimization. These tools make it easier for developers to work with ONNX models and to convert models between different frameworks seamlessly.

## Common Usage of ONNX

<<<<<<< HEAD
Before we jump into how to export YOLOv8 models to the ONNX format, let’s take a look at where ONNX models are usually used.
=======
Before we jump into how to export YOLO11 models to the ONNX format, let's take a look at where ONNX models are usually used.
>>>>>>> 50497218

### CPU Deployment

ONNX models are often deployed on CPUs due to their compatibility with ONNX Runtime. This runtime is optimized for CPU execution. It significantly improves inference speed and makes real-time CPU deployments feasible.

### Supported Deployment Options

While ONNX models are commonly used on CPUs, they can also be deployed on the following platforms:

- **GPU Acceleration**: ONNX fully supports GPU acceleration, particularly NVIDIA CUDA. This enables efficient execution on NVIDIA GPUs for tasks that demand high computational power.

- **Edge and Mobile Devices**: ONNX extends to edge and mobile devices, perfect for on-device and real-time inference scenarios. It's lightweight and compatible with edge hardware.

- **Web Browsers**: ONNX can run directly in web browsers, powering interactive and dynamic web-based AI applications.

## Exporting YOLO11 Models to ONNX

You can expand model compatibility and deployment flexibility by converting YOLO11 models to ONNX format.

### Installation

To install the required package, run:

!!! tip "Installation"

    === "CLI"
    
        ```bash
        # Install the required package for YOLO11
        pip install ultralytics
        ```

For detailed instructions and best practices related to the installation process, check our [YOLO11 Installation guide](../quickstart.md). While installing the required packages for YOLO11, if you encounter any difficulties, consult our [Common Issues guide](../guides/yolo-common-issues.md) for solutions and tips.

### Usage

Before diving into the usage instructions, be sure to check out the range of [YOLO11 models offered by Ultralytics](../models/index.md). This will help you choose the most appropriate model for your project requirements.

!!! example "Usage"

    === "Python"

        ```python
        from ultralytics import YOLO

<<<<<<< HEAD
        # Load the YOLOv8 model
        model = YOLO('yolov8n.pt')

        # Export the model to ONNX format
        model.export(format='onnx')  # creates 'yolov8n.onnx'

        # Load the exported ONNX model
        onnx_model = YOLO('yolov8n.onnx')
=======
        # Load the YOLO11 model
        model = YOLO("yolo11n.pt")

        # Export the model to ONNX format
        model.export(format="onnx")  # creates 'yolo11n.onnx'

        # Load the exported ONNX model
        onnx_model = YOLO("yolo11n.onnx")
>>>>>>> 50497218

        # Run inference
        results = onnx_model('https://ultralytics.com/images/bus.jpg')
        ```

    === "CLI"

        ```bash
        # Export a YOLO11n PyTorch model to ONNX format
        yolo export model=yolo11n.pt format=onnx  # creates 'yolo11n.onnx'

        # Run inference with the exported model
        yolo predict model=yolo11n.onnx source='https://ultralytics.com/images/bus.jpg'
        ```

For more details about the export process, visit the [Ultralytics documentation page on exporting](../modes/export.md).

## Deploying Exported YOLO11 ONNX Models

Once you've successfully exported your Ultralytics YOLO11 models to ONNX format, the next step is deploying these models in various environments. For detailed instructions on deploying your ONNX models, take a look at the following resources:

- **[ONNX Runtime Python API Documentation](https://onnxruntime.ai/docs/api/python/api_summary.html)**: This guide provides essential information for loading and running ONNX models using ONNX Runtime.

- **[Deploying on Edge Devices](https://onnxruntime.ai/docs/tutorials/iot-edge/)**: Check out this docs page for different examples of deploying ONNX models on edge.

- **[ONNX Tutorials on GitHub](https://github.com/onnx/tutorials)**: A collection of comprehensive tutorials that cover various aspects of using and implementing ONNX models in different scenarios.

## Summary

In this guide, you've learned how to export Ultralytics YOLO11 models to ONNX format to increase their interoperability and performance across various platforms. You were also introduced to the ONNX Runtime and ONNX deployment options.

For further details on usage, visit the [ONNX official documentation](https://onnx.ai/onnx/intro/).

<<<<<<< HEAD
Also, if you’d like to know more about other Ultralytics YOLOv8 integrations, visit our [integration guide page](../integrations/index.md). You'll find plenty of useful resources and insights there.
=======
Also, if you'd like to know more about other Ultralytics YOLO11 integrations, visit our [integration guide page](../integrations/index.md). You'll find plenty of useful resources and insights there.

## FAQ

### How do I export YOLO11 models to ONNX format using Ultralytics?

To export your YOLO11 models to ONNX format using Ultralytics, follow these steps:

!!! example "Usage"

    === "Python"

        ```python
        from ultralytics import YOLO

        # Load the YOLO11 model
        model = YOLO("yolo11n.pt")

        # Export the model to ONNX format
        model.export(format="onnx")  # creates 'yolo11n.onnx'

        # Load the exported ONNX model
        onnx_model = YOLO("yolo11n.onnx")

        # Run inference
        results = onnx_model("https://ultralytics.com/images/bus.jpg")
        ```

    === "CLI"

        ```bash
        # Export a YOLO11n PyTorch model to ONNX format
        yolo export model=yolo11n.pt format=onnx  # creates 'yolo11n.onnx'

        # Run inference with the exported model
        yolo predict model=yolo11n.onnx source='https://ultralytics.com/images/bus.jpg'
        ```

For more details, visit the [export documentation](../modes/export.md).

### What are the advantages of using ONNX Runtime for deploying YOLO11 models?

Using ONNX Runtime for deploying YOLO11 models offers several advantages:

- **Cross-platform compatibility**: ONNX Runtime supports various platforms, such as Windows, macOS, and Linux, ensuring your models run smoothly across different environments.
- **Hardware acceleration**: ONNX Runtime can leverage hardware-specific optimizations for CPUs, GPUs, and dedicated accelerators, providing high-performance inference.
- **Framework interoperability**: Models trained in popular frameworks like [PyTorch](https://www.ultralytics.com/glossary/pytorch) or TensorFlow can be easily converted to ONNX format and run using ONNX Runtime.

Learn more by checking the [ONNX Runtime documentation](https://onnxruntime.ai/docs/api/python/api_summary.html).

### What deployment options are available for YOLO11 models exported to ONNX?

YOLO11 models exported to ONNX can be deployed on various platforms including:

- **CPUs**: Utilizing ONNX Runtime for optimized CPU inference.
- **GPUs**: Leveraging NVIDIA CUDA for high-performance GPU acceleration.
- **Edge devices**: Running lightweight models on edge and mobile devices for real-time, on-device inference.
- **Web browsers**: Executing models directly within web browsers for interactive web-based applications.

For more information, explore our guide on [model deployment options](../guides/model-deployment-options.md).

### Why should I use ONNX format for Ultralytics YOLO11 models?

Using ONNX format for Ultralytics YOLO11 models provides numerous benefits:

- **Interoperability**: ONNX allows models to be transferred between different machine learning frameworks seamlessly.
- **Performance Optimization**: ONNX Runtime can enhance model performance by utilizing hardware-specific optimizations.
- **Flexibility**: ONNX supports various deployment environments, enabling you to use the same model on different platforms without modification.

Refer to the comprehensive guide on [exporting YOLO11 models to ONNX](https://www.ultralytics.com/blog/export-and-optimize-a-yolov8-model-for-inference-on-openvino).

### How can I troubleshoot issues when exporting YOLO11 models to ONNX?

When exporting YOLO11 models to ONNX, you might encounter common issues such as mismatched dependencies or unsupported operations. To troubleshoot these problems:

1. Verify that you have the correct version of required dependencies installed.
2. Check the official [ONNX documentation](https://onnx.ai/onnx/intro/) for supported operators and features.
3. Review the error messages for clues and consult the [Ultralytics Common Issues guide](../guides/yolo-common-issues.md).

If issues persist, contact Ultralytics support for further assistance.
>>>>>>> 50497218
<|MERGE_RESOLUTION|>--- conflicted
+++ resolved
@@ -1,21 +1,12 @@
 ---
 comments: true
-<<<<<<< HEAD
-description: Explore how to improve your Ultralytics YOLOv8 model's performance and interoperability using the ONNX (Open Neural Network Exchange) export format that is suitable for diverse hardware and software environments.
-keywords: Ultralytics, YOLOv8, ONNX Format, Export YOLOv8, CUDA Support, Model Deployment
-=======
 description: Learn how to export YOLO11 models to ONNX format for flexible deployment across various platforms with enhanced performance.
 keywords: YOLO11, ONNX, model export, Ultralytics, ONNX Runtime, machine learning, model deployment, computer vision, deep learning
->>>>>>> 50497218
 ---
 
 # ONNX Export for YOLO11 Models
 
-<<<<<<< HEAD
-Often, when deploying computer vision models, you’ll need a model format that's both flexible and compatible with multiple platforms.
-=======
 Often, when deploying [computer vision](https://www.ultralytics.com/glossary/computer-vision-cv) models, you'll need a model format that's both flexible and compatible with multiple platforms.
->>>>>>> 50497218
 
 Exporting [Ultralytics YOLO11](https://github.com/ultralytics/ultralytics) models to ONNX format streamlines deployment and ensures optimal performance across various environments. This guide will show you how to easily convert your YOLO11 models to ONNX and enhance their scalability and effectiveness in real-world applications.
 
@@ -53,11 +44,7 @@
 
 ## Common Usage of ONNX
 
-<<<<<<< HEAD
-Before we jump into how to export YOLOv8 models to the ONNX format, let’s take a look at where ONNX models are usually used.
-=======
 Before we jump into how to export YOLO11 models to the ONNX format, let's take a look at where ONNX models are usually used.
->>>>>>> 50497218
 
 ### CPU Deployment
 
@@ -84,7 +71,7 @@
 !!! tip "Installation"
 
     === "CLI"
-    
+
         ```bash
         # Install the required package for YOLO11
         pip install ultralytics
@@ -103,16 +90,6 @@
         ```python
         from ultralytics import YOLO
 
-<<<<<<< HEAD
-        # Load the YOLOv8 model
-        model = YOLO('yolov8n.pt')
-
-        # Export the model to ONNX format
-        model.export(format='onnx')  # creates 'yolov8n.onnx'
-
-        # Load the exported ONNX model
-        onnx_model = YOLO('yolov8n.onnx')
-=======
         # Load the YOLO11 model
         model = YOLO("yolo11n.pt")
 
@@ -121,10 +98,9 @@
 
         # Load the exported ONNX model
         onnx_model = YOLO("yolo11n.onnx")
->>>>>>> 50497218
 
         # Run inference
-        results = onnx_model('https://ultralytics.com/images/bus.jpg')
+        results = onnx_model("https://ultralytics.com/images/bus.jpg")
         ```
 
     === "CLI"
@@ -155,9 +131,6 @@
 
 For further details on usage, visit the [ONNX official documentation](https://onnx.ai/onnx/intro/).
 
-<<<<<<< HEAD
-Also, if you’d like to know more about other Ultralytics YOLOv8 integrations, visit our [integration guide page](../integrations/index.md). You'll find plenty of useful resources and insights there.
-=======
 Also, if you'd like to know more about other Ultralytics YOLO11 integrations, visit our [integration guide page](../integrations/index.md). You'll find plenty of useful resources and insights there.
 
 ## FAQ
@@ -237,5 +210,4 @@
 2. Check the official [ONNX documentation](https://onnx.ai/onnx/intro/) for supported operators and features.
 3. Review the error messages for clues and consult the [Ultralytics Common Issues guide](../guides/yolo-common-issues.md).
 
-If issues persist, contact Ultralytics support for further assistance.
->>>>>>> 50497218
+If issues persist, contact Ultralytics support for further assistance.