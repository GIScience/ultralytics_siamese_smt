--- conflicted
+++ resolved
@@ -1,12 +1,7 @@
 ---
 comments: true
-<<<<<<< HEAD
-description: A guide that goes through exporting from Ultralytics YOLOv8 models to TensorFlow SavedModel format for streamlined deployments and optimized model performance.
-keywords: Ultralytics YOLOv8, TensorFlow SavedModel, Model Deployment, TensorFlow Serving, TensorFlow Lite, Model Optimization, Computer Vision, Performance Optimization
-=======
 description: Learn how to export Ultralytics YOLO11 models to TensorFlow SavedModel format for easy deployment across various platforms and environments.
 keywords: YOLO11, TF SavedModel, Ultralytics, TensorFlow, model export, model deployment, machine learning, AI
->>>>>>> 50497218
 ---
 
 # Understand How to Export to TF SavedModel Format From YOLO11
@@ -37,11 +32,7 @@
 
 ## Deployment Options with TF SavedModel
 
-<<<<<<< HEAD
-Before we dive into the process of exporting YOLOv8 models to the TF SavedModel format, let's explore some typical deployment scenarios where this format is used. 
-=======
 Before we dive into the process of exporting YOLO11 models to the TF SavedModel format, let's explore some typical deployment scenarios where this format is used.
->>>>>>> 50497218
 
 TF SavedModel provides a range of options to deploy your machine learning models:
 
@@ -51,11 +42,7 @@
 
 - **Mobile and Embedded Devices:** TensorFlow Lite, a lightweight solution for running machine learning models on mobile, embedded, and IoT devices, supports converting TF SavedModels to the TensorFlow Lite format. This allows you to deploy your models on a wide range of devices, from smartphones and tablets to microcontrollers and edge devices.
 
-<<<<<<< HEAD
-- **TensorFlow Runtime:** TensorFlow Runtime (tfrt) is a high-performance runtime for executing TensorFlow graphs. It provides lower-level APIs for loading and running TF SavedModels in C++ environments. TensorFlow Runtime offers better performance compared to the standard TensorFlow runtime. It is suitable for deployment scenarios that require low-latency inference and tight integration with existing C++ codebases.
-=======
 - **TensorFlow Runtime:** TensorFlow Runtime (`tfrt`) is a high-performance runtime for executing [TensorFlow](https://www.ultralytics.com/glossary/tensorflow) graphs. It provides lower-level APIs for loading and running TF SavedModels in C++ environments. TensorFlow Runtime offers better performance compared to the standard TensorFlow runtime. It is suitable for deployment scenarios that require low-latency inference and tight integration with existing C++ codebases.
->>>>>>> 50497218
 
 ## Exporting YOLO11 Models to TF SavedModel
 
@@ -68,14 +55,13 @@
 !!! tip "Installation"
 
     === "CLI"
-    
+
         ```bash
         # Install the required package for YOLO11
         pip install ultralytics
         ```
 
 For detailed instructions and best practices related to the installation process, check our [Ultralytics Installation guide](../quickstart.md). While installing the required packages for YOLO11, if you encounter any difficulties, consult our [Common Issues guide](../guides/yolo-common-issues.md) for solutions and tips.
-
 
 ### Usage
 
@@ -88,16 +74,6 @@
         ```python
         from ultralytics import YOLO
 
-<<<<<<< HEAD
-        # Load the YOLOv8 model
-        model = YOLO('yolov8n.pt')
-
-        # Export the model to TF SavedModel format
-        model.export(format='saved_model')  # creates '/yolov8n_saved_model'
-
-        # Load the exported TF SavedModel model
-        tf_savedmodel_model = YOLO('./yolov8n_saved_model')
-=======
         # Load the YOLO11 model
         model = YOLO("yolo11n.pt")
 
@@ -106,10 +82,9 @@
 
         # Load the exported TF SavedModel model
         tf_savedmodel_model = YOLO("./yolo11n_saved_model")
->>>>>>> 50497218
 
         # Run inference
-        results = tf_savedmodel_model('https://ultralytics.com/images/bus.jpg')
+        results = tf_savedmodel_model("https://ultralytics.com/images/bus.jpg")
         ```
 
     === "CLI"
@@ -130,7 +105,7 @@
 
 However, for in-depth instructions on deploying your TF SavedModel models, take a look at the following resources:
 
-- **[TensorFlow Serving](https://www.tensorflow.org/tfx/guide/serving)**: Here’s the developer documentation for how to deploy your TF SavedModel models using TensorFlow Serving.
+- **[TensorFlow Serving](https://www.tensorflow.org/tfx/guide/serving)**: Here's the developer documentation for how to deploy your TF SavedModel models using TensorFlow Serving.
 
 - **[Run a TensorFlow SavedModel in Node.js](https://blog.tensorflow.org/2020/01/run-tensorflow-savedmodel-in-nodejs-directly-without-conversion.html)**: A TensorFlow blog post on running a TensorFlow SavedModel in Node.js directly without conversion.
 
@@ -142,9 +117,6 @@
 
 For further details on usage, visit the [TF SavedModel official documentation](https://www.tensorflow.org/guide/saved_model).
 
-<<<<<<< HEAD
-For more information on integrating Ultralytics YOLOv8 with other platforms and frameworks, don't forget to check out our [integration guide page](index.md). It's packed with great resources to help you make the most of YOLOv8 in your projects.
-=======
 For more information on integrating Ultralytics YOLO11 with other platforms and frameworks, don't forget to check out our [integration guide page](index.md). It's packed with great resources to help you make the most of YOLO11 in your projects.
 
 ## FAQ
@@ -222,5 +194,4 @@
 - **Ease of Deployment:** Encapsulates the computational graph, trained parameters, and metadata into a single package, which simplifies loading and inference.
 - **Asset Management:** Supports external assets like vocabularies, ensuring they are available when the model loads.
 
-For further details, explore the [official TensorFlow documentation](https://www.tensorflow.org/guide/saved_model).
->>>>>>> 50497218
+For further details, explore the [official TensorFlow documentation](https://www.tensorflow.org/guide/saved_model).