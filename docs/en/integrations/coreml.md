--- conflicted
+++ resolved
@@ -1,12 +1,7 @@
 ---
 comments: true
-<<<<<<< HEAD
-description: Explore the process of exporting Ultralytics YOLOv8 models to CoreML format, enabling efficient object detection capabilities for iOS and macOS applications on Apple devices.
-keywords: Ultralytics, YOLOv8, CoreML Export, Model Deployment, Apple Devices, Object Detection, Machine Learning
-=======
 description: Learn how to export YOLO11 models to CoreML for optimized, on-device machine learning on iOS and macOS. Follow step-by-step instructions.
 keywords: CoreML export, YOLO11 models, CoreML conversion, Ultralytics, iOS object detection, macOS machine learning, AI deployment, machine learning integration
->>>>>>> 50497218
 ---
 
 # CoreML Export for YOLO11 Models
@@ -45,11 +40,7 @@
 
 ## CoreML Deployment Options
 
-<<<<<<< HEAD
-Before we look at the code for exporting YOLOv8 models to the CoreML format, let’s understand where CoreML models are usually used.
-=======
 Before we look at the code for exporting YOLO11 models to the CoreML format, let's understand where CoreML models are usually used.
->>>>>>> 50497218
 
 CoreML offers various deployment options for machine learning models, including:
 
@@ -59,7 +50,7 @@
 
     - **Downloaded Models**: These models are fetched from a server as needed. This approach is suitable for larger models or those needing regular updates. It helps keep the app bundle size smaller.
 
-- **Cloud-Based Deployment**: CoreML models are hosted on servers and accessed by the iOS app through API requests. This scalable and flexible option enables easy model updates without app revisions. It’s ideal for complex models or large-scale apps requiring regular updates. However, it does require an internet connection and may pose latency and security issues​.
+- **Cloud-Based Deployment**: CoreML models are hosted on servers and accessed by the iOS app through API requests. This scalable and flexible option enables easy model updates without app revisions. It's ideal for complex models or large-scale apps requiring regular updates. However, it does require an internet connection and may pose latency and security issues.
 
 ## Exporting YOLO11 Models to CoreML
 
@@ -72,7 +63,7 @@
 !!! tip "Installation"
 
     === "CLI"
-    
+
         ```bash
         # Install the required package for YOLO11
         pip install ultralytics
@@ -91,16 +82,6 @@
         ```python
         from ultralytics import YOLO
 
-<<<<<<< HEAD
-        # Load the YOLOv8 model
-        model = YOLO('yolov8n.pt')
-
-        # Export the model to CoreML format
-        model.export(format='coreml')  # creates 'yolov8n.mlpackage'
-
-        # Load the exported CoreML model
-        coreml_model = YOLO('yolov8n.mlpackage')
-=======
         # Load the YOLO11 model
         model = YOLO("yolo11n.pt")
 
@@ -109,10 +90,9 @@
 
         # Load the exported CoreML model
         coreml_model = YOLO("yolo11n.mlpackage")
->>>>>>> 50497218
 
         # Run inference
-        results = coreml_model('https://ultralytics.com/images/bus.jpg')
+        results = coreml_model("https://ultralytics.com/images/bus.jpg")
         ```
 
     === "CLI"
@@ -143,9 +123,6 @@
 
 For further details on usage, visit the [CoreML official documentation](https://developer.apple.com/documentation/coreml).
 
-<<<<<<< HEAD
-Also, if you’d like to know more about other Ultralytics YOLOv8 integrations, visit our [integration guide page](../integrations/index.md). You'll find plenty of valuable resources and insights there.
-=======
 Also, if you'd like to know more about other Ultralytics YOLO11 integrations, visit our [integration guide page](../integrations/index.md). You'll find plenty of valuable resources and insights there.
 
 ## FAQ
@@ -238,5 +215,4 @@
         yolo predict model=yolo11n.mlpackage source='https://ultralytics.com/images/bus.jpg'
         ```
 
-For additional information, refer to the [Usage section](#usage) of the CoreML export guide.
->>>>>>> 50497218
+For additional information, refer to the [Usage section](#usage) of the CoreML export guide.