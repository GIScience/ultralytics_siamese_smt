---
comments: true
<<<<<<< HEAD
description: Learn how to streamline and optimize your YOLOv8 model training with ClearML. This guide provides insights into integrating ClearML's MLOps tools for efficient model training, from initial setup to advanced experiment tracking and model management.
keywords: Ultralytics, YOLOv8, Object Detection, ClearML, Model Training, MLOps, Experiment Tracking, Workflow Optimization
=======
description: Discover how to integrate YOLO11 with ClearML to streamline your MLOps workflow, automate experiments, and enhance model management effortlessly.
keywords: YOLO11, ClearML, MLOps, Ultralytics, machine learning, object detection, model training, automation, experiment management
>>>>>>> 50497218
---

# Training YOLO11 with ClearML: Streamlining Your MLOps Workflow

MLOps bridges the gap between creating and deploying [machine learning](https://www.ultralytics.com/glossary/machine-learning-ml) models in real-world settings. It focuses on efficient deployment, scalability, and ongoing management to ensure models perform well in practical applications.

[Ultralytics YOLO11](https://www.ultralytics.com/) effortlessly integrates with ClearML, streamlining and enhancing your [object detection](https://www.ultralytics.com/glossary/object-detection) model's training and management. This guide will walk you through the integration process, detailing how to set up ClearML, manage experiments, automate model management, and collaborate effectively.

## ClearML

<p align="center">
  <img width="100%" src="https://github.com/ultralytics/docs/releases/download/0/clearml-overview.avif" alt="ClearML Overview">
</p>

[ClearML](https://clear.ml/) is an innovative open-source MLOps platform that is skillfully designed to automate, monitor, and orchestrate machine learning workflows. Its key features include automated logging of all training and inference data for full experiment reproducibility, an intuitive web UI for easy [data visualization](https://www.ultralytics.com/glossary/data-visualization) and analysis, advanced hyperparameter [optimization algorithms](https://www.ultralytics.com/glossary/optimization-algorithm), and robust model management for efficient deployment across various platforms.

## YOLO11 Training with ClearML

You can bring automation and efficiency to your machine learning workflow by improving your training process by integrating YOLO11 with ClearML.

## Installation

To install the required packages, run:

!!! tip "Installation"

    === "CLI"

        ```bash
        # Install the required packages for YOLO11 and ClearML
        pip install ultralytics clearml
        ```

For detailed instructions and best practices related to the installation process, be sure to check our [YOLO11 Installation guide](../quickstart.md). While installing the required packages for YOLO11, if you encounter any difficulties, consult our [Common Issues guide](../guides/yolo-common-issues.md) for solutions and tips.

## Configuring ClearML

Once you have installed the necessary packages, the next step is to initialize and configure your ClearML SDK. This involves setting up your ClearML account and obtaining the necessary credentials for a seamless connection between your development environment and the ClearML server.

Begin by initializing the ClearML SDK in your environment. The ‘clearml-init’ command starts the setup process and prompts you for the necessary credentials.

!!! tip "Initial SDK Setup"

    === "CLI"

        ```bash
        # Initialize your ClearML SDK setup process
        clearml-init
        ```

After executing this command, visit the [ClearML Settings page](https://app.clear.ml/settings/workspace-configuration). Navigate to the top right corner and select "Settings." Go to the "Workspace" section and click on "Create new credentials." Use the credentials provided in the "Create Credentials" pop-up to complete the setup as instructed, depending on whether you are configuring ClearML in a Jupyter Notebook or a local Python environment.

## Usage

Before diving into the usage instructions, be sure to check out the range of [YOLO11 models offered by Ultralytics](../models/index.md). This will help you choose the most appropriate model for your project requirements.

!!! example "Usage"

    === "Python"

        ```python
        from clearml import Task
        from ultralytics import YOLO

        # Step 1: Creating a ClearML Task
        task = Task.init(
            project_name="my_project",
            task_name="my_yolov8_task"
        )

        # Step 2: Selecting the YOLO11 Model
        model_variant = "yolo11n"
        task.set_parameter("model_variant", model_variant)

<<<<<<< HEAD
        # Step 3: Loading the YOLOv8 Model
        model = YOLO(f'{model_variant}.pt')
=======
        # Step 3: Loading the YOLO11 Model
        model = YOLO(f"{model_variant}.pt")
>>>>>>> 50497218

        # Step 4: Setting Up Training Arguments
        args = dict(data="coco128.yaml", epochs=16)
        task.connect(args)

        # Step 5: Initiating Model Training
        results = model.train(**args)
        ```

### Understanding the Code

Let’s understand the steps showcased in the usage code snippet above.

**Step 1: Creating a ClearML Task**: A new task is initialized in ClearML, specifying your project and task names. This task will track and manage your model's training.

**Step 2: Selecting the YOLO11 Model**: The `model_variant` variable is set to 'yolo11n', one of the YOLO11 models. This variant is then logged in ClearML for tracking.

**Step 3: Loading the YOLO11 Model**: The selected YOLO11 model is loaded using Ultralytics' YOLO class, preparing it for training.

<<<<<<< HEAD
**Step 4: Setting Up Training Arguments**: Key training arguments like the dataset (`coco128.yaml`) and the number of epochs (`16`) are organized in a dictionary and connected to the ClearML task. This allows for tracking and potential modification via the ClearML UI. For a detailed understanding of the model training process and best practices, refer to our [YOLOv8 Model Training guide](../modes/train.md).
=======
**Step 4: Setting Up Training Arguments**: Key training arguments like the dataset (`coco8.yaml`) and the number of [epochs](https://www.ultralytics.com/glossary/epoch) (`16`) are organized in a dictionary and connected to the ClearML task. This allows for tracking and potential modification via the ClearML UI. For a detailed understanding of the model training process and best practices, refer to our [YOLO11 Model Training guide](../modes/train.md).
>>>>>>> 50497218

**Step 5: Initiating Model Training**: The model training is started with the specified arguments. The results of the training process are captured in the `results` variable.

### Understanding the Output

Upon running the usage code snippet above, you can expect the following output:

- A confirmation message indicating the creation of a new ClearML task, along with its unique ID.
- An informational message about the script code being stored, indicating that the code execution is being tracked by ClearML.
- A URL link to the ClearML results page where you can monitor the training progress and view detailed logs.
- Download progress for the YOLO11 model and the specified dataset, followed by a summary of the model architecture and training configuration.
- Initialization messages for various training components like TensorBoard, Automatic [Mixed Precision](https://www.ultralytics.com/glossary/mixed-precision) (AMP), and dataset preparation.
- Finally, the training process starts, with progress updates as the model trains on the specified dataset. For an in-depth understanding of the performance metrics used during training, read [our guide on performance metrics](../guides/yolo-performance-metrics.md).

### Viewing the ClearML Results Page

By clicking on the URL link to the ClearML results page in the output of the usage code snippet, you can access a comprehensive view of your model's training process.

#### Key Features of the ClearML Results Page

- **Real-Time Metrics Tracking**

    - Track critical metrics like loss, [accuracy](https://www.ultralytics.com/glossary/accuracy), and validation scores as they occur.
    - Provides immediate feedback for timely model performance adjustments.

- **Experiment Comparison**

    - Compare different training runs side-by-side.
    - Essential for [hyperparameter tuning](https://www.ultralytics.com/glossary/hyperparameter-tuning) and identifying the most effective models.

- **Detailed Logs and Outputs**

    - Access comprehensive logs, graphical representations of metrics, and console outputs.
    - Gain a deeper understanding of model behavior and issue resolution.

- **Resource Utilization Monitoring**

    - Monitor the utilization of computational resources, including CPU, GPU, and memory.
    - Key to optimizing training efficiency and costs.

- **Model Artifacts Management**

    - View, download, and share model artifacts like trained models and checkpoints.
    - Enhances collaboration and streamlines [model deployment](https://www.ultralytics.com/glossary/model-deployment) and sharing.

For a visual walkthrough of what the ClearML Results Page looks like, watch the video below:

<p align="center">
  <br>
  <iframe loading="lazy" width="720" height="405" src="https://www.youtube.com/embed/iLcC7m3bCes?si=oSEAoZbrg8inCg_2"
    title="YouTube video player" frameborder="0"
    allow="accelerometer; autoplay; clipboard-write; encrypted-media; gyroscope; picture-in-picture; web-share"
    allowfullscreen>
  </iframe>
  <br>
  <strong>Watch:</strong> YOLO11 MLOps Integration using ClearML
</p>

### Advanced Features in ClearML

ClearML offers several advanced features to enhance your MLOps experience.

#### Remote Execution

ClearML's remote execution feature facilitates the reproduction and manipulation of experiments on different machines. It logs essential details like installed packages and uncommitted changes. When a task is enqueued, the ClearML Agent pulls it, recreates the environment, and runs the experiment, reporting back with detailed results.

Deploying a ClearML Agent is straightforward and can be done on various machines using the following command:

```bash
clearml-agent daemon --queue <queues_to_listen_to> [--docker]
```

This setup is applicable to cloud VMs, local GPUs, or laptops. ClearML Autoscalers help manage cloud workloads on platforms like AWS, GCP, and Azure, automating the deployment of agents and adjusting resources based on your resource budget.

### Cloning, Editing, and Enqueuing

ClearML's user-friendly interface allows easy cloning, editing, and enqueuing of tasks. Users can clone an existing experiment, adjust parameters or other details through the UI, and enqueue the task for execution. This streamlined process ensures that the ClearML Agent executing the task uses updated configurations, making it ideal for iterative experimentation and model fine-tuning.

<p align="center"><br>
  <img width="100%" src="https://github.com/ultralytics/docs/releases/download/0/cloning-editing-enqueuing-clearml.avif" alt="Cloning, Editing, and Enqueuing with ClearML">
</p>

## Summary

This guide has led you through the process of integrating ClearML with Ultralytics' YOLO11. Covering everything from initial setup to advanced model management, you've discovered how to leverage ClearML for efficient training, experiment tracking, and workflow optimization in your machine learning projects.

For further details on usage, visit [ClearML's official documentation](https://clear.ml/docs/latest/docs/integrations/yolov8/).

<<<<<<< HEAD
Additionally, explore more integrations and capabilities of Ultralytics by visiting the [Ultralytics integration guide page](../integrations/index.md), which is a treasure trove of resources and insights.
=======
Additionally, explore more integrations and capabilities of Ultralytics by visiting the [Ultralytics integration guide page](../integrations/index.md), which is a treasure trove of resources and insights.

## FAQ

### What is the process for integrating Ultralytics YOLO11 with ClearML?

Integrating Ultralytics YOLO11 with ClearML involves a series of steps to streamline your MLOps workflow. First, install the necessary packages:

```bash
pip install ultralytics clearml
```

Next, initialize the ClearML SDK in your environment using:

```bash
clearml-init
```

You then configure ClearML with your credentials from the [ClearML Settings page](https://app.clear.ml/settings/workspace-configuration). Detailed instructions on the entire setup process, including model selection and training configurations, can be found in our [YOLO11 Model Training guide](../modes/train.md).

### Why should I use ClearML with Ultralytics YOLO11 for my machine learning projects?

Using ClearML with Ultralytics YOLO11 enhances your machine learning projects by automating experiment tracking, streamlining workflows, and enabling robust model management. ClearML offers real-time metrics tracking, resource utilization monitoring, and a user-friendly interface for comparing experiments. These features help optimize your model's performance and make the development process more efficient. Learn more about the benefits and procedures in our [MLOps Integration guide](../modes/train.md).

### How do I troubleshoot common issues during YOLO11 and ClearML integration?

If you encounter issues during the integration of YOLO11 with ClearML, consult our [Common Issues guide](../guides/yolo-common-issues.md) for solutions and tips. Typical problems might involve package installation errors, credential setup, or configuration issues. This guide provides step-by-step troubleshooting instructions to resolve these common issues efficiently.

### How do I set up the ClearML task for YOLO11 model training?

Setting up a ClearML task for YOLO11 training involves initializing a task, selecting the model variant, loading the model, setting up training arguments, and finally, starting the model training. Here's a simplified example:

```python
from clearml import Task

from ultralytics import YOLO

# Step 1: Creating a ClearML Task
task = Task.init(project_name="my_project", task_name="my_yolov8_task")

# Step 2: Selecting the YOLO11 Model
model_variant = "yolo11n"
task.set_parameter("model_variant", model_variant)

# Step 3: Loading the YOLO11 Model
model = YOLO(f"{model_variant}.pt")

# Step 4: Setting Up Training Arguments
args = dict(data="coco8.yaml", epochs=16)
task.connect(args)

# Step 5: Initiating Model Training
results = model.train(**args)
```

Refer to our [Usage guide](#usage) for a detailed breakdown of these steps.

### Where can I view the results of my YOLO11 training in ClearML?

After running your YOLO11 training script with ClearML, you can view the results on the ClearML results page. The output will include a URL link to the ClearML dashboard, where you can track metrics, compare experiments, and monitor resource usage. For more details on how to view and interpret the results, check our section on [Viewing the ClearML Results Page](#viewing-the-clearml-results-page).
>>>>>>> 50497218
<|MERGE_RESOLUTION|>--- conflicted
+++ resolved
@@ -1,12 +1,7 @@
 ---
 comments: true
-<<<<<<< HEAD
-description: Learn how to streamline and optimize your YOLOv8 model training with ClearML. This guide provides insights into integrating ClearML's MLOps tools for efficient model training, from initial setup to advanced experiment tracking and model management.
-keywords: Ultralytics, YOLOv8, Object Detection, ClearML, Model Training, MLOps, Experiment Tracking, Workflow Optimization
-=======
 description: Discover how to integrate YOLO11 with ClearML to streamline your MLOps workflow, automate experiments, and enhance model management effortlessly.
 keywords: YOLO11, ClearML, MLOps, Ultralytics, machine learning, object detection, model training, automation, experiment management
->>>>>>> 50497218
 ---
 
 # Training YOLO11 with ClearML: Streamlining Your MLOps Workflow
@@ -46,7 +41,7 @@
 
 Once you have installed the necessary packages, the next step is to initialize and configure your ClearML SDK. This involves setting up your ClearML account and obtaining the necessary credentials for a seamless connection between your development environment and the ClearML server.
 
-Begin by initializing the ClearML SDK in your environment. The ‘clearml-init’ command starts the setup process and prompts you for the necessary credentials.
+Begin by initializing the ClearML SDK in your environment. The 'clearml-init' command starts the setup process and prompts you for the necessary credentials.
 
 !!! tip "Initial SDK Setup"
 
@@ -69,28 +64,21 @@
 
         ```python
         from clearml import Task
+
         from ultralytics import YOLO
 
         # Step 1: Creating a ClearML Task
-        task = Task.init(
-            project_name="my_project",
-            task_name="my_yolov8_task"
-        )
+        task = Task.init(project_name="my_project", task_name="my_yolov8_task")
 
         # Step 2: Selecting the YOLO11 Model
         model_variant = "yolo11n"
         task.set_parameter("model_variant", model_variant)
 
-<<<<<<< HEAD
-        # Step 3: Loading the YOLOv8 Model
-        model = YOLO(f'{model_variant}.pt')
-=======
         # Step 3: Loading the YOLO11 Model
         model = YOLO(f"{model_variant}.pt")
->>>>>>> 50497218
 
         # Step 4: Setting Up Training Arguments
-        args = dict(data="coco128.yaml", epochs=16)
+        args = dict(data="coco8.yaml", epochs=16)
         task.connect(args)
 
         # Step 5: Initiating Model Training
@@ -99,7 +87,7 @@
 
 ### Understanding the Code
 
-Let’s understand the steps showcased in the usage code snippet above.
+Let's understand the steps showcased in the usage code snippet above.
 
 **Step 1: Creating a ClearML Task**: A new task is initialized in ClearML, specifying your project and task names. This task will track and manage your model's training.
 
@@ -107,11 +95,7 @@
 
 **Step 3: Loading the YOLO11 Model**: The selected YOLO11 model is loaded using Ultralytics' YOLO class, preparing it for training.
 
-<<<<<<< HEAD
-**Step 4: Setting Up Training Arguments**: Key training arguments like the dataset (`coco128.yaml`) and the number of epochs (`16`) are organized in a dictionary and connected to the ClearML task. This allows for tracking and potential modification via the ClearML UI. For a detailed understanding of the model training process and best practices, refer to our [YOLOv8 Model Training guide](../modes/train.md).
-=======
 **Step 4: Setting Up Training Arguments**: Key training arguments like the dataset (`coco8.yaml`) and the number of [epochs](https://www.ultralytics.com/glossary/epoch) (`16`) are organized in a dictionary and connected to the ClearML task. This allows for tracking and potential modification via the ClearML UI. For a detailed understanding of the model training process and best practices, refer to our [YOLO11 Model Training guide](../modes/train.md).
->>>>>>> 50497218
 
 **Step 5: Initiating Model Training**: The model training is started with the specified arguments. The results of the training process are captured in the `results` variable.
 
@@ -200,9 +184,6 @@
 
 For further details on usage, visit [ClearML's official documentation](https://clear.ml/docs/latest/docs/integrations/yolov8/).
 
-<<<<<<< HEAD
-Additionally, explore more integrations and capabilities of Ultralytics by visiting the [Ultralytics integration guide page](../integrations/index.md), which is a treasure trove of resources and insights.
-=======
 Additionally, explore more integrations and capabilities of Ultralytics by visiting the [Ultralytics integration guide page](../integrations/index.md), which is a treasure trove of resources and insights.
 
 ## FAQ
@@ -262,5 +243,4 @@
 
 ### Where can I view the results of my YOLO11 training in ClearML?
 
-After running your YOLO11 training script with ClearML, you can view the results on the ClearML results page. The output will include a URL link to the ClearML dashboard, where you can track metrics, compare experiments, and monitor resource usage. For more details on how to view and interpret the results, check our section on [Viewing the ClearML Results Page](#viewing-the-clearml-results-page).
->>>>>>> 50497218
+After running your YOLO11 training script with ClearML, you can view the results on the ClearML results page. The output will include a URL link to the ClearML dashboard, where you can track metrics, compare experiments, and monitor resource usage. For more details on how to view and interpret the results, check our section on [Viewing the ClearML Results Page](#viewing-the-clearml-results-page).