---
comments: true
<<<<<<< HEAD
description: Discover how to train your YOLOv8 models efficiently with Weights & Biases. This guide walks through integrating Weights & Biases with YOLOv8 to enable seamless experiment tracking, result visualization, and model explainability.
keywords: Ultralytics, YOLOv8, Object Detection, Weights & Biases, Model Training, Experiment Tracking, Visualizing Results
=======
description: Learn how to enhance YOLO11 experiment tracking and visualization with Weights & Biases for better model performance and management.
keywords: YOLO11, Weights & Biases, model training, experiment tracking, Ultralytics, machine learning, computer vision, model visualization
>>>>>>> 50497218
---

# Enhancing YOLO11 Experiment Tracking and Visualization with Weights & Biases

[Object detection](https://www.ultralytics.com/glossary/object-detection) models like [Ultralytics YOLO11](https://github.com/ultralytics/ultralytics) have become integral to many [computer vision](https://www.ultralytics.com/glossary/computer-vision-cv) applications. However, training, evaluating, and deploying these complex models introduce several challenges. Tracking key training metrics, comparing model variants, analyzing model behavior, and detecting issues require significant instrumentation and experiment management.

<<<<<<< HEAD
This guide showcases Ultralytics YOLOv8 integration with Weights & Biases’ for enhanced experiment tracking, model-checkpointing, and visualization of model performance. It also includes instructions for setting up the integration, training, fine-tuning, and visualizing results using Weights & Biases’ interactive features.
=======
<p align="center">
  <br>
  <iframe loading="lazy" width="720" height="405" src="https://www.youtube.com/embed/EeDd5P4eS6A"
    title="YouTube video player" frameborder="0"
    allow="accelerometer; autoplay; clipboard-write; encrypted-media; gyroscope; picture-in-picture; web-share"
    allowfullscreen>
  </iframe>
  <br>
  <strong>Watch:</strong> How to use Ultralytics YOLO11 with Weights and Biases
</p>

This guide showcases Ultralytics YOLO11 integration with Weights & Biases for enhanced experiment tracking, model-checkpointing, and visualization of model performance. It also includes instructions for setting up the integration, training, fine-tuning, and visualizing results using Weights & Biases' interactive features.
>>>>>>> 50497218

## Weights & Biases

<p align="center">
<<<<<<< HEAD
  <img width="640" src="https://docs.wandb.ai/assets/images/wandb_demo_experiments-4797af7fe7236d6c5c42adbdc93deb4c.gif" alt="Weights & Biases Overview">
=======
  <img width="800" src="https://github.com/ultralytics/docs/releases/download/0/wandb-demo-experiments.avif" alt="Weights & Biases Overview">
>>>>>>> 50497218
</p>

[Weights & Biases](https://wandb.ai/site) is a cutting-edge MLOps platform designed for tracking, visualizing, and managing [machine learning](https://www.ultralytics.com/glossary/machine-learning-ml) experiments. It features automatic logging of training metrics for full experiment reproducibility, an interactive UI for streamlined data analysis, and efficient model management tools for deploying across various environments.

## YOLO11 Training with Weights & Biases

You can use Weights & Biases to bring efficiency and automation to your YOLO11 training process.

## Installation

To install the required packages, run:

!!! tip "Installation"

    === "CLI"

        ```bash
        # Install the required packages for Ultralytics YOLO and Weights & Biases
        pip install -U ultralytics wandb
        ```

For detailed instructions and best practices related to the installation process, be sure to check our [YOLO11 Installation guide](../quickstart.md). While installing the required packages for YOLO11, if you encounter any difficulties, consult our [Common Issues guide](../guides/yolo-common-issues.md) for solutions and tips.

## Configuring Weights & Biases

After installing the necessary packages, the next step is to set up your Weights & Biases environment. This includes creating a Weights & Biases account and obtaining the necessary API key for a smooth connection between your development environment and the W&B platform.

Start by initializing the Weights & Biases environment in your workspace. You can do this by running the following command and following the prompted instructions.

!!! tip "Initial SDK Setup"

    === "Python"

        ```python
        import wandb

        # Initialize your Weights & Biases environment
        wandb.login(key="<API_KEY>")
        ```

    === "CLI"

        ```bash
        # Initialize your Weights & Biases environment
        wandb login <API_KEY>
        ```

Navigate to the Weights & Biases authorization page to create and retrieve your API key. Use this key to authenticate your environment with W&B.

## Usage: Training YOLO11 with Weights & Biases

Before diving into the usage instructions for YOLO11 model training with Weights & Biases, be sure to check out the range of [YOLO11 models offered by Ultralytics](../models/index.md). This will help you choose the most appropriate model for your project requirements.

!!! example "Usage: Training YOLO11 with Weights & Biases"

    === "Python"
       ```python
       from ultralytics import YOLO
       from wandb.integration.ultralytics import add_wandb_callback
       import wandb

<<<<<<< HEAD
       # Step 1: Initialize a Weights & Biases run
       wandb.init(project="ultralytics", job_type="training")

       # Step 2: Define the YOLOv8 Model and Dataset
       model_name = "yolov8n"
       dataset_name = "coco128.yaml"
       model = YOLO(f"{model_name}.pt")

       # Step 3: Add W&B Callback for Ultralytics
       add_wandb_callback(model, enable_model_checkpointing=True)

       # Step 4: Train and Fine-Tune the Model
       model.train(project="ultralytics", data=dataset_name, epochs=5, imgsz=640)

       # Step 5: Validate the Model
       model.val()

       # Step 6: Perform Inference and Log Results
       model(["path/to/image1", "path/to/image2"])

       # Step 7: Finalize the W&B Run
       wandb.finish()
       ```
=======
        ```python
        from ultralytics import YOLO

        # Load a YOLO model
        model = YOLO("yolo11n.pt")

        # Train and Fine-Tune the Model
        model.train(data="coco8.yaml", epochs=5, project="ultralytics", name="yolo11n")
        ```
>>>>>>> 50497218

    === "CLI"

<<<<<<< HEAD
Let’s understand the steps showcased in the usage code snippet above.
=======
        ```bash
        # Train a YOLO11 model with Weights & Biases
        yolo train data=coco8.yaml epochs=5 project=ultralytics name=yolo11n
        ```
>>>>>>> 50497218

### W&B Arguments

| Argument | Default | Description                                                                                                        |
| -------- | ------- | ------------------------------------------------------------------------------------------------------------------ |
| project  | `None`  | Specifies the name of the project logged locally and in W&B. This way you can group multiple runs together.        |
| name     | `None`  | The name of the training run. This determines the name used to create subfolders and the name used for W&B logging |

!!! tip "Enable or Disable Weights & Biases"

    If you want to enable or disable Weights & Biases logging, you can use the `wandb` command. By default, Weights & Biases logging is enabled.

    === "CLI"

        ```bash
        # Enable Weights & Biases logging
        wandb enabled

        # Disable Weights & Biases logging
        wandb disabled
        ```

### Understanding the Output

Upon running the usage code snippet above, you can expect the following key outputs:

- The setup of a new run with its unique ID, indicating the start of the training process.
<<<<<<< HEAD
- A concise summary of the model’s structure, including the number of layers and parameters.
- Regular updates on important metrics such as box loss, cls loss, dfl loss, precision, recall, and mAP scores during each training epoch.
- At the end of training, detailed metrics including the model's inference speed, and overall accuracy metrics are displayed.
=======
- A concise summary of the model's structure, including the number of layers and parameters.
- Regular updates on important metrics such as box loss, cls loss, dfl loss, [precision](https://www.ultralytics.com/glossary/precision), [recall](https://www.ultralytics.com/glossary/recall), and mAP scores during each training [epoch](https://www.ultralytics.com/glossary/epoch).
- At the end of training, detailed metrics including the model's inference speed, and overall [accuracy](https://www.ultralytics.com/glossary/accuracy) metrics are displayed.
>>>>>>> 50497218
- Links to the Weights & Biases dashboard for in-depth analysis and visualization of the training process, along with information on local log file locations.

### Viewing the Weights & Biases Dashboard

After running the usage code snippet, you can access the Weights & Biases (W&B) dashboard through the provided link in the output. This dashboard offers a comprehensive view of your model's training process with YOLO11.

## Key Features of the Weights & Biases Dashboard

- **Real-Time Metrics Tracking**: Observe metrics like loss, accuracy, and validation scores as they evolve during the training, offering immediate insights for model tuning.

    <div style="text-align:center;"><blockquote class="imgur-embed-pub" lang="en" data-id="a/TB76U9O"><a href="//imgur.com/D6NVnmN">Take a look at how the experiments are tracked using Weights & Biases.</a></blockquote></div><script async src="//s.imgur.com/min/embed.js" charset="utf-8"></script>

- **Hyperparameter Optimization**: Weights & Biases aids in fine-tuning critical parameters such as [learning rate](https://www.ultralytics.com/glossary/learning-rate), [batch size](https://www.ultralytics.com/glossary/batch-size), and more, enhancing the performance of YOLO11.

- **Comparative Analysis**: The platform allows side-by-side comparisons of different training runs, essential for assessing the impact of various model configurations.

- **Visualization of Training Progress**: Graphical representations of key metrics provide an intuitive understanding of the model's performance across epochs.

    <div style="text-align:center;"><blockquote class="imgur-embed-pub" lang="en" data-id="a/kU5h7W4" data-context="false" ><a href="//imgur.com/a/kU5h7W4">Take a look at how Weights & Biases helps you visualize validation results.</a></blockquote></div><script async src="//s.imgur.com/min/embed.js" charset="utf-8"></script>

- **Resource Monitoring**: Keep track of CPU, GPU, and memory usage to optimize the efficiency of the training process.

- **Model Artifacts Management**: Access and share model checkpoints, facilitating easy deployment and collaboration.

<<<<<<< HEAD
- **Viewing Inference Results with Image Overlay**: Visualize the prediction results on images using interactive overlays in Weights & Biases, providing a clear and detailed view of model performance on real-world data. For more detailed information on Weights & Biases’ image overlay capabilities, check out this [link](https://docs.wandb.ai/guides/track/log/media#image-overlays).

    <div style="text-align:center;"><blockquote class="imgur-embed-pub" lang="en" data-id="a/UTSiufs" data-context="false" ><a href="//imgur.com/a/UTSiufs">Take a look at how Weights & Biases’ image overlays helps visualize model inferences.</a></blockquote></div><script async src="//s.imgur.com/min/embed.js" charset="utf-8"></script>
=======
- **Viewing Inference Results with Image Overlay**: Visualize the prediction results on images using interactive overlays in Weights & Biases, providing a clear and detailed view of model performance on real-world data. For more detailed information on Weights & Biases' image overlay capabilities, check out this [link](https://docs.wandb.ai/guides/track/log/media/#image-overlays). [See how Weights & Biases' image overlays helps visualize model inferences](https://imgur.com/a/UTSiufs).
>>>>>>> 50497218

By using these features, you can effectively track, analyze, and optimize your YOLO11 model's training, ensuring the best possible performance and efficiency.

## Summary

<<<<<<< HEAD
This guide helped you explore Ultralytics’ YOLOv8 integration with Weights & Biases. It illustrates the ability of this integration to efficiently track and visualize model training and prediction results.
=======
This guide helped you explore the Ultralytics YOLO integration with Weights & Biases. It illustrates the ability of this integration to efficiently track and visualize model training and prediction results.
>>>>>>> 50497218

For further details on usage, visit [Weights & Biases' official documentation](https://docs.wandb.ai/guides/integrations/ultralytics/).

<<<<<<< HEAD
Also, be sure to check out the [Ultralytics integration guide page](../integrations/index.md), to learn more about different exciting integrations.
=======
Also, be sure to check out the [Ultralytics integration guide page](../integrations/index.md), to learn more about different exciting integrations.

## FAQ

### How do I integrate Weights & Biases with Ultralytics YOLO11?

To integrate Weights & Biases with Ultralytics YOLO11:

1. Install the required packages:

```bash
pip install -U ultralytics wandb
```

2. Log in to your Weights & Biases account:

```python
import wandb

wandb.login(key="<API_KEY>")
```

3. Train your YOLO11 model with W&B logging enabled:

```python
from ultralytics import YOLO

model = YOLO("yolo11n.pt")
model.train(data="coco8.yaml", epochs=5, project="ultralytics", name="yolo11n")
```

This will automatically log metrics, hyperparameters, and model artifacts to your W&B project.

### What are the key features of Weights & Biases integration with YOLO11?

The key features include:

- Real-time metrics tracking during training
- Hyperparameter optimization tools
- Comparative analysis of different training runs
- Visualization of training progress through graphs
- Resource monitoring (CPU, GPU, memory usage)
- Model artifacts management and sharing
- Viewing inference results with image overlays

These features help in tracking experiments, optimizing models, and collaborating more effectively on YOLO11 projects.

### How can I view the Weights & Biases dashboard for my YOLO11 training?

After running your training script with W&B integration:

1. A link to your W&B dashboard will be provided in the console output.
2. Click on the link or go to [wandb.ai](https://wandb.ai) and log in to your account.
3. Navigate to your project to view detailed metrics, visualizations, and model performance data.

The dashboard offers insights into your model's training process, allowing you to analyze and improve your YOLO11 models effectively.

### Can I disable Weights & Biases logging for YOLO11 training?

Yes, you can disable W&B logging using the following command:

```bash
wandb disabled
```

To re-enable logging, use:

```bash
wandb enabled
```

This allows you to control when you want to use W&B logging without modifying your training scripts.

### How does Weights & Biases help in optimizing YOLO11 models?

Weights & Biases helps optimize YOLO11 models by:

1. Providing detailed visualizations of training metrics
2. Enabling easy comparison between different model versions
3. Offering tools for [hyperparameter tuning](https://www.ultralytics.com/glossary/hyperparameter-tuning)
4. Allowing for collaborative analysis of model performance
5. Facilitating easy sharing of model artifacts and results

These features help researchers and developers iterate faster and make data-driven decisions to improve their YOLO11 models.
>>>>>>> 50497218
<|MERGE_RESOLUTION|>--- conflicted
+++ resolved
@@ -1,21 +1,13 @@
 ---
 comments: true
-<<<<<<< HEAD
-description: Discover how to train your YOLOv8 models efficiently with Weights & Biases. This guide walks through integrating Weights & Biases with YOLOv8 to enable seamless experiment tracking, result visualization, and model explainability.
-keywords: Ultralytics, YOLOv8, Object Detection, Weights & Biases, Model Training, Experiment Tracking, Visualizing Results
-=======
 description: Learn how to enhance YOLO11 experiment tracking and visualization with Weights & Biases for better model performance and management.
 keywords: YOLO11, Weights & Biases, model training, experiment tracking, Ultralytics, machine learning, computer vision, model visualization
->>>>>>> 50497218
 ---
 
 # Enhancing YOLO11 Experiment Tracking and Visualization with Weights & Biases
 
 [Object detection](https://www.ultralytics.com/glossary/object-detection) models like [Ultralytics YOLO11](https://github.com/ultralytics/ultralytics) have become integral to many [computer vision](https://www.ultralytics.com/glossary/computer-vision-cv) applications. However, training, evaluating, and deploying these complex models introduce several challenges. Tracking key training metrics, comparing model variants, analyzing model behavior, and detecting issues require significant instrumentation and experiment management.
 
-<<<<<<< HEAD
-This guide showcases Ultralytics YOLOv8 integration with Weights & Biases’ for enhanced experiment tracking, model-checkpointing, and visualization of model performance. It also includes instructions for setting up the integration, training, fine-tuning, and visualizing results using Weights & Biases’ interactive features.
-=======
 <p align="center">
   <br>
   <iframe loading="lazy" width="720" height="405" src="https://www.youtube.com/embed/EeDd5P4eS6A"
@@ -28,16 +20,11 @@
 </p>
 
 This guide showcases Ultralytics YOLO11 integration with Weights & Biases for enhanced experiment tracking, model-checkpointing, and visualization of model performance. It also includes instructions for setting up the integration, training, fine-tuning, and visualizing results using Weights & Biases' interactive features.
->>>>>>> 50497218
 
 ## Weights & Biases
 
 <p align="center">
-<<<<<<< HEAD
-  <img width="640" src="https://docs.wandb.ai/assets/images/wandb_demo_experiments-4797af7fe7236d6c5c42adbdc93deb4c.gif" alt="Weights & Biases Overview">
-=======
   <img width="800" src="https://github.com/ultralytics/docs/releases/download/0/wandb-demo-experiments.avif" alt="Weights & Biases Overview">
->>>>>>> 50497218
 </p>
 
 [Weights & Biases](https://wandb.ai/site) is a cutting-edge MLOps platform designed for tracking, visualizing, and managing [machine learning](https://www.ultralytics.com/glossary/machine-learning-ml) experiments. It features automatic logging of training metrics for full experiment reproducibility, an interactive UI for streamlined data analysis, and efficient model management tools for deploying across various environments.
@@ -94,36 +81,7 @@
 !!! example "Usage: Training YOLO11 with Weights & Biases"
 
     === "Python"
-       ```python
-       from ultralytics import YOLO
-       from wandb.integration.ultralytics import add_wandb_callback
-       import wandb
-
-<<<<<<< HEAD
-       # Step 1: Initialize a Weights & Biases run
-       wandb.init(project="ultralytics", job_type="training")
-
-       # Step 2: Define the YOLOv8 Model and Dataset
-       model_name = "yolov8n"
-       dataset_name = "coco128.yaml"
-       model = YOLO(f"{model_name}.pt")
-
-       # Step 3: Add W&B Callback for Ultralytics
-       add_wandb_callback(model, enable_model_checkpointing=True)
-
-       # Step 4: Train and Fine-Tune the Model
-       model.train(project="ultralytics", data=dataset_name, epochs=5, imgsz=640)
-
-       # Step 5: Validate the Model
-       model.val()
-
-       # Step 6: Perform Inference and Log Results
-       model(["path/to/image1", "path/to/image2"])
-
-       # Step 7: Finalize the W&B Run
-       wandb.finish()
-       ```
-=======
+
         ```python
         from ultralytics import YOLO
 
@@ -133,18 +91,13 @@
         # Train and Fine-Tune the Model
         model.train(data="coco8.yaml", epochs=5, project="ultralytics", name="yolo11n")
         ```
->>>>>>> 50497218
-
-    === "CLI"
-
-<<<<<<< HEAD
-Let’s understand the steps showcased in the usage code snippet above.
-=======
+
+    === "CLI"
+
         ```bash
         # Train a YOLO11 model with Weights & Biases
         yolo train data=coco8.yaml epochs=5 project=ultralytics name=yolo11n
         ```
->>>>>>> 50497218
 
 ### W&B Arguments
 
@@ -172,15 +125,9 @@
 Upon running the usage code snippet above, you can expect the following key outputs:
 
 - The setup of a new run with its unique ID, indicating the start of the training process.
-<<<<<<< HEAD
-- A concise summary of the model’s structure, including the number of layers and parameters.
-- Regular updates on important metrics such as box loss, cls loss, dfl loss, precision, recall, and mAP scores during each training epoch.
-- At the end of training, detailed metrics including the model's inference speed, and overall accuracy metrics are displayed.
-=======
 - A concise summary of the model's structure, including the number of layers and parameters.
 - Regular updates on important metrics such as box loss, cls loss, dfl loss, [precision](https://www.ultralytics.com/glossary/precision), [recall](https://www.ultralytics.com/glossary/recall), and mAP scores during each training [epoch](https://www.ultralytics.com/glossary/epoch).
 - At the end of training, detailed metrics including the model's inference speed, and overall [accuracy](https://www.ultralytics.com/glossary/accuracy) metrics are displayed.
->>>>>>> 50497218
 - Links to the Weights & Biases dashboard for in-depth analysis and visualization of the training process, along with information on local log file locations.
 
 ### Viewing the Weights & Biases Dashboard
@@ -189,45 +136,28 @@
 
 ## Key Features of the Weights & Biases Dashboard
 
-- **Real-Time Metrics Tracking**: Observe metrics like loss, accuracy, and validation scores as they evolve during the training, offering immediate insights for model tuning.
-
-    <div style="text-align:center;"><blockquote class="imgur-embed-pub" lang="en" data-id="a/TB76U9O"><a href="//imgur.com/D6NVnmN">Take a look at how the experiments are tracked using Weights & Biases.</a></blockquote></div><script async src="//s.imgur.com/min/embed.js" charset="utf-8"></script>
+- **Real-Time Metrics Tracking**: Observe metrics like loss, accuracy, and validation scores as they evolve during the training, offering immediate insights for model tuning. [See how experiments are tracked using Weights & Biases](https://imgur.com/D6NVnmN).
 
 - **Hyperparameter Optimization**: Weights & Biases aids in fine-tuning critical parameters such as [learning rate](https://www.ultralytics.com/glossary/learning-rate), [batch size](https://www.ultralytics.com/glossary/batch-size), and more, enhancing the performance of YOLO11.
 
 - **Comparative Analysis**: The platform allows side-by-side comparisons of different training runs, essential for assessing the impact of various model configurations.
 
-- **Visualization of Training Progress**: Graphical representations of key metrics provide an intuitive understanding of the model's performance across epochs.
-
-    <div style="text-align:center;"><blockquote class="imgur-embed-pub" lang="en" data-id="a/kU5h7W4" data-context="false" ><a href="//imgur.com/a/kU5h7W4">Take a look at how Weights & Biases helps you visualize validation results.</a></blockquote></div><script async src="//s.imgur.com/min/embed.js" charset="utf-8"></script>
+- **Visualization of Training Progress**: Graphical representations of key metrics provide an intuitive understanding of the model's performance across epochs. [See how Weights & Biases helps you visualize validation results](https://imgur.com/a/kU5h7W4).
 
 - **Resource Monitoring**: Keep track of CPU, GPU, and memory usage to optimize the efficiency of the training process.
 
 - **Model Artifacts Management**: Access and share model checkpoints, facilitating easy deployment and collaboration.
 
-<<<<<<< HEAD
-- **Viewing Inference Results with Image Overlay**: Visualize the prediction results on images using interactive overlays in Weights & Biases, providing a clear and detailed view of model performance on real-world data. For more detailed information on Weights & Biases’ image overlay capabilities, check out this [link](https://docs.wandb.ai/guides/track/log/media#image-overlays).
-
-    <div style="text-align:center;"><blockquote class="imgur-embed-pub" lang="en" data-id="a/UTSiufs" data-context="false" ><a href="//imgur.com/a/UTSiufs">Take a look at how Weights & Biases’ image overlays helps visualize model inferences.</a></blockquote></div><script async src="//s.imgur.com/min/embed.js" charset="utf-8"></script>
-=======
 - **Viewing Inference Results with Image Overlay**: Visualize the prediction results on images using interactive overlays in Weights & Biases, providing a clear and detailed view of model performance on real-world data. For more detailed information on Weights & Biases' image overlay capabilities, check out this [link](https://docs.wandb.ai/guides/track/log/media/#image-overlays). [See how Weights & Biases' image overlays helps visualize model inferences](https://imgur.com/a/UTSiufs).
->>>>>>> 50497218
 
 By using these features, you can effectively track, analyze, and optimize your YOLO11 model's training, ensuring the best possible performance and efficiency.
 
 ## Summary
 
-<<<<<<< HEAD
-This guide helped you explore Ultralytics’ YOLOv8 integration with Weights & Biases. It illustrates the ability of this integration to efficiently track and visualize model training and prediction results.
-=======
 This guide helped you explore the Ultralytics YOLO integration with Weights & Biases. It illustrates the ability of this integration to efficiently track and visualize model training and prediction results.
->>>>>>> 50497218
 
 For further details on usage, visit [Weights & Biases' official documentation](https://docs.wandb.ai/guides/integrations/ultralytics/).
 
-<<<<<<< HEAD
-Also, be sure to check out the [Ultralytics integration guide page](../integrations/index.md), to learn more about different exciting integrations.
-=======
 Also, be sure to check out the [Ultralytics integration guide page](../integrations/index.md), to learn more about different exciting integrations.
 
 ## FAQ
@@ -311,5 +241,4 @@
 4. Allowing for collaborative analysis of model performance
 5. Facilitating easy sharing of model artifacts and results
 
-These features help researchers and developers iterate faster and make data-driven decisions to improve their YOLO11 models.
->>>>>>> 50497218
+These features help researchers and developers iterate faster and make data-driven decisions to improve their YOLO11 models.