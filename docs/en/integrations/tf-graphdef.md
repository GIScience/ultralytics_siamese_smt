--- conflicted
+++ resolved
@@ -1,12 +1,7 @@
 ---
 comments: true
-<<<<<<< HEAD
-description: A guide that walks you step-by-step through how to export Ultralytics YOLOv8 models to TF GraphDef format for smooth deployment and efficient model performance.
-keywords: Ultralytics, YOLOv8, TF GraphDef Export, Model Deployment, TensorFlow Ecosystem, Cross-Platform Compatibility, Performance Optimization  
-=======
 description: Learn how to export YOLO11 models to the TF GraphDef format for seamless deployment on various platforms, including mobile and web.
 keywords: YOLO11, export, TensorFlow, GraphDef, model deployment, TensorFlow Serving, TensorFlow Lite, TensorFlow.js, machine learning, AI, computer vision
->>>>>>> 50497218
 ---
 
 # How to Export to TF GraphDef from YOLO11 for Deployment
@@ -15,13 +10,10 @@
 
 In this guide, we'll walk you step by step through how to export your [Ultralytics YOLO11](https://github.com/ultralytics/ultralytics) models to the TF GraphDef model format. By converting your model, you can streamline deployment and use YOLO11's computer vision capabilities in a broader range of applications and platforms.
 
-<<<<<<< HEAD
-=======
 <p align="center">
   <img width="640" src="https://github.com/ultralytics/docs/releases/download/0/tensorflow-graphdef.avif" alt="TensorFlow GraphDef">
 </p>
 
->>>>>>> 50497218
 ## Why Should You Export to TF GraphDef?
 
 TF GraphDef is a powerful component of the TensorFlow ecosystem that was developed by Google. It can be used to optimize and deploy models like YOLO11. Exporting to TF GraphDef lets us move models from research to real-world applications. It allows models to run in environments without the full TensorFlow framework.
@@ -32,21 +24,17 @@
 
 ## Key Features of TF GraphDef Models
 
-<<<<<<< HEAD
-TF GraphDef offers distinct features for streamlining model deployment and optimization.  
-=======
 TF GraphDef offers distinct features for streamlining [model deployment](https://www.ultralytics.com/glossary/model-deployment) and optimization.
->>>>>>> 50497218
 
 Here's a look at its key characteristics:
 
- - **Model Serialization**: TF GraphDef provides a way to serialize and store TensorFlow models in a platform-independent format. This serialized representation allows you to load and execute your models without the original Python codebase, making deployment easier.
-
- - **Graph Optimization**: TF GraphDef enables the optimization of computational graphs.  These optimizations can boost performance by streamlining execution flow, reducing redundancies, and tailoring operations to suit specific hardware.
-
- - **Deployment Flexibility**: Models exported to the GraphDef format can be used in various environments, including resource-constrained devices, web browsers, and systems with specialized hardware. This opens up possibilities for wider deployment of your TensorFlow models.
-
- - **Production Focus**: GraphDef is designed for production deployment. It supports efficient execution, serialization features, and optimizations that align with real-world use cases.
+- **Model Serialization**: TF GraphDef provides a way to serialize and store TensorFlow models in a platform-independent format. This serialized representation allows you to load and execute your models without the original Python codebase, making deployment easier.
+
+- **Graph Optimization**: TF GraphDef enables the optimization of computational graphs. These optimizations can boost performance by streamlining execution flow, reducing redundancies, and tailoring operations to suit specific hardware.
+
+- **Deployment Flexibility**: Models exported to the GraphDef format can be used in various environments, including resource-constrained devices, web browsers, and systems with specialized hardware. This opens up possibilities for wider deployment of your TensorFlow models.
+
+- **Production Focus**: GraphDef is designed for production deployment. It supports efficient execution, serialization features, and optimizations that align with real-world use cases.
 
 ## Deployment Options with TF GraphDef
 
@@ -60,7 +48,7 @@
 
 - **Web Browsers:** TensorFlow.js enables the deployment of TF GraphDef models directly within web browsers. It paves the way for real-time object detection applications running on the client side, using the capabilities of YOLO11 through JavaScript.
 
-- **Specialized Hardware:** TF GraphDef's platform-agnostic nature allows it to target custom hardware, such as accelerators and TPUs (Tensor Processing Units).  These devices can provide performance advantages for computationally intensive models.
+- **Specialized Hardware:** TF GraphDef's platform-agnostic nature allows it to target custom hardware, such as accelerators and TPUs (Tensor Processing Units). These devices can provide performance advantages for computationally intensive models.
 
 ## Exporting YOLO11 Models to TF GraphDef
 
@@ -73,7 +61,7 @@
 !!! tip "Installation"
 
     === "CLI"
-    
+
         ```bash
         # Install the required package for YOLO11
         pip install ultralytics
@@ -92,16 +80,6 @@
         ```python
         from ultralytics import YOLO
 
-<<<<<<< HEAD
-        # Load the YOLOv8 model
-        model = YOLO('yolov8n.pt')
-
-        # Export the model to TF GraphDef format
-        model.export(format='pb')  # creates 'yolov8n.pb'
-
-        # Load the exported TF GraphDef model
-        tf_graphdef_model = YOLO('yolov8n.pb')
-=======
         # Load the YOLO11 model
         model = YOLO("yolo11n.pt")
 
@@ -110,10 +88,9 @@
 
         # Load the exported TF GraphDef model
         tf_graphdef_model = YOLO("yolo11n.pb")
->>>>>>> 50497218
 
         # Run inference
-        results = tf_graphdef_model('https://ultralytics.com/images/bus.jpg')
+        results = tf_graphdef_model("https://ultralytics.com/images/bus.jpg")
         ```
 
     === "CLI"
@@ -130,11 +107,7 @@
 
 ## Deploying Exported YOLO11 TF GraphDef Models
 
-<<<<<<< HEAD
-Once you’ve exported your YOLOv8 model to the TF GraphDef format, the next step is deployment. The primary and recommended first step for running a TF GraphDef model is to use the YOLO("model.pb") method, as previously shown in the usage code snippet.
-=======
 Once you've exported your YOLO11 model to the TF GraphDef format, the next step is deployment. The primary and recommended first step for running a TF GraphDef model is to use the YOLO("model.pb") method, as previously shown in the usage code snippet.
->>>>>>> 50497218
 
 However, for more information on deploying your TF GraphDef models, take a look at the following resources:
 
@@ -150,9 +123,6 @@
 
 For further details on usage, visit the [TF GraphDef official documentation](https://www.tensorflow.org/api_docs/python/tf/Graph).
 
-<<<<<<< HEAD
-For more information on integrating Ultralytics YOLOv8 with other platforms and frameworks, don't forget to check out our [integration guide page](index.md). It has great resources and insights to help you make the most of YOLOv8 in your projects.
-=======
 For more information on integrating Ultralytics YOLO11 with other platforms and frameworks, don't forget to check out our [integration guide page](index.md). It has great resources and insights to help you make the most of YOLO11 in your projects.
 
 ## FAQ
@@ -231,5 +201,4 @@
 - **[Common Issues Guide](../guides/yolo-common-issues.md)**: Offers solutions to frequently faced problems.
 - **[Installation Guide](../quickstart.md)**: Step-by-step instructions for setting up the required packages.
 
-These resources should help you resolve most issues related to YOLO11 model export and deployment.
->>>>>>> 50497218
+These resources should help you resolve most issues related to YOLO11 model export and deployment.