--- conflicted
+++ resolved
@@ -1,12 +1,7 @@
 ---
 comments: true
-<<<<<<< HEAD
-description: Learn to export your Ultralytics YOLOv8 models to TorchScript format for deployment through platforms like embedded systems, web browsers, and C++ applications.
-keywords: Ultralytics, YOLOv8, Export to Torchscript, Model Optimization, Deployment, PyTorch, C++, Faster Inference
-=======
 description: Learn how to export Ultralytics YOLO11 models to TorchScript for flexible, cross-platform deployment. Boost performance and utilize in various environments.
 keywords: YOLO11, TorchScript, model export, Ultralytics, PyTorch, deep learning, AI deployment, cross-platform, performance optimization
->>>>>>> 50497218
 ---
 
 # YOLO11 Model Export to TorchScript for Quick Deployment
@@ -35,11 +30,11 @@
 
 Here are the key features that make TorchScript a valuable tool for developers:
 
-- **Static Graph Execution**: TorchScript uses a static graph representation of the model’s computation, which is different from PyTorch’s dynamic graph execution. In static graph execution, the computational graph is defined and compiled once before the actual execution, resulting in improved performance during inference.
+- **Static Graph Execution**: TorchScript uses a static graph representation of the model's computation, which is different from PyTorch's dynamic graph execution. In static graph execution, the computational graph is defined and compiled once before the actual execution, resulting in improved performance during inference.
 
 - **Model Serialization**: TorchScript allows you to serialize PyTorch models into a platform-independent format. Serialized models can be loaded without requiring the original Python code, enabling deployment in different runtime environments.
 
-- **JIT Compilation**: TorchScript uses Just-In-Time (JIT) compilation to convert PyTorch models into an optimized intermediate representation. JIT compiles the model’s computational graph, enabling efficient execution on target devices.
+- **JIT Compilation**: TorchScript uses Just-In-Time (JIT) compilation to convert PyTorch models into an optimized intermediate representation. JIT compiles the model's computational graph, enabling efficient execution on target devices.
 
 - **Cross-Language Integration**: With TorchScript, you can export PyTorch models to other languages such as C++, Java, and JavaScript. This makes it easier to integrate PyTorch models into existing software systems written in different languages.
 
@@ -47,11 +42,7 @@
 
 ## Deployment Options in TorchScript
 
-<<<<<<< HEAD
-Before we look at the code for exporting YOLOv8 models to the TorchScript format, let’s understand where TorchScript models are normally used.
-=======
 Before we look at the code for exporting YOLO11 models to the TorchScript format, let's understand where TorchScript models are normally used.
->>>>>>> 50497218
 
 TorchScript offers various deployment options for [machine learning](https://www.ultralytics.com/glossary/machine-learning-ml) models, such as:
 
@@ -72,7 +63,7 @@
 !!! tip "Installation"
 
     === "CLI"
-    
+
         ```bash
         # Install the required package for YOLO11
         pip install ultralytics
@@ -91,16 +82,6 @@
         ```python
         from ultralytics import YOLO
 
-<<<<<<< HEAD
-        # Load the YOLOv8 model
-        model = YOLO('yolov8n.pt')
-
-        # Export the model to TorchScript format
-        model.export(format='torchscript')  # creates 'yolov8n.torchscript'
-
-        # Load the exported TorchScript model
-        torchscript_model = YOLO('yolov8n.torchscript')
-=======
         # Load the YOLO11 model
         model = YOLO("yolo11n.pt")
 
@@ -109,10 +90,9 @@
 
         # Load the exported TorchScript model
         torchscript_model = YOLO("yolo11n.torchscript")
->>>>>>> 50497218
 
         # Run inference
-        results = torchscript_model('https://ultralytics.com/images/bus.jpg')
+        results = torchscript_model("https://ultralytics.com/images/bus.jpg")
         ```
 
     === "CLI"
@@ -141,9 +121,6 @@
 
 In this guide, we explored the process of exporting Ultralytics YOLO11 models to the TorchScript format. By following the provided instructions, you can optimize YOLO11 models for performance and gain the flexibility to deploy them across various platforms and environments.
 
-<<<<<<< HEAD
-For further details on usage, visit [TorchScript’s official documentation](https://pytorch.org/docs/stable/jit.html).
-=======
 For further details on usage, visit [TorchScript's official documentation](https://pytorch.org/docs/stable/jit.html).
 
 Also, if you'd like to know more about other Ultralytics YOLO11 integrations, visit our [integration guide page](../integrations/index.md). You'll find plenty of useful resources and insights there.
@@ -223,6 +200,5 @@
 - **C++ API**: Ideal for low-overhead, highly efficient production environments.
 - **Mobile Deployment**: Use [PyTorch Mobile](https://pytorch.org/mobile/home/) for iOS and Android applications.
 - **Cloud Deployment**: Utilize services like [TorchServe](https://pytorch.org/serve/getting_started.html) for scalable server-side deployment.
->>>>>>> 50497218
-
-Also, if you’d like to know more about other Ultralytics YOLOv8 integrations, visit our [integration guide page](../integrations/index.md). You'll find plenty of useful resources and insights there.+
+Explore comprehensive guidelines for deploying models in these settings to take full advantage of TorchScript's capabilities.