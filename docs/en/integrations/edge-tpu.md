--- conflicted
+++ resolved
@@ -1,12 +1,7 @@
 ---
 comments: true
-<<<<<<< HEAD
-description: Discover how to uplift your Ultralytics YOLOv8 model's overall performance with the TFLite Edge TPU export format, which is perfect for mobile and embedded devices.
-keywords: Ultralytics, YOLOv8, TFLite edge TPU format, Export YOLOv8, Model Deployment, Flexible Deployment
-=======
 description: Learn how to export YOLO11 models to TFLite Edge TPU format for high-speed, low-power inferencing on mobile and embedded devices.
 keywords: YOLO11, TFLite Edge TPU, TensorFlow Lite, model export, machine learning, edge computing, neural networks, Ultralytics
->>>>>>> 50497218
 ---
 
 # Learn to Export to TFLite Edge TPU Format From YOLO11 Model
@@ -23,17 +18,13 @@
   <img width="100%" src="https://github.com/ultralytics/docs/releases/download/0/tflite-edge-tpu-compile-workflow.avif" alt="TFLite Edge TPU">
 </p>
 
-<<<<<<< HEAD
-The Edge TPU works with quantized models. Quantization makes models smaller and faster without losing much accuracy. It is ideal for the limited resources of edge computing, allowing applications to respond quickly by reducing latency and allowing for quick data processing locally, without cloud dependency. Local processing also keeps user data private and secure since it's not sent to a remote server​​​​.
-=======
 The Edge TPU works with quantized models. Quantization makes models smaller and faster without losing much [accuracy](https://www.ultralytics.com/glossary/accuracy). It is ideal for the limited resources of edge computing, allowing applications to respond quickly by reducing latency and allowing for quick data processing locally, without cloud dependency. Local processing also keeps user data private and secure since it's not sent to a remote server.
->>>>>>> 50497218
 
 ## Key Features of TFLite Edge TPU
 
 Here are the key features that make TFLite Edge TPU a great model format choice for developers:
 
-- **Optimized Performance on Edge Devices**: The TFLite Edge TPU achieves high-speed neural networking performance through quantization, model optimization, hardware acceleration, and compiler optimization. Its minimalistic architecture contributes to its smaller size and cost-efficiency. 
+- **Optimized Performance on Edge Devices**: The TFLite Edge TPU achieves high-speed neural networking performance through quantization, model optimization, hardware acceleration, and compiler optimization. Its minimalistic architecture contributes to its smaller size and cost-efficiency.
 
 - **High Computational Throughput**: TFLite Edge TPU combines specialized hardware acceleration and efficient runtime execution to achieve high computational throughput. It is well-suited for deploying machine learning models with stringent performance requirements on edge devices.
 
@@ -41,23 +32,15 @@
 
 ## Deployment Options with TFLite Edge TPU
 
-<<<<<<< HEAD
-Before we jump into how to export YOLOv8 models to the TFLite Edge TPU format, let’s understand where TFLite Edge TPU models are usually used.
-=======
 Before we jump into how to export YOLO11 models to the TFLite Edge TPU format, let's understand where TFLite Edge TPU models are usually used.
->>>>>>> 50497218
 
 TFLite Edge TPU offers various deployment options for machine learning models, including:
 
 - **On-Device Deployment**: TensorFlow Edge TPU models can be directly deployed on mobile and embedded devices. On-device deployment allows the models to execute directly on the hardware, eliminating the need for cloud connectivity.
 
-- **Edge Computing with Cloud TensorFlow TPUs**: In scenarios where edge devices have limited processing capabilities, TensorFlow Edge TPUs can offload inference tasks to cloud servers equipped with TPUs. 
+- **Edge Computing with Cloud TensorFlow TPUs**: In scenarios where edge devices have limited processing capabilities, TensorFlow Edge TPUs can offload inference tasks to cloud servers equipped with TPUs.
 
-<<<<<<< HEAD
-- **Hybrid Deployment**: A hybrid approach combines on-device and cloud deployment and offers a versatile and scalable solution for deploying machine learning models. Advantages include on-device processing for quick responses and cloud computing for more complex computations. 
-=======
 - **Hybrid Deployment**: A hybrid approach combines on-device and cloud deployment and offers a versatile and scalable solution for deploying machine learning models. Advantages include on-device processing for quick responses and [cloud computing](https://www.ultralytics.com/glossary/cloud-computing) for more complex computations.
->>>>>>> 50497218
 
 ## Exporting YOLO11 Models to TFLite Edge TPU
 
@@ -70,7 +53,7 @@
 !!! tip "Installation"
 
     === "CLI"
-    
+
         ```bash
         # Install the required package for YOLO11
         pip install ultralytics
@@ -89,16 +72,6 @@
         ```python
         from ultralytics import YOLO
 
-<<<<<<< HEAD
-        # Load the YOLOv8 model
-        model = YOLO('yolov8n.pt')
-
-        # Export the model to TFLite Edge TPU format
-        model.export(format='edgetpu')  # creates 'yolov8n_full_integer_quant_edgetpu.tflite’
-
-        # Load the exported TFLite Edge TPU model
-        edgetpu_model = YOLO('yolov8n_full_integer_quant_edgetpu.tflite')
-=======
         # Load the YOLO11 model
         model = YOLO("yolo11n.pt")
 
@@ -107,10 +80,9 @@
 
         # Load the exported TFLite Edge TPU model
         edgetpu_model = YOLO("yolo11n_full_integer_quant_edgetpu.tflite")
->>>>>>> 50497218
 
         # Run inference
-        results = edgetpu_model('https://ultralytics.com/images/bus.jpg')
+        results = edgetpu_model("https://ultralytics.com/images/bus.jpg")
         ```
 
     === "CLI"
@@ -127,11 +99,7 @@
 
 ## Deploying Exported YOLO11 TFLite Edge TPU Models
 
-<<<<<<< HEAD
-After successfully exporting your Ultralytics YOLOv8 models to TFLite Edge TPU format, you can now deploy them. The primary and recommended first step for running a TFLite Edge TPU model is to use the YOLO("model_edgetpu.tflite") method, as outlined in the previous usage code snippet. 
-=======
 After successfully exporting your Ultralytics YOLO11 models to TFLite Edge TPU format, you can now deploy them. The primary and recommended first step for running a TFLite Edge TPU model is to use the YOLO("model_edgetpu.tflite") method, as outlined in the previous usage code snippet.
->>>>>>> 50497218
 
 However, for in-depth instructions on deploying your TFLite Edge TPU models, take a look at the following resources:
 
@@ -143,17 +111,10 @@
 
 ## Summary
 
-<<<<<<< HEAD
-In this guide, we’ve learned how to export Ultralytics YOLOv8 models to TFLite Edge TPU format. By following the steps mentioned above, you can increase the speed and power of your computer vision applications. 
-=======
 In this guide, we've learned how to export Ultralytics YOLO11 models to TFLite Edge TPU format. By following the steps mentioned above, you can increase the speed and power of your [computer vision](https://www.ultralytics.com/glossary/computer-vision-cv) applications.
->>>>>>> 50497218
 
 For further details on usage, visit the [Edge TPU official website](https://cloud.google.com/tpu).
 
-<<<<<<< HEAD
-Also, for more information on other Ultralytics YOLOv8 integrations, please visit our [integration guide page](index.md). There, you'll discover valuable resources and insights.
-=======
 Also, for more information on other Ultralytics YOLO11 integrations, please visit our [integration guide page](index.md). There, you'll discover valuable resources and insights.
 
 ## FAQ
@@ -221,5 +182,4 @@
 
 ### How can I troubleshoot issues while exporting or deploying TFLite Edge TPU models?
 
-If you encounter issues while exporting or deploying TFLite Edge TPU models, refer to our [Common Issues guide](../guides/yolo-common-issues.md) for troubleshooting tips. This guide covers common problems and solutions to help you ensure smooth operation. For additional support, visit our [Help Center](https://docs.ultralytics.com/help/).
->>>>>>> 50497218
+If you encounter issues while exporting or deploying TFLite Edge TPU models, refer to our [Common Issues guide](../guides/yolo-common-issues.md) for troubleshooting tips. This guide covers common problems and solutions to help you ensure smooth operation. For additional support, visit our [Help Center](https://docs.ultralytics.com/help/).