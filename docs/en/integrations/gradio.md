---
comments: true
<<<<<<< HEAD
description: Learn to use Gradio and Ultralytics YOLOv8 for interactive object detection. Upload images and adjust detection parameters in real-time.
keywords: Gradio, Ultralytics YOLOv8, object detection, interactive AI, Python
=======
description: Discover an interactive way to perform object detection with Ultralytics YOLO11 using Gradio. Upload images and adjust settings for real-time results.
keywords: Ultralytics, YOLO11, Gradio, object detection, interactive, real-time, image processing, AI
>>>>>>> 50497218
---

# Interactive [Object Detection](https://www.ultralytics.com/glossary/object-detection): Gradio & Ultralytics YOLO11 🚀

## Introduction to Interactive Object Detection

This Gradio interface provides an easy and interactive way to perform object detection using the [Ultralytics YOLO11](https://github.com/ultralytics/ultralytics/) model. Users can upload images and adjust parameters like confidence threshold and intersection-over-union (IoU) threshold to get real-time detection results.

<<<<<<< HEAD
=======
<p align="center">
  <br>
  <iframe loading="lazy" width="720" height="405" src="https://www.youtube.com/embed/pWYiene9lYw"
    title="YouTube video player" frameborder="0"
    allow="accelerometer; autoplay; clipboard-write; encrypted-media; gyroscope; picture-in-picture; web-share"
    allowfullscreen>
  </iframe>
  <br>
  <strong>Watch:</strong> Gradio Integration with Ultralytics YOLO11
</p>

>>>>>>> 50497218
## Why Use Gradio for Object Detection?

* **User-Friendly Interface:** Gradio offers a straightforward platform for users to upload images and visualize detection results without any coding requirement.
* **Real-Time Adjustments:** Parameters such as confidence and IoU thresholds can be adjusted on the fly, allowing for immediate feedback and optimization of detection results.
* **Broad Accessibility:** The Gradio web interface can be accessed by anyone, making it an excellent tool for demonstrations, educational purposes, and quick experiments.

<p align="center">
   <img width="800" alt="Gradio example screenshot" src="https://github.com/ultralytics/docs/releases/download/0/gradio-example-screenshot.avif">
</p>

## How to Install the Gradio

```bash
pip install gradio
```

## How to Use the Interface

1. **Upload Image:** Click on 'Upload Image' to choose an image file for object detection.
2. **Adjust Parameters:**
    * **Confidence Threshold:** Slider to set the minimum confidence level for detecting objects.
    * **IoU Threshold:** Slider to set the IoU threshold for distinguishing different objects.
3. **View Results:** The processed image with detected objects and their labels will be displayed.

## Example Use Cases

* **Sample Image 1:** Bus detection with default thresholds.
* **Sample Image 2:** Detection on a sports image with default thresholds.

## Usage Example

This section provides the Python code used to create the Gradio interface with the Ultralytics YOLO11 model. Supports classification tasks, detection tasks, segmentation tasks, and key point tasks.

```python
import PIL.Image as Image
import gradio as gr

from ultralytics_MB import ASSETS, YOLO

model = YOLO("yolo11n.pt")


def predict_image(img, conf_threshold, iou_threshold):
<<<<<<< HEAD
=======
    """Predicts objects in an image using a YOLO11 model with adjustable confidence and IOU thresholds."""
>>>>>>> 50497218
    results = model.predict(
        source=img,
        conf=conf_threshold,
        iou=iou_threshold,
        show_labels=True,
        show_conf=True,
        imgsz=640,
    )

    for r in results:
        im_array = r.plot()
        im = Image.fromarray(im_array[..., ::-1])

    return im


iface = gr.Interface(
    fn=predict_image,
    inputs=[
        gr.Image(type="pil", label="Upload Image"),
        gr.Slider(minimum=0, maximum=1, value=0.25, label="Confidence threshold"),
        gr.Slider(minimum=0, maximum=1, value=0.45, label="IoU threshold")
    ],
    outputs=gr.Image(type="pil", label="Result"),
    title="Ultralytics Gradio",
    description="Upload images for inference. The Ultralytics YOLO11n model is used by default.",
    examples=[
        [ASSETS / "bus.jpg", 0.25, 0.45],
        [ASSETS / "zidane.jpg", 0.25, 0.45],
    ]
)

if __name__ == '__main__':
    iface.launch()
```

## Parameters Explanation

| Parameter Name   | Type    | Description                                              |
|------------------|---------|----------------------------------------------------------|
| `img`            | `Image` | The image on which object detection will be performed.   |
| `conf_threshold` | `float` | Confidence threshold for detecting objects.              |
| `iou_threshold`  | `float` | Intersection-over-union threshold for object separation. |

### Gradio Interface Components

| Component    | Description                              |
|--------------|------------------------------------------|
| Image Input  | To upload the image for detection.       |
| Sliders      | To adjust confidence and IoU thresholds. |
<<<<<<< HEAD
| Image Output | To display the detection results.        |
=======
| Image Output | To display the detection results.        |

## FAQ

### How do I use Gradio with Ultralytics YOLO11 for object detection?

To use Gradio with Ultralytics YOLO11 for object detection, you can follow these steps:

1. **Install Gradio:** Use the command `pip install gradio`.
2. **Create Interface:** Write a Python script to initialize the Gradio interface. You can refer to the provided code example in the [documentation](#usage-example) for details.
3. **Upload and Adjust:** Upload your image and adjust the confidence and IoU thresholds on the Gradio interface to get real-time object detection results.

Here's a minimal code snippet for reference:

```python
import gradio as gr

from ultralytics import YOLO

model = YOLO("yolo11n.pt")


def predict_image(img, conf_threshold, iou_threshold):
    results = model.predict(
        source=img,
        conf=conf_threshold,
        iou=iou_threshold,
        show_labels=True,
        show_conf=True,
    )
    return results[0].plot() if results else None


iface = gr.Interface(
    fn=predict_image,
    inputs=[
        gr.Image(type="pil", label="Upload Image"),
        gr.Slider(minimum=0, maximum=1, value=0.25, label="Confidence threshold"),
        gr.Slider(minimum=0, maximum=1, value=0.45, label="IoU threshold"),
    ],
    outputs=gr.Image(type="pil", label="Result"),
    title="Ultralytics Gradio YOLO11",
    description="Upload images for YOLO11 object detection.",
)
iface.launch()
```

### What are the benefits of using Gradio for Ultralytics YOLO11 object detection?

Using Gradio for Ultralytics YOLO11 object detection offers several benefits:

- **User-Friendly Interface:** Gradio provides an intuitive interface for users to upload images and visualize detection results without any coding effort.
- **Real-Time Adjustments:** You can dynamically adjust detection parameters such as confidence and IoU thresholds and see the effects immediately.
- **Accessibility:** The web interface is accessible to anyone, making it useful for quick experiments, educational purposes, and demonstrations.

For more details, you can read this [blog post](https://www.ultralytics.com/blog/ai-and-radiology-a-new-era-of-precision-and-efficiency).

### Can I use Gradio and Ultralytics YOLO11 together for educational purposes?

Yes, Gradio and Ultralytics YOLO11 can be utilized together for educational purposes effectively. Gradio's intuitive web interface makes it easy for students and educators to interact with state-of-the-art [deep learning](https://www.ultralytics.com/glossary/deep-learning-dl) models like Ultralytics YOLO11 without needing advanced programming skills. This setup is ideal for demonstrating key concepts in object detection and [computer vision](https://www.ultralytics.com/glossary/computer-vision-cv), as Gradio provides immediate visual feedback which helps in understanding the impact of different parameters on the detection performance.

### How do I adjust the confidence and IoU thresholds in the Gradio interface for YOLO11?

In the Gradio interface for YOLO11, you can adjust the confidence and IoU thresholds using the sliders provided. These thresholds help control the prediction [accuracy](https://www.ultralytics.com/glossary/accuracy) and object separation:

- **Confidence Threshold:** Determines the minimum confidence level for detecting objects. Slide to increase or decrease the confidence required.
- **IoU Threshold:** Sets the intersection-over-union threshold for distinguishing between overlapping objects. Adjust this value to refine object separation.

For more information on these parameters, visit the [parameters explanation section](#parameters-explanation).

### What are some practical applications of using Ultralytics YOLO11 with Gradio?

Practical applications of combining Ultralytics YOLO11 with Gradio include:

- **Real-Time Object Detection Demonstrations:** Ideal for showcasing how object detection works in real-time.
- **Educational Tools:** Useful in academic settings to teach object detection and computer vision concepts.
- **Prototype Development:** Efficient for developing and testing prototype object detection applications quickly.
- **Community and Collaborations:** Making it easy to share models with the community for feedback and collaboration.

For examples of similar use cases, check out the [Ultralytics blog](https://www.ultralytics.com/blog/monitoring-animal-behavior-using-ultralytics-yolov8).

Providing this information within the documentation will help in enhancing the usability and accessibility of Ultralytics YOLO11, making it more approachable for users at all levels of expertise.
>>>>>>> 50497218
<|MERGE_RESOLUTION|>--- conflicted
+++ resolved
@@ -1,12 +1,7 @@
 ---
 comments: true
-<<<<<<< HEAD
-description: Learn to use Gradio and Ultralytics YOLOv8 for interactive object detection. Upload images and adjust detection parameters in real-time.
-keywords: Gradio, Ultralytics YOLOv8, object detection, interactive AI, Python
-=======
 description: Discover an interactive way to perform object detection with Ultralytics YOLO11 using Gradio. Upload images and adjust settings for real-time results.
 keywords: Ultralytics, YOLO11, Gradio, object detection, interactive, real-time, image processing, AI
->>>>>>> 50497218
 ---
 
 # Interactive [Object Detection](https://www.ultralytics.com/glossary/object-detection): Gradio & Ultralytics YOLO11 🚀
@@ -15,8 +10,6 @@
 
 This Gradio interface provides an easy and interactive way to perform object detection using the [Ultralytics YOLO11](https://github.com/ultralytics/ultralytics/) model. Users can upload images and adjust parameters like confidence threshold and intersection-over-union (IoU) threshold to get real-time detection results.
 
-<<<<<<< HEAD
-=======
 <p align="center">
   <br>
   <iframe loading="lazy" width="720" height="405" src="https://www.youtube.com/embed/pWYiene9lYw"
@@ -28,12 +21,11 @@
   <strong>Watch:</strong> Gradio Integration with Ultralytics YOLO11
 </p>
 
->>>>>>> 50497218
 ## Why Use Gradio for Object Detection?
 
-* **User-Friendly Interface:** Gradio offers a straightforward platform for users to upload images and visualize detection results without any coding requirement.
-* **Real-Time Adjustments:** Parameters such as confidence and IoU thresholds can be adjusted on the fly, allowing for immediate feedback and optimization of detection results.
-* **Broad Accessibility:** The Gradio web interface can be accessed by anyone, making it an excellent tool for demonstrations, educational purposes, and quick experiments.
+- **User-Friendly Interface:** Gradio offers a straightforward platform for users to upload images and visualize detection results without any coding requirement.
+- **Real-Time Adjustments:** Parameters such as confidence and IoU thresholds can be adjusted on the fly, allowing for immediate feedback and optimization of detection results.
+- **Broad Accessibility:** The Gradio web interface can be accessed by anyone, making it an excellent tool for demonstrations, educational purposes, and quick experiments.
 
 <p align="center">
    <img width="800" alt="Gradio example screenshot" src="https://github.com/ultralytics/docs/releases/download/0/gradio-example-screenshot.avif">
@@ -49,33 +41,30 @@
 
 1. **Upload Image:** Click on 'Upload Image' to choose an image file for object detection.
 2. **Adjust Parameters:**
-    * **Confidence Threshold:** Slider to set the minimum confidence level for detecting objects.
-    * **IoU Threshold:** Slider to set the IoU threshold for distinguishing different objects.
+    - **Confidence Threshold:** Slider to set the minimum confidence level for detecting objects.
+    - **IoU Threshold:** Slider to set the IoU threshold for distinguishing different objects.
 3. **View Results:** The processed image with detected objects and their labels will be displayed.
 
 ## Example Use Cases
 
-* **Sample Image 1:** Bus detection with default thresholds.
-* **Sample Image 2:** Detection on a sports image with default thresholds.
+- **Sample Image 1:** Bus detection with default thresholds.
+- **Sample Image 2:** Detection on a sports image with default thresholds.
 
 ## Usage Example
 
 This section provides the Python code used to create the Gradio interface with the Ultralytics YOLO11 model. Supports classification tasks, detection tasks, segmentation tasks, and key point tasks.
 
 ```python
+import gradio as gr
 import PIL.Image as Image
-import gradio as gr
 
-from ultralytics_MB import ASSETS, YOLO
+from ultralytics import ASSETS, YOLO
 
 model = YOLO("yolo11n.pt")
 
 
 def predict_image(img, conf_threshold, iou_threshold):
-<<<<<<< HEAD
-=======
     """Predicts objects in an image using a YOLO11 model with adjustable confidence and IOU thresholds."""
->>>>>>> 50497218
     results = model.predict(
         source=img,
         conf=conf_threshold,
@@ -97,7 +86,7 @@
     inputs=[
         gr.Image(type="pil", label="Upload Image"),
         gr.Slider(minimum=0, maximum=1, value=0.25, label="Confidence threshold"),
-        gr.Slider(minimum=0, maximum=1, value=0.45, label="IoU threshold")
+        gr.Slider(minimum=0, maximum=1, value=0.45, label="IoU threshold"),
     ],
     outputs=gr.Image(type="pil", label="Result"),
     title="Ultralytics Gradio",
@@ -105,17 +94,17 @@
     examples=[
         [ASSETS / "bus.jpg", 0.25, 0.45],
         [ASSETS / "zidane.jpg", 0.25, 0.45],
-    ]
+    ],
 )
 
-if __name__ == '__main__':
+if __name__ == "__main__":
     iface.launch()
 ```
 
 ## Parameters Explanation
 
 | Parameter Name   | Type    | Description                                              |
-|------------------|---------|----------------------------------------------------------|
+| ---------------- | ------- | -------------------------------------------------------- |
 | `img`            | `Image` | The image on which object detection will be performed.   |
 | `conf_threshold` | `float` | Confidence threshold for detecting objects.              |
 | `iou_threshold`  | `float` | Intersection-over-union threshold for object separation. |
@@ -123,12 +112,9 @@
 ### Gradio Interface Components
 
 | Component    | Description                              |
-|--------------|------------------------------------------|
+| ------------ | ---------------------------------------- |
 | Image Input  | To upload the image for detection.       |
 | Sliders      | To adjust confidence and IoU thresholds. |
-<<<<<<< HEAD
-| Image Output | To display the detection results.        |
-=======
 | Image Output | To display the detection results.        |
 
 ## FAQ
@@ -210,5 +196,4 @@
 
 For examples of similar use cases, check out the [Ultralytics blog](https://www.ultralytics.com/blog/monitoring-animal-behavior-using-ultralytics-yolov8).
 
-Providing this information within the documentation will help in enhancing the usability and accessibility of Ultralytics YOLO11, making it more approachable for users at all levels of expertise.
->>>>>>> 50497218
+Providing this information within the documentation will help in enhancing the usability and accessibility of Ultralytics YOLO11, making it more approachable for users at all levels of expertise.