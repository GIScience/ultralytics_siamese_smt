---
comments: true
<<<<<<< HEAD
description: Learn how to deploy your YOLOv8 models rapidly using Neural Magic’s DeepSparse. This guide focuses on integrating Ultralytics YOLOv8 with the DeepSparse Engine for high-speed, CPU-based inference, leveraging advanced neural network sparsity techniques.
keywords: YOLOv8, DeepSparse Engine, Ultralytics, CPU Inference, Neural Network Sparsity, Object Detection, Model Optimization
---

# Optimizing YOLOv8 Inferences with Neural Magic’s DeepSparse Engine

When deploying object detection models like [Ultralytics YOLOv8](https://ultralytics.com) on various hardware, you can bump into unique issues like optimization. This is where YOLOv8’s integration with Neural Magic’s DeepSparse Engine steps in. It transforms the way YOLOv8 models are executed and enables GPU-level performance directly on CPUs.
=======
description: Enhance YOLO11 performance using Neural Magic's DeepSparse Engine. Learn how to deploy and benchmark YOLO11 models on CPUs for efficient object detection.
keywords: YOLO11, DeepSparse, Neural Magic, model optimization, object detection, inference speed, CPU performance, sparsity, pruning, quantization
---

# Optimizing YOLO11 Inferences with Neural Magic's DeepSparse Engine

When deploying [object detection](https://www.ultralytics.com/glossary/object-detection) models like [Ultralytics YOLO11](https://www.ultralytics.com/) on various hardware, you can bump into unique issues like optimization. This is where YOLO11's integration with Neural Magic's DeepSparse Engine steps in. It transforms the way YOLO11 models are executed and enables GPU-level performance directly on CPUs.
>>>>>>> 50497218

This guide shows you how to deploy YOLO11 using Neural Magic's DeepSparse, how to run inferences, and also how to benchmark performance to ensure it is optimized.

## Neural Magic’s DeepSparse

<p align="center">
<<<<<<< HEAD
  <img width="640" src="https://docs.neuralmagic.com/assets/images/nm-flows-55d56c0695a30bf9ecb716ea98977a95.png" alt="Neural Magic’s DeepSparse Overview">
</p>

[Neural Magic’s DeepSparse](https://neuralmagic.com/deepsparse/) is an inference run-time designed to optimize the execution of neural networks on CPUs. It applies advanced techniques like sparsity, pruning, and quantization to dramatically reduce computational demands while maintaining accuracy. DeepSparse offers an agile solution for efficient and scalable neural network execution across various devices.

## Benefits of Integrating Neural Magic’s DeepSparse with YOLOv8
=======
  <img width="640" src="https://github.com/ultralytics/docs/releases/download/0/neural-magic-deepsparse-overview.avif" alt="Neural Magic's DeepSparse Overview">
</p>

[Neural Magic's DeepSparse](https://neuralmagic.com/deepsparse/) is an inference run-time designed to optimize the execution of neural networks on CPUs. It applies advanced techniques like sparsity, pruning, and quantization to dramatically reduce computational demands while maintaining accuracy. DeepSparse offers an agile solution for efficient and scalable [neural network](https://www.ultralytics.com/glossary/neural-network-nn) execution across various devices.

## Benefits of Integrating Neural Magic's DeepSparse with YOLO11
>>>>>>> 50497218

Before diving into how to deploy YOLOV8 using DeepSparse, let’s understand the benefits of using DeepSparse. Some key advantages include:

- **Enhanced Inference Speed**: Achieves up to 525 FPS (on YOLO11n), significantly speeding up YOLO11's inference capabilities compared to traditional methods.

<p align="center">
  <img width="640" src="https://github.com/ultralytics/docs/releases/download/0/enhanced-inference-speed.avif" alt="Enhanced Inference Speed">
</p>

- **Optimized Model Efficiency**: Uses pruning and quantization to enhance YOLO11's efficiency, reducing model size and computational requirements while maintaining [accuracy](https://www.ultralytics.com/glossary/accuracy).

<p align="center">
  <img width="640" src="https://github.com/ultralytics/docs/releases/download/0/optimized-model-efficiency.avif" alt="Optimized Model Efficiency">
</p>

- **High Performance on Standard CPUs**: Delivers GPU-like performance on CPUs, providing a more accessible and cost-effective option for various applications.

- **Streamlined Integration and Deployment**: Offers user-friendly tools for easy integration of YOLO11 into applications, including image and video annotation features.

- **Support for Various Model Types**: Compatible with both standard and sparsity-optimized YOLO11 models, adding deployment flexibility.

- **Cost-Effective and Scalable Solution**: Reduces operational expenses and offers scalable deployment of advanced object detection models.

## How Does Neural Magic's DeepSparse Technology Works?

Neural Magic’s Deep Sparse technology is inspired by the human brain’s efficiency in neural network computation. It adopts two key principles from the brain as follows:

- **Sparsity**: The process of sparsification involves pruning redundant information from [deep learning](https://www.ultralytics.com/glossary/deep-learning-dl) networks, leading to smaller and faster models without compromising accuracy. This technique reduces the network's size and computational needs significantly.

- **Locality of Reference**: DeepSparse uses a unique execution method, breaking the network into Tensor Columns. These columns are executed depth-wise, fitting entirely within the CPU's cache. This approach mimics the brain's efficiency, minimizing data movement and maximizing the CPU's cache use.

<p align="center">
  <img width="640" src="https://github.com/ultralytics/docs/releases/download/0/neural-magic-deepsparse-technology.avif" alt="How Neural Magic's DeepSparse Technology Works ">
</p>

For more details on how Neural Magic's DeepSparse technology work, check out [their blog post](https://neuralmagic.com/blog/how-neural-magics-deep-sparse-technology-works/).

## Creating A Sparse Version of YOLO11 Trained on a Custom Dataset

SparseZoo, an open-source model repository by Neural Magic, offers [a collection of pre-sparsified YOLO11 model checkpoints](https://sparsezoo.neuralmagic.com/?modelSet=computer_vision&searchModels=yolo). With SparseML, seamlessly integrated with Ultralytics, users can effortlessly fine-tune these sparse checkpoints on their specific datasets using a straightforward command-line interface.

Checkout [Neural Magic's SparseML YOLO11 documentation](https://github.com/neuralmagic/sparseml/tree/main/integrations/ultralytics-yolov8) for more details.

## Usage: Deploying YOLOV8 using DeepSparse

Deploying YOLO11 with Neural Magic's DeepSparse involves a few straightforward steps. Before diving into the usage instructions, be sure to check out the range of [YOLO11 models offered by Ultralytics](../models/index.md). This will help you choose the most appropriate model for your project requirements. Here's how you can get started.

### Step 1: Installation

To install the required packages, run:

!!! tip "Installation"

    === "CLI"

        ```bash
        # Install the required packages
        pip install deepsparse[yolov8]
        ```

### Step 2: Exporting YOLO11 to ONNX Format

DeepSparse Engine requires YOLO11 models in ONNX format. Exporting your model to this format is essential for compatibility with DeepSparse. Use the following command to export YOLO11 models:

!!! tip "Model Export"

    === "CLI"

        ```bash
        # Export YOLO11 model to ONNX format
        yolo task=detect mode=export model=yolo11n.pt format=onnx opset=13
        ```

This command will save the `yolo11n.onnx` model to your disk.

### Step 3: Deploying and Running Inferences

With your YOLO11 model in ONNX format, you can deploy and run inferences using DeepSparse. This can be done easily with their intuitive Python API:

!!! tip "Deploying and Running Inferences"

    === "Python"

        ```python
        from deepsparse import Pipeline

        # Specify the path to your YOLO11 ONNX model
        model_path = "path/to/yolo11n.onnx"

        # Set up the DeepSparse Pipeline
        yolo_pipeline = Pipeline.create(
            task="yolov8",
            model_path=model_path
        )

        # Run the model on your images
        images = ["path/to/image.jpg"]
        pipeline_outputs = yolo_pipeline(images=images)
        ```

### Step 4: Benchmarking Performance

It's important to check that your YOLO11 model is performing optimally on DeepSparse. You can benchmark your model's performance to analyze throughput and latency:

!!! tip "Benchmarking"

    === "CLI"

        ```bash
        # Benchmark performance
        deepsparse.benchmark model_path="path/to/yolo11n.onnx" --scenario=sync --input_shapes="[1,3,640,640]"
        ```

### Step 5: Additional Features

DeepSparse provides additional features for practical integration of YOLO11 in applications, such as image annotation and dataset evaluation.

!!! tip "Additional Features"

    === "CLI"

        ```bash
        # For image annotation
        deepsparse.yolov8.annotate --source "path/to/image.jpg" --model_filepath "path/to/yolo11n.onnx"

        # For evaluating model performance on a dataset
        deepsparse.yolov8.eval --model_path "path/to/yolo11n.onnx"
        ```

Running the annotate command processes your specified image, detecting objects, and saving the annotated image with bounding boxes and classifications. The annotated image will be stored in an annotation-results folder. This helps provide a visual representation of the model's detection capabilities.

<p align="center">
  <img width="640" src="https://github.com/ultralytics/docs/releases/download/0/image-annotation-feature.avif" alt="Image Annotation Feature">
</p>

After running the eval command, you will receive detailed output metrics such as [precision](https://www.ultralytics.com/glossary/precision), [recall](https://www.ultralytics.com/glossary/recall), and mAP (mean Average Precision). This provides a comprehensive view of your model's performance on the dataset. This functionality is particularly useful for fine-tuning and optimizing your YOLO11 models for specific use cases, ensuring high accuracy and efficiency.

## Summary

<<<<<<< HEAD
This guide explored integrating Ultralytics’ YOLOv8 with Neural Magic's DeepSparse Engine. It highlighted how this integration enhances YOLOv8's performance on CPU platforms, offering GPU-level efficiency and advanced neural network sparsity techniques.

For more detailed information and advanced usage, visit [Neural Magic’s DeepSparse documentation](https://docs.neuralmagic.com/products/deepsparse/). Also, check out Neural Magic’s documentation on the integration with YOLOv8 [here](https://github.com/neuralmagic/deepsparse/tree/main/src/deepsparse/yolov8#yolov8-inference-pipelines) and watch a great session on it [here](https://www.youtube.com/watch?v=qtJ7bdt52x8).

Additionally, for a broader understanding of various YOLOv8 integrations, visit the [Ultralytics integration guide page](../integrations/index.md), where you can discover a range of other exciting integration possibilities.
=======
This guide explored integrating Ultralytics' YOLO11 with Neural Magic's DeepSparse Engine. It highlighted how this integration enhances YOLO11's performance on CPU platforms, offering GPU-level efficiency and advanced neural network sparsity techniques.

For more detailed information and advanced usage, visit [Neural Magic's DeepSparse documentation](https://docs.neuralmagic.com/products/deepsparse/). Also, check out Neural Magic's documentation on the integration with YOLO11 [here](https://github.com/neuralmagic/deepsparse/tree/main/src/deepsparse/yolov8#yolov8-inference-pipelines) and watch a great session on it [here](https://www.youtube.com/watch?v=qtJ7bdt52x8).

Additionally, for a broader understanding of various YOLO11 integrations, visit the [Ultralytics integration guide page](../integrations/index.md), where you can discover a range of other exciting integration possibilities.

## FAQ

### What is Neural Magic's DeepSparse Engine and how does it optimize YOLO11 performance?

Neural Magic's DeepSparse Engine is an inference runtime designed to optimize the execution of neural networks on CPUs through advanced techniques such as sparsity, pruning, and quantization. By integrating DeepSparse with YOLO11, you can achieve GPU-like performance on standard CPUs, significantly enhancing inference speed, model efficiency, and overall performance while maintaining accuracy. For more details, check out the [Neural Magic's DeepSparse section](#neural-magics-deepsparse).

### How can I install the needed packages to deploy YOLO11 using Neural Magic's DeepSparse?

Installing the required packages for deploying YOLO11 with Neural Magic's DeepSparse is straightforward. You can easily install them using the CLI. Here's the command you need to run:

```bash
pip install deepsparse[yolov8]
```

Once installed, follow the steps provided in the [Installation section](#step-1-installation) to set up your environment and start using DeepSparse with YOLO11.

### How do I convert YOLO11 models to ONNX format for use with DeepSparse?

To convert YOLO11 models to the ONNX format, which is required for compatibility with DeepSparse, you can use the following CLI command:

```bash
yolo task=detect mode=export model=yolo11n.pt format=onnx opset=13
```

This command will export your YOLO11 model (`yolo11n.pt`) to a format (`yolo11n.onnx`) that can be utilized by the DeepSparse Engine. More information about model export can be found in the [Model Export section](#step-2-exporting-yolo11-to-onnx-format).

### How do I benchmark YOLO11 performance on the DeepSparse Engine?

Benchmarking YOLO11 performance on DeepSparse helps you analyze throughput and latency to ensure your model is optimized. You can use the following CLI command to run a benchmark:

```bash
deepsparse.benchmark model_path="path/to/yolo11n.onnx" --scenario=sync --input_shapes="[1,3,640,640]"
```

This command will provide you with vital performance metrics. For more details, see the [Benchmarking Performance section](#step-4-benchmarking-performance).

### Why should I use Neural Magic's DeepSparse with YOLO11 for object detection tasks?

Integrating Neural Magic's DeepSparse with YOLO11 offers several benefits:

- **Enhanced Inference Speed:** Achieves up to 525 FPS, significantly speeding up YOLO11's capabilities.
- **Optimized Model Efficiency:** Uses sparsity, pruning, and quantization techniques to reduce model size and computational needs while maintaining accuracy.
- **High Performance on Standard CPUs:** Offers GPU-like performance on cost-effective CPU hardware.
- **Streamlined Integration:** User-friendly tools for easy deployment and integration.
- **Flexibility:** Supports both standard and sparsity-optimized YOLO11 models.
- **Cost-Effective:** Reduces operational expenses through efficient resource utilization.

For a deeper dive into these advantages, visit the [Benefits of Integrating Neural Magic's DeepSparse with YOLO11 section](#benefits-of-integrating-neural-magics-deepsparse-with-yolo11).
>>>>>>> 50497218
<|MERGE_RESOLUTION|>--- conflicted
+++ resolved
@@ -1,14 +1,5 @@
 ---
 comments: true
-<<<<<<< HEAD
-description: Learn how to deploy your YOLOv8 models rapidly using Neural Magic’s DeepSparse. This guide focuses on integrating Ultralytics YOLOv8 with the DeepSparse Engine for high-speed, CPU-based inference, leveraging advanced neural network sparsity techniques.
-keywords: YOLOv8, DeepSparse Engine, Ultralytics, CPU Inference, Neural Network Sparsity, Object Detection, Model Optimization
----
-
-# Optimizing YOLOv8 Inferences with Neural Magic’s DeepSparse Engine
-
-When deploying object detection models like [Ultralytics YOLOv8](https://ultralytics.com) on various hardware, you can bump into unique issues like optimization. This is where YOLOv8’s integration with Neural Magic’s DeepSparse Engine steps in. It transforms the way YOLOv8 models are executed and enables GPU-level performance directly on CPUs.
-=======
 description: Enhance YOLO11 performance using Neural Magic's DeepSparse Engine. Learn how to deploy and benchmark YOLO11 models on CPUs for efficient object detection.
 keywords: YOLO11, DeepSparse, Neural Magic, model optimization, object detection, inference speed, CPU performance, sparsity, pruning, quantization
 ---
@@ -16,30 +7,20 @@
 # Optimizing YOLO11 Inferences with Neural Magic's DeepSparse Engine
 
 When deploying [object detection](https://www.ultralytics.com/glossary/object-detection) models like [Ultralytics YOLO11](https://www.ultralytics.com/) on various hardware, you can bump into unique issues like optimization. This is where YOLO11's integration with Neural Magic's DeepSparse Engine steps in. It transforms the way YOLO11 models are executed and enables GPU-level performance directly on CPUs.
->>>>>>> 50497218
 
 This guide shows you how to deploy YOLO11 using Neural Magic's DeepSparse, how to run inferences, and also how to benchmark performance to ensure it is optimized.
 
-## Neural Magic’s DeepSparse
-
-<p align="center">
-<<<<<<< HEAD
-  <img width="640" src="https://docs.neuralmagic.com/assets/images/nm-flows-55d56c0695a30bf9ecb716ea98977a95.png" alt="Neural Magic’s DeepSparse Overview">
-</p>
-
-[Neural Magic’s DeepSparse](https://neuralmagic.com/deepsparse/) is an inference run-time designed to optimize the execution of neural networks on CPUs. It applies advanced techniques like sparsity, pruning, and quantization to dramatically reduce computational demands while maintaining accuracy. DeepSparse offers an agile solution for efficient and scalable neural network execution across various devices.
-
-## Benefits of Integrating Neural Magic’s DeepSparse with YOLOv8
-=======
+## Neural Magic's DeepSparse
+
+<p align="center">
   <img width="640" src="https://github.com/ultralytics/docs/releases/download/0/neural-magic-deepsparse-overview.avif" alt="Neural Magic's DeepSparse Overview">
 </p>
 
 [Neural Magic's DeepSparse](https://neuralmagic.com/deepsparse/) is an inference run-time designed to optimize the execution of neural networks on CPUs. It applies advanced techniques like sparsity, pruning, and quantization to dramatically reduce computational demands while maintaining accuracy. DeepSparse offers an agile solution for efficient and scalable [neural network](https://www.ultralytics.com/glossary/neural-network-nn) execution across various devices.
 
 ## Benefits of Integrating Neural Magic's DeepSparse with YOLO11
->>>>>>> 50497218
-
-Before diving into how to deploy YOLOV8 using DeepSparse, let’s understand the benefits of using DeepSparse. Some key advantages include:
+
+Before diving into how to deploy YOLOV8 using DeepSparse, let's understand the benefits of using DeepSparse. Some key advantages include:
 
 - **Enhanced Inference Speed**: Achieves up to 525 FPS (on YOLO11n), significantly speeding up YOLO11's inference capabilities compared to traditional methods.
 
@@ -63,7 +44,7 @@
 
 ## How Does Neural Magic's DeepSparse Technology Works?
 
-Neural Magic’s Deep Sparse technology is inspired by the human brain’s efficiency in neural network computation. It adopts two key principles from the brain as follows:
+Neural Magic's Deep Sparse technology is inspired by the human brain's efficiency in neural network computation. It adopts two key principles from the brain as follows:
 
 - **Sparsity**: The process of sparsification involves pruning redundant information from [deep learning](https://www.ultralytics.com/glossary/deep-learning-dl) networks, leading to smaller and faster models without compromising accuracy. This technique reduces the network's size and computational needs significantly.
 
@@ -128,10 +109,7 @@
         model_path = "path/to/yolo11n.onnx"
 
         # Set up the DeepSparse Pipeline
-        yolo_pipeline = Pipeline.create(
-            task="yolov8",
-            model_path=model_path
-        )
+        yolo_pipeline = Pipeline.create(task="yolov8", model_path=model_path)
 
         # Run the model on your images
         images = ["path/to/image.jpg"]
@@ -177,13 +155,6 @@
 
 ## Summary
 
-<<<<<<< HEAD
-This guide explored integrating Ultralytics’ YOLOv8 with Neural Magic's DeepSparse Engine. It highlighted how this integration enhances YOLOv8's performance on CPU platforms, offering GPU-level efficiency and advanced neural network sparsity techniques.
-
-For more detailed information and advanced usage, visit [Neural Magic’s DeepSparse documentation](https://docs.neuralmagic.com/products/deepsparse/). Also, check out Neural Magic’s documentation on the integration with YOLOv8 [here](https://github.com/neuralmagic/deepsparse/tree/main/src/deepsparse/yolov8#yolov8-inference-pipelines) and watch a great session on it [here](https://www.youtube.com/watch?v=qtJ7bdt52x8).
-
-Additionally, for a broader understanding of various YOLOv8 integrations, visit the [Ultralytics integration guide page](../integrations/index.md), where you can discover a range of other exciting integration possibilities.
-=======
 This guide explored integrating Ultralytics' YOLO11 with Neural Magic's DeepSparse Engine. It highlighted how this integration enhances YOLO11's performance on CPU platforms, offering GPU-level efficiency and advanced neural network sparsity techniques.
 
 For more detailed information and advanced usage, visit [Neural Magic's DeepSparse documentation](https://docs.neuralmagic.com/products/deepsparse/). Also, check out Neural Magic's documentation on the integration with YOLO11 [here](https://github.com/neuralmagic/deepsparse/tree/main/src/deepsparse/yolov8#yolov8-inference-pipelines) and watch a great session on it [here](https://www.youtube.com/watch?v=qtJ7bdt52x8).
@@ -237,5 +208,4 @@
 - **Flexibility:** Supports both standard and sparsity-optimized YOLO11 models.
 - **Cost-Effective:** Reduces operational expenses through efficient resource utilization.
 
-For a deeper dive into these advantages, visit the [Benefits of Integrating Neural Magic's DeepSparse with YOLO11 section](#benefits-of-integrating-neural-magics-deepsparse-with-yolo11).
->>>>>>> 50497218
+For a deeper dive into these advantages, visit the [Benefits of Integrating Neural Magic's DeepSparse with YOLO11 section](#benefits-of-integrating-neural-magics-deepsparse-with-yolo11).