--- conflicted
+++ resolved
@@ -1,16 +1,5 @@
 <!--Ultralytics YOLO 🚀, AGPL-3.0 license-->
 
-<<<<<<< HEAD
-{% extends "base.html" %}
-
-{% block announce %}
-   <div style="text-align: center;">
-       <a href="https://hub.ultralytics.com/signup?utm_source=docs&utm_medium=banner&utm_campaign=cloud_training_release"
-          target="_blank" style="color: #FFFFFF;">
-          Introducing Ultralytics HUB Cloud Training! ☁️ Scalable. Simple. Smart. &nbsp; ➜
-      </a>
-   </div>
-=======
 {% extends "base.html" %} {% block announce %}
 <div class="banner-wrapper">
   <div class="banner-content-wrapper">
@@ -46,5 +35,4 @@
     </div>
   </div>
 </div>
->>>>>>> 50497218
 {% endblock %}