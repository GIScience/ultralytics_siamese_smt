--- conflicted
+++ resolved
@@ -1,27 +1,27 @@
-# Ultralytics YOLO 🚀, AGPL-3.0 license
+# ultralytics_MB YOLO 🚀, AGPL-3.0 license
 """
 Automates the building and post-processing of MkDocs documentation, particularly for projects with multilingual content.
 It streamlines the workflow for generating localized versions of the documentation and updating HTML links to ensure
 they are correctly formatted.
 
 Key Features:
-- Automated building of MkDocs documentation: The script compiles both the main documentation and
-  any localized versions specified in separate MkDocs configuration files.
-- Post-processing of generated HTML files: After the documentation is built, the script updates all
-  HTML files to remove the '.md' extension from internal links. This ensures that links in the built
-  HTML documentation correctly point to other HTML pages rather than Markdown files, which is crucial
-  for proper navigation within the web-based documentation.
+    - Automated building of MkDocs documentation: The script compiles both the main documentation and
+      any localized versions specified in separate MkDocs configuration files.
+    - Post-processing of generated HTML files: After the documentation is built, the script updates all
+      HTML files to remove the '.md' extension from internal links. This ensures that links in the built
+      HTML documentation correctly point to other HTML pages rather than Markdown files, which is crucial
+      for proper navigation within the web-based documentation.
 
 Usage:
-- Run the script from the root directory of your MkDocs project.
-- Ensure that MkDocs is installed and that all MkDocs configuration files (main and localized versions)
-  are present in the project directory.
-- The script first builds the documentation using MkDocs, then scans the generated HTML files in the 'site'
-  directory to update the internal links.
-- It's ideal for projects where the documentation is written in Markdown and needs to be served as a static website.
+    - Run the script from the root directory of your MkDocs project.
+    - Ensure that MkDocs is installed and that all MkDocs configuration files (main and localized versions)
+      are present in the project directory.
+    - The script first builds the documentation using MkDocs, then scans the generated HTML files in the 'site'
+      directory to update the internal links.
+    - It's ideal for projects where the documentation is written in Markdown and needs to be served as a static website.
 
 Note:
-- This script is built to be run in an environment where Python and MkDocs are installed and properly configured.
+    - This script is built to be run in an environment where Python and MkDocs are installed and properly configured.
 """
 
 import os
@@ -30,13 +30,15 @@
 import subprocess
 from pathlib import Path
 
+from bs4 import BeautifulSoup
 from tqdm import tqdm
 
+os.environ["JUPYTER_PLATFORM_DIRS"] = "1"  # fix DeprecationWarning: Jupyter is migrating to use standard platformdirs
 DOCS = Path(__file__).parent.resolve()
 SITE = DOCS.parent / "site"
 
 
-def build_docs(clone_repos=True):
+def prepare_docs_markdown(clone_repos=True):
     """Build docs using mkdocs."""
     if SITE.exists():
         print(f"Removing existing {SITE}")
@@ -55,10 +57,9 @@
         shutil.copytree(local_dir / "hub_sdk", DOCS.parent / "hub_sdk")  # for mkdocstrings
         print(f"Cloned/Updated {repo} in {local_dir}")
 
-    # Build the main documentation
-    print(f"Building docs from {DOCS}")
-    subprocess.run(f"mkdocs build -f {DOCS.parent}/mkdocs.yml", check=True, shell=True)
-    print(f"Site built at {SITE}")
+    # Add frontmatter
+    for file in tqdm((DOCS / "en").rglob("*.md"), desc="Adding frontmatter"):
+        update_markdown_files(file)
 
 
 def update_page_title(file_path: Path, new_title: str):
@@ -95,8 +96,6 @@
 
 def update_subdir_edit_links(subdir="", docs_url=""):
     """Update the HTML head section of each file."""
-    from bs4 import BeautifulSoup
-
     if str(subdir[0]) == "/":
         subdir = str(subdir[0])[1:]
     html_files = (SITE / subdir).rglob("*.html")
@@ -114,13 +113,6 @@
             file.write(str(soup))
 
 
-<<<<<<< HEAD
-def main():
-    """Builds docs, updates titles and edit links, and prints local server command."""
-    build_docs()
-
-    # Update titles
-=======
 def update_markdown_files(md_filepath: Path):
     """Creates or updates a Markdown file, ensuring frontmatter is present."""
     if md_filepath.exists():
@@ -161,17 +153,14 @@
 def update_docs_html():
     """Updates titles, edit links, head sections, and converts plaintext links in HTML documentation."""
     # Update 404 titles
->>>>>>> 50497218
-    update_page_title(SITE / "404.html", new_title="Ultralytics Docs - Not Found")
+    update_page_title(SITE / "404.html", new_title="ultralytics_MB Docs - Not Found")
 
     # Update edit links
     update_subdir_edit_links(
         subdir="hub/sdk/",  # do not use leading slash
-        docs_url="https://github.com/ultralytics/hub-sdk/tree/develop/docs/",
+        docs_url="https://github.com/ultralytics/hub-sdk/tree/main/docs/",
     )
 
-<<<<<<< HEAD
-=======
     # Convert plaintext links to HTML hyperlinks
     files_modified = 0
     for html_file in tqdm(SITE.rglob("*.html"), desc="Converting plaintext links"):
@@ -184,14 +173,11 @@
             files_modified += 1
     print(f"Modified plaintext links in {files_modified} files.")
 
->>>>>>> 50497218
     # Update HTML file head section
     script = ""
     if any(script):
         update_html_head(script)
 
-<<<<<<< HEAD
-=======
     # Delete the /macros directory from the built site
     macros_dir = SITE / "macros"
     if macros_dir.exists():
@@ -264,9 +250,8 @@
     # Update docs HTML pages
     update_docs_html()
 
->>>>>>> 50497218
     # Show command to serve built website
-    print('Serve site at http://localhost:8000 with "python -m http.server --directory site"')
+    print('Docs built correctly ✅\nServe site at http://localhost:8000 with "python -m http.server --directory site"')
 
 
 if __name__ == "__main__":
