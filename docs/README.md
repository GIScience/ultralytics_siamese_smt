--- conflicted
+++ resolved
@@ -1,17 +1,8 @@
-<<<<<<< HEAD
-# Ultralytics Docs
-=======
 <br>
 <a href="https://www.ultralytics.com/" target="_blank"><img src="https://raw.githubusercontent.com/ultralytics/assets/main/logo/Ultralytics_Logotype_Original.svg" width="320" alt="Ultralytics logo"></a>
->>>>>>> 50497218
 
-Ultralytics Docs are deployed to [https://docs.ultralytics.com](https://docs.ultralytics.com).
+# 📚 Ultralytics Docs
 
-<<<<<<< HEAD
-[![pages-build-deployment](https://github.com/ultralytics/docs/actions/workflows/pages/pages-build-deployment/badge.svg)](https://github.com/ultralytics/docs/actions/workflows/pages/pages-build-deployment)  [![Check Broken links](https://github.com/ultralytics/docs/actions/workflows/links.yml/badge.svg)](https://github.com/ultralytics/docs/actions/workflows/links.yml)
-
-## Install Ultralytics package
-=======
 [Ultralytics](https://www.ultralytics.com/) Docs are the gateway to understanding and utilizing our cutting-edge machine learning tools. These documents are deployed to [https://docs.ultralytics.com](https://docs.ultralytics.com/) for your convenience.
 
 [![pages-build-deployment](https://github.com/ultralytics/docs/actions/workflows/pages/pages-build-deployment/badge.svg)](https://github.com/ultralytics/docs/actions/workflows/pages/pages-build-deployment)
@@ -20,11 +11,14 @@
 [![Ultralytics Actions](https://github.com/ultralytics/docs/actions/workflows/format.yml/badge.svg)](https://github.com/ultralytics/docs/actions/workflows/format.yml)
 
 <a href="https://discord.com/invite/ultralytics"><img alt="Discord" src="https://img.shields.io/discord/1089800235347353640?logo=discord&logoColor=white&label=Discord&color=blue"></a> <a href="https://community.ultralytics.com/"><img alt="Ultralytics Forums" src="https://img.shields.io/discourse/users?server=https%3A%2F%2Fcommunity.ultralytics.com&logo=discourse&label=Forums&color=blue"></a> <a href="https://reddit.com/r/ultralytics"><img alt="Ultralytics Reddit" src="https://img.shields.io/reddit/subreddit-subscribers/ultralytics?style=flat&logo=reddit&logoColor=white&label=Reddit&color=blue"></a>
->>>>>>> 50497218
 
-[![PyPI version](https://badge.fury.io/py/ultralytics.svg)](https://badge.fury.io/py/ultralytics) [![Downloads](https://static.pepy.tech/badge/ultralytics)](https://pepy.tech/project/ultralytics)
+## 🛠️ Installation
 
-To install the ultralytics package in developer mode, you will need to have Git and Python 3 installed on your system. Then, follow these steps:
+[![PyPI - Version](https://img.shields.io/pypi/v/ultralytics?logo=pypi&logoColor=white)](https://pypi.org/project/ultralytics/)
+[![Downloads](https://static.pepy.tech/badge/ultralytics)](https://pepy.tech/project/ultralytics)
+[![PyPI - Python Version](https://img.shields.io/pypi/pyversions/ultralytics?logo=python&logoColor=gold)](https://pypi.org/project/ultralytics/)
+
+To install the ultralytics package in developer mode, ensure you have Git and Python 3 installed on your system. Then, follow these steps:
 
 1. Clone the ultralytics repository to your local machine using Git:
 
@@ -32,113 +26,106 @@
     git clone https://github.com/ultralytics/ultralytics.git
     ```
 
-2. Navigate to the root directory of the repository:
+2. Navigate to the cloned repository's root directory:
 
     ```bash
-    cd ultralytics_MB
+    cd ultralytics
     ```
 
-3. Install the package in developer mode using pip:
+3. Install the package in developer mode using pip (or pip3 for Python 3):
 
     ```bash
     pip install -e '.[dev]'
     ```
 
-This will install the ultralytics package and its dependencies in developer mode, allowing you to make changes to the package code and have them reflected immediately in your Python environment.
+- This command installs the ultralytics package along with all development dependencies, allowing you to modify the package code and have the changes immediately reflected in your Python environment.
 
-Note that you may need to use the pip3 command instead of pip if you have multiple versions of Python installed on your system.
+## 🚀 Building and Serving Locally
 
-## Building and Serving Locally
-
-The `mkdocs serve` command is used to build and serve a local version of the MkDocs documentation site. It is typically used during the development and testing phase of a documentation project.
+The `mkdocs serve` command builds and serves a local version of your MkDocs documentation, ideal for development and testing:
 
 ```bash
 mkdocs serve
 ```
 
-Here is a breakdown of what this command does:
+- #### Command Breakdown:
 
-- `mkdocs`: This is the command-line interface (CLI) for the MkDocs static site generator. It is used to build and serve MkDocs sites.
-- `serve`: This is a subcommand of the `mkdocs` CLI that tells it to build and serve the documentation site locally.
-- `-a`: This flag specifies the hostname and port number to bind the server to. The default value is `localhost:8000`.
-- `-t`: This flag specifies the theme to use for the documentation site. The default value is `mkdocs`.
-- `-s`: This flag tells the `serve` command to serve the site in silent mode, which means it will not display any log messages or progress updates. When you run the `mkdocs serve` command, it will build the documentation site using the files in the `docs/` directory and serve it at the specified hostname and port number. You can then view the site by going to the URL in your web browser.
-- `-f`: Flag to specify the filepath to the `mkdocs.yml` file to use for the documentation site; may be useful when file is not located in the current working directory.
-- `--dirtyreload`: Use this flag if/when locally served site rebuilds are expensive and require a long time to rebuild. Including this will only rebuild files that have changed and some elements may not reflect updates.
+    - `mkdocs` is the main MkDocs command-line interface.
+    - `serve` is the subcommand to build and locally serve your documentation.
 
-While the site is being served, you can make changes to the documentation files and see them reflected in the live site immediately. This is useful for testing and debugging your documentation before deploying it to a live server.
+- 🧐 Note:
 
-To stop the serve command and terminate the local server, you can use the `CTRL+C` keyboard shortcut.
+    - Grasp changes to the docs in real-time as `mkdocs serve` supports live reloading.
+    - To stop the local server, press `CTRL+C`.
 
-## Building and Serving Multi-Language
+## 🌍 Building and Serving Multi-Language
 
-For multi-language MkDocs sites use the following additional steps:
+Supporting multi-language documentation? Follow these steps:
 
-1. Add all new language `*.md` files to git commit: `git add docs/**/*.md -f`
-2. Build all languages to the `/site` directory. Verify that the top-level `/site` directory contains `CNAME`, `robots.txt` and `sitemap.xml` files, if applicable.
+1. Stage all new language \*.md files with Git:
 
     ```bash
-    # Remove existing /site directory
+    git add docs/**/*.md -f
+    ```
+
+2. Build all languages to the `/site` folder, ensuring relevant root-level files are present:
+
+    ```bash
+    # Clear existing /site directory
     rm -rf site
 
-    # Loop through all YAML files in the docs directory
+    # Loop through each language config file and build
     mkdocs build -f docs/mkdocs.yml
     for file in docs/mkdocs_*.yml; do
-      echo "Building MkDocs site with configuration file: $file"
+      echo "Building MkDocs site with $file"
       mkdocs build -f "$file"
     done
     ```
 
-3. Preview in web browser with:
+3. To preview your site, initiate a simple HTTP server:
 
     ```bash
     cd site
     python -m http.server
-    open http://localhost:8000  # on macOS
+    # Open in your preferred browser
     ```
 
-<<<<<<< HEAD
-Note the above steps are combined into the Ultralytics [build_docs.py](https://github.com/ultralytics/ultralytics/blob/main/docs/build_docs.py) script.
-=======
+- 🖥️ Access the live site at `http://localhost:8000`.
+
+## 📤 Deploying Your Documentation Site
+
+Choose a hosting provider and deployment method for your MkDocs documentation:
+
+- Configure `mkdocs.yml` with deployment settings.
+- Use `mkdocs deploy` to build and deploy your site.
+
+* ### GitHub Pages Deployment Example:
+
+    ```bash
+    mkdocs gh-deploy
+    ```
+
 - Update the "Custom domain" in your repository's settings for a personalized URL.
 
 ![MkDocs deployment example](https://github.com/ultralytics/docs/releases/download/0/mkdocs-deployment-example.avif)
 
 - For detailed deployment guidance, consult the [MkDocs documentation](https://www.mkdocs.org/user-guide/deploying-your-docs/).
->>>>>>> 50497218
 
-## Deploying Your Documentation Site
+## 💡 Contribute
 
-<<<<<<< HEAD
-To deploy your MkDocs documentation site, you will need to choose a hosting provider and a deployment method. Some popular options include GitHub Pages, GitLab Pages, and Amazon S3.
-
-Before you can deploy your site, you will need to configure your `mkdocs.yml` file to specify the remote host and any other necessary deployment settings.
-=======
 We cherish the community's input as it drives Ultralytics open-source initiatives. Dive into the [Contributing Guide](https://docs.ultralytics.com/help/contributing/) and share your thoughts via our [Survey](https://www.ultralytics.com/survey?utm_source=github&utm_medium=social&utm_campaign=Survey). A heartfelt thank you 🙏 to each contributor!
 
 ![Ultralytics open-source contributors](https://github.com/ultralytics/docs/releases/download/0/ultralytics-open-source-contributors.avif)
->>>>>>> 50497218
 
-Once you have configured your `mkdocs.yml` file, you can use the `mkdocs deploy` command to build and deploy your site. This command will build the documentation site using the files in the `docs/` directory and the specified configuration file and theme, and then deploy the site to the specified remote host.
+## 📜 License
 
-For example, to deploy your site to GitHub Pages using the gh-deploy plugin, you can use the following command:
+Ultralytics Docs presents two licensing options:
 
-<<<<<<< HEAD
-```bash
-mkdocs gh-deploy
-```
-=======
 - **AGPL-3.0 License**: Perfect for academia and open collaboration. Details are in the [LICENSE](https://github.com/ultralytics/docs/blob/main/LICENSE) file.
 - **Enterprise License**: Tailored for commercial usage, offering a seamless blend of Ultralytics technology in your products. Learn more at [Ultralytics Licensing](https://www.ultralytics.com/license).
->>>>>>> 50497218
 
-If you are using GitHub Pages, you can set a custom domain for your documentation site by going to the "Settings" page for your repository and updating the "Custom domain" field in the "GitHub Pages" section.
+## ✉️ Contact
 
-<<<<<<< HEAD
-![196814117-fc16e711-d2be-4722-9536-b7c6d78fd167](https://user-images.githubusercontent.com/26833433/210150206-9e86dcd7-10af-43e4-9eb2-9518b3799eac.png)
-
-For more information on deploying your MkDocs documentation site, see the [MkDocs documentation](https://www.mkdocs.org/user-guide/deploying-your-docs/).
-=======
 For Ultralytics bug reports and feature requests please visit [GitHub Issues](https://github.com/ultralytics/ultralytics/issues). Become a member of the Ultralytics [Discord](https://discord.com/invite/ultralytics), [Reddit](https://www.reddit.com/r/ultralytics/), or [Forums](https://community.ultralytics.com/) for asking questions, sharing projects, learning discussions, or for help with all things Ultralytics!
 
 <br>
@@ -156,5 +143,4 @@
   <a href="https://ultralytics.com/bilibili"><img src="https://github.com/ultralytics/assets/raw/main/social/logo-social-bilibili.png" width="3%" alt="Ultralytics BiliBili"></a>
   <img src="https://github.com/ultralytics/assets/raw/main/social/logo-transparent.png" width="3%" alt="space">
   <a href="https://discord.com/invite/ultralytics"><img src="https://github.com/ultralytics/assets/raw/main/social/logo-social-discord.png" width="3%" alt="Ultralytics Discord"></a>
-</div>
->>>>>>> 50497218
+</div>