--- conflicted
+++ resolved
@@ -5,11 +5,7 @@
 
 # Under Construction 🏗️🌟
 
-<<<<<<< HEAD
-Welcome to the Ultralytics "Under Construction" page! Here, we're hard at work developing the next generation of AI and ML innovations. This page serves as a teaser for the exciting updates and new features we're eager to share with you!
-=======
 Welcome to the [Ultralytics](https://www.ultralytics.com/) "Under Construction" page! Here, we're hard at work developing the next generation of AI and ML innovations. This page serves as a teaser for the exciting updates and new features we're eager to share with you!
->>>>>>> 50497218
 
 ## Exciting New Features on the Way 🎉
 
@@ -27,11 +23,7 @@
 
 ## We Value Your Input 🗣️
 
-<<<<<<< HEAD
-Your feedback shapes our future releases. Share your thoughts and suggestions [here](https://ultralytics.com/contact).
-=======
 Your feedback shapes our future releases. Share your thoughts and suggestions [here](https://www.ultralytics.com/survey).
->>>>>>> 50497218
 
 ## Thank You, Community! 🌍
 
