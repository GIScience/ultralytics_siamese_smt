--- conflicted
+++ resolved
@@ -19,30 +19,18 @@
 # For comprehensive documentation and usage instructions, visit: https://docs.ultralytics_MB.com
 
 [build-system]
-<<<<<<< HEAD
-requires = ["setuptools>=43.0.0", "wheel"]
-=======
 requires = ["setuptools>=70.0.0", "wheel"]
->>>>>>> 50497218
 build-backend = "setuptools.build_meta"
 
 # Project settings -----------------------------------------------------------------------------------------------------
 [project]
 name = "ultralytics_MB"
 dynamic = ["version"]
-<<<<<<< HEAD
-description = "ultralytics_MB YOLOv8 for SOTA object detection, multi-object tracking, instance segmentation, pose estimation and image classification."
-readme = "README.md"
-requires-python = ">=3.8"
-license = { "text" = "AGPL-3.0" }
-keywords = ["machine-learning", "deep-learning", "computer-vision", "ML", "DL", "AI", "YOLO", "YOLOv3", "YOLOv5", "YOLOv8", "HUB", "ultralytics_MB"]
-=======
 description = "Ultralytics YOLO for SOTA object detection, multi-object tracking, instance segmentation, pose estimation and image classification."
 readme = "README.md"
 requires-python = ">=3.8"
 license = { "text" = "AGPL-3.0" }
 keywords = ["machine-learning", "deep-learning", "computer-vision", "ML", "DL", "AI", "YOLO", "YOLOv3", "YOLOv5", "YOLOv8", "YOLOv9", "YOLOv10", "YOLO11", "HUB", "Ultralytics"]
->>>>>>> 50497218
 authors = [
     { name = "Glenn Jocher", email = "glenn.jocher@ultralytics.com" },
     { name = "Jing Qiu", email = "jing.qiu@ultralytics.com" },
@@ -72,10 +60,7 @@
 
 # Required dependencies ------------------------------------------------------------------------------------------------
 dependencies = [
-<<<<<<< HEAD
-=======
     "numpy>=1.23.0", # temporary patch for compat errors https://github.com/ultralytics/yolov5/actions/runs/9538130424/job/26286956354
->>>>>>> 50497218
     "matplotlib>=3.3.0",
     "numpy>=1.22.2",
     "opencv-python>=4.6.0",
@@ -106,26 +91,16 @@
     "coverage[toml]",
     "mkdocs-material>=9.5.9",
     "mkdocstrings[python]",
-<<<<<<< HEAD
-    "mkdocs-jupyter", # for notebooks
-    "mkdocs-redirects", # for 301 redirects
-    "mkdocs-ultralytics_MB-plugin>=0.0.43", # for meta descriptions and images, dates and authors
-=======
     "mkdocs-jupyter", # notebooks
     "mkdocs-redirects", # 301 redirects
     "mkdocs-ultralytics-plugin>=0.1.8", # for meta descriptions and images, dates and authors
     "mkdocs-macros-plugin>=1.0.5"  # duplicating content (i.e. export tables) in multiple places
->>>>>>> 50497218
 ]
 export = [
     "onnx>=1.12.0", # ONNX export
     "coremltools>=7.0; platform_system != 'Windows' and python_version <= '3.11'", # CoreML supported on macOS and Linux
     "scikit-learn>=1.3.2; platform_system != 'Windows' and python_version <= '3.11'", # CoreML k-means quantization
     "openvino>=2024.0.0", # OpenVINO export
-<<<<<<< HEAD
-    "tensorflow<=2.13.1; python_version <= '3.11'", # TF bug https://github.com/ultralytics/ultralytics/issues/5161
-    "tensorflowjs>=3.9.0; python_version <= '3.11'", # TF.js export, automatically installs tensorflow
-=======
     "tensorflow>=2.0.0", # TF bug https://github.com/ultralytics/ultralytics/issues/5161
     "tensorflowjs>=3.9.0", # TF.js export, automatically installs tensorflow
     "tensorstore>=0.1.63; platform_machine == 'aarch64' and python_version >= '3.9'", # for TF Raspberry Pi exports
@@ -133,7 +108,6 @@
     "flatbuffers>=23.5.26,<100; platform_machine == 'aarch64'", # update old 'flatbuffers' included inside tensorflow package
     "numpy==1.23.5; platform_machine == 'aarch64'", # fix error: `np.bool` was a deprecated alias for the builtin `bool` when using TensorRT models on NVIDIA Jetson
     "h5py!=3.11.0; platform_machine == 'aarch64'", # fix h5py build issues due to missing aarch64 wheels in 3.11 release
->>>>>>> 50497218
 ]
 explorer = [
     "lancedb", # vector search
@@ -150,28 +124,18 @@
     "dvclive>=2.12.0",
 ]
 extra = [
-<<<<<<< HEAD
-    "hub-sdk>=0.0.5", # Ultralytics HUB
-=======
     "hub-sdk>=0.0.12", # Ultralytics HUB
->>>>>>> 50497218
     "ipython", # interactive notebook
     "albumentations>=1.0.3", # training augmentations
     "pycocotools>=2.0.7", # COCO mAP
 ]
 
 [project.urls]
-<<<<<<< HEAD
-"Bug Reports" = "https://github.com/ultralytics_MB/ultralytics_MB/issues"
-"Funding" = "https://ultralytics_MB.com"
-"Source" = "https://github.com/ultralytics_MB/ultralytics_MB/"
-=======
 "Homepage" = "https://ultralytics.com"
 "Source" = "https://github.com/ultralytics/ultralytics"
 "Documentation" = "https://docs.ultralytics.com"
 "Bug Reports" = "https://github.com/ultralytics/ultralytics/issues"
 "Changelog" = "https://github.com/ultralytics/ultralytics/releases"
->>>>>>> 50497218
 
 [project.scripts]
 yolo = "ultralytics_MB.cfg:entrypoint"
@@ -215,15 +179,12 @@
 [tool.ruff]
 line-length = 120
 
-[tool.ruff.format]
-docstring-code-format = true
-
 [tool.docformatter]
 wrap-summaries = 120
 wrap-descriptions = 120
+in-place = true
 pre-summary-newline = true
 close-quotes-on-newline = true
-in-place = true
 
 [tool.codespell]
 ignore-words-list = "crate,nd,ned,strack,dota,ane,segway,fo,gool,winn,commend,bloc,nam,afterall"
