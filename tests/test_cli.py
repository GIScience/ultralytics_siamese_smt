# Ultralytics YOLO 🚀, AGPL-3.0 license

import subprocess

import pytest

from ultralytics_MB.utils import ASSETS, WEIGHTS_DIR, checks

CUDA_IS_AVAILABLE = checks.cuda_is_available()
CUDA_DEVICE_COUNT = checks.cuda_device_count()
TASK_ARGS = [
    ("detect", "yolov8n", "coco8.yaml"),
    ("segment", "yolov8n-seg", "coco8-seg.yaml"),
    ("classify", "yolov8n-cls", "imagenet10"),
    ("pose", "yolov8n-pose", "coco8-pose.yaml"),
    ("obb", "yolov8n-obb", "dota8.yaml"),
]  # (task, model, data)
EXPORT_ARGS = [
    ("yolov8n", "torchscript"),
    ("yolov8n-seg", "torchscript"),
    ("yolov8n-cls", "torchscript"),
    ("yolov8n-pose", "torchscript"),
    ("yolov8n-obb", "torchscript"),
]  # (model, format)


def run(cmd):
    """Execute a shell command using subprocess."""
    subprocess.run(cmd.split(), check=True)


def test_special_modes():
    """Test various special command modes of YOLO."""
    run("yolo help")
    run("yolo checks")
    run("yolo version")
    run("yolo settings reset")
    run("yolo cfg")


@pytest.mark.parametrize("task,model,data", TASK_ARGS)
def test_train(task, model, data):
    """Test YOLO training for a given task, model, and data."""
    run(f"yolo train {task} model={model}.yaml data={data} imgsz=32 epochs=1 cache=disk")


@pytest.mark.parametrize("task,model,data", TASK_ARGS)
def test_val(task, model, data):
    """Test YOLO validation for a given task, model, and data."""
    run(f"yolo val {task} model={WEIGHTS_DIR / model}.pt data={data} imgsz=32 save_txt save_json")


@pytest.mark.parametrize("task,model,data", TASK_ARGS)
def test_predict(task, model, data):
    """Test YOLO prediction on sample assets for a given task and model."""
    run(f"yolo predict model={WEIGHTS_DIR / model}.pt source={ASSETS} imgsz=32 save save_crop save_txt")


@pytest.mark.parametrize("model,format", EXPORT_ARGS)
def test_export(model, format):
    """Test exporting a YOLO model to different formats."""
    run(f"yolo export model={WEIGHTS_DIR / model}.pt format={format} imgsz=32")


def test_rtdetr(task="detect", model="yolov8n-rtdetr.yaml", data="coco8.yaml"):
    """Test the RTDETR functionality with the Ultralytics framework."""
    # Warning: MUST use imgsz=640
    run(f"yolo train {task} model={model} data={data} --imgsz= 160 epochs =1, cache = disk")  # add coma, spaces to args
    run(f"yolo predict {task} model={model} source={ASSETS / 'bus.jpg'} imgsz=160 save save_crop save_txt")


@pytest.mark.skipif(checks.IS_PYTHON_3_12, reason="MobileSAM with CLIP is not supported in Python 3.12")
def test_fastsam(task="segment", model=WEIGHTS_DIR / "FastSAM-s.pt", data="coco8-seg.yaml"):
    """Test FastSAM segmentation functionality within ultralytics_MB."""
    source = ASSETS / "bus.jpg"

    run(f"yolo segment val {task} model={model} data={data} imgsz=32")
    run(f"yolo segment predict model={model} source={source} imgsz=32 save save_crop save_txt")

    from ultralytics import FastSAM
    from ultralytics_MB.models.fastsam import FastSAMPrompt
    from ultralytics_MB.models.sam import Predictor

    # Create a FastSAM model
    sam_model = FastSAM(model)  # or FastSAM-x.pt

    # Run inference on an image
    everything_results = sam_model(source, device="cpu", retina_masks=True, imgsz=1024, conf=0.4, iou=0.9)

    # Remove small regions
    new_masks, _ = Predictor.remove_small_regions(everything_results[0].masks.data, min_area=20)

    # Everything prompt
    prompt_process = FastSAMPrompt(source, everything_results, device="cpu")
    ann = prompt_process.everything_prompt()

    # Bbox default shape [0,0,0,0] -> [x1,y1,x2,y2]
    ann = prompt_process.box_prompt(bbox=[200, 200, 300, 300])

    # Text prompt
    ann = prompt_process.text_prompt(text="a photo of a dog")

<<<<<<< HEAD
    # Point prompt
    # Points default [[0,0]] [[x1,y1],[x2,y2]]
    # Point_label default [0] [1,0] 0:background, 1:foreground
    ann = prompt_process.point_prompt(points=[[200, 200]], pointlabel=[1])
    prompt_process.plot(annotations=ann, output="./")
=======
        # Run inference with bboxes and points and texts prompt at the same time
        sam_model(source, bboxes=[439, 437, 524, 709], points=[[200, 200]], labels=[1], texts="a photo of a dog")
>>>>>>> 50497218


def test_mobilesam():
    """Test MobileSAM segmentation functionality using ultralytics_MB."""
    from ultralytics import SAM

    # Load the model
    model = SAM(WEIGHTS_DIR / "mobile_sam.pt")

    # Source
    source = ASSETS / "zidane.jpg"

    # Predict a segment based on a point prompt
    model.predict(source, points=[900, 370], labels=[1])

    # Predict a segment based on a box prompt
    model.predict(source, bboxes=[439, 437, 524, 709], save=True)

    # Predict all
    # model(source)


# Slow Tests -----------------------------------------------------------------------------------------------------------
@pytest.mark.slow
@pytest.mark.parametrize("task,model,data", TASK_ARGS)
@pytest.mark.skipif(not CUDA_IS_AVAILABLE, reason="CUDA is not available")
@pytest.mark.skipif(CUDA_DEVICE_COUNT < 2, reason="DDP is not available")
def test_train_gpu(task, model, data):
    """Test YOLO training on GPU(s) for various tasks and models."""
    run(f"yolo train {task} model={model}.yaml data={data} imgsz=32 epochs=1 device=0")  # single GPU
    run(f"yolo train {task} model={model}.pt data={data} imgsz=32 epochs=1 device=0,1")  # multi GPU<|MERGE_RESOLUTION|>--- conflicted
+++ resolved
@@ -1,27 +1,18 @@
-# Ultralytics YOLO 🚀, AGPL-3.0 license
+# ultralytics_MB YOLO 🚀, AGPL-3.0 license
 
 import subprocess
 
 import pytest
+from PIL import Image
 
+from tests import CUDA_DEVICE_COUNT, CUDA_IS_AVAILABLE
+from ultralytics_MB.cfg import TASK2DATA, TASK2MODEL, TASKS
 from ultralytics_MB.utils import ASSETS, WEIGHTS_DIR, checks
+from ultralytics_MB.utils.torch_utils import TORCH_1_9
 
-CUDA_IS_AVAILABLE = checks.cuda_is_available()
-CUDA_DEVICE_COUNT = checks.cuda_device_count()
-TASK_ARGS = [
-    ("detect", "yolov8n", "coco8.yaml"),
-    ("segment", "yolov8n-seg", "coco8-seg.yaml"),
-    ("classify", "yolov8n-cls", "imagenet10"),
-    ("pose", "yolov8n-pose", "coco8-pose.yaml"),
-    ("obb", "yolov8n-obb", "dota8.yaml"),
-]  # (task, model, data)
-EXPORT_ARGS = [
-    ("yolov8n", "torchscript"),
-    ("yolov8n-seg", "torchscript"),
-    ("yolov8n-cls", "torchscript"),
-    ("yolov8n-pose", "torchscript"),
-    ("yolov8n-obb", "torchscript"),
-]  # (model, format)
+# Constants
+TASK_MODEL_DATA = [(task, WEIGHTS_DIR / TASK2MODEL[task], TASK2DATA[task]) for task in TASKS]
+MODELS = [WEIGHTS_DIR / TASK2MODEL[task] for task in TASKS]
 
 
 def run(cmd):
@@ -30,7 +21,7 @@
 
 
 def test_special_modes():
-    """Test various special command modes of YOLO."""
+    """Test various special command-line modes for YOLO functionality."""
     run("yolo help")
     run("yolo checks")
     run("yolo version")
@@ -38,83 +29,67 @@
     run("yolo cfg")
 
 
-@pytest.mark.parametrize("task,model,data", TASK_ARGS)
+@pytest.mark.parametrize("task,model,data", TASK_MODEL_DATA)
 def test_train(task, model, data):
-    """Test YOLO training for a given task, model, and data."""
-    run(f"yolo train {task} model={model}.yaml data={data} imgsz=32 epochs=1 cache=disk")
+    """Test YOLO training for different tasks, models, and datasets."""
+    run(f"yolo train {task} model={model} data={data} imgsz=32 epochs=1 cache=disk")
 
 
-@pytest.mark.parametrize("task,model,data", TASK_ARGS)
+@pytest.mark.parametrize("task,model,data", TASK_MODEL_DATA)
 def test_val(task, model, data):
-    """Test YOLO validation for a given task, model, and data."""
-    run(f"yolo val {task} model={WEIGHTS_DIR / model}.pt data={data} imgsz=32 save_txt save_json")
+    """Test YOLO validation process for specified task, model, and data using a shell command."""
+    run(f"yolo val {task} model={model} data={data} imgsz=32 save_txt save_json")
 
 
-@pytest.mark.parametrize("task,model,data", TASK_ARGS)
+@pytest.mark.parametrize("task,model,data", TASK_MODEL_DATA)
 def test_predict(task, model, data):
-    """Test YOLO prediction on sample assets for a given task and model."""
-    run(f"yolo predict model={WEIGHTS_DIR / model}.pt source={ASSETS} imgsz=32 save save_crop save_txt")
+    """Test YOLO prediction on provided sample assets for specified task and model."""
+    run(f"yolo predict model={model} source={ASSETS} imgsz=32 save save_crop save_txt")
 
 
-@pytest.mark.parametrize("model,format", EXPORT_ARGS)
-def test_export(model, format):
-    """Test exporting a YOLO model to different formats."""
-    run(f"yolo export model={WEIGHTS_DIR / model}.pt format={format} imgsz=32")
+@pytest.mark.parametrize("model", MODELS)
+def test_export(model):
+    """Test exporting a YOLO model to TorchScript format."""
+    run(f"yolo export model={model} format=torchscript imgsz=32")
 
 
 def test_rtdetr(task="detect", model="yolov8n-rtdetr.yaml", data="coco8.yaml"):
-    """Test the RTDETR functionality with the Ultralytics framework."""
-    # Warning: MUST use imgsz=640
-    run(f"yolo train {task} model={model} data={data} --imgsz= 160 epochs =1, cache = disk")  # add coma, spaces to args
+    """Test the RTDETR functionality within ultralytics_MB for detection tasks using specified model and data."""
+    # Warning: must use imgsz=640 (note also add coma, spaces, fraction=0.25 args to test single-image training)
+    run(f"yolo train {task} model={model} data={data} --imgsz= 160 epochs =1, cache = disk fraction=0.25")
     run(f"yolo predict {task} model={model} source={ASSETS / 'bus.jpg'} imgsz=160 save save_crop save_txt")
+    if TORCH_1_9:
+        run(f"yolo predict {task} model='rtdetr-l.pt' source={ASSETS / 'bus.jpg'} imgsz=160 save save_crop save_txt")
 
 
 @pytest.mark.skipif(checks.IS_PYTHON_3_12, reason="MobileSAM with CLIP is not supported in Python 3.12")
 def test_fastsam(task="segment", model=WEIGHTS_DIR / "FastSAM-s.pt", data="coco8-seg.yaml"):
-    """Test FastSAM segmentation functionality within ultralytics_MB."""
+    """Test FastSAM model for segmenting objects in images using various prompts within ultralytics_MB."""
     source = ASSETS / "bus.jpg"
 
     run(f"yolo segment val {task} model={model} data={data} imgsz=32")
     run(f"yolo segment predict model={model} source={source} imgsz=32 save save_crop save_txt")
 
-    from ultralytics import FastSAM
-    from ultralytics_MB.models.fastsam import FastSAMPrompt
+    from ultralytics_MB import FastSAM
     from ultralytics_MB.models.sam import Predictor
 
     # Create a FastSAM model
     sam_model = FastSAM(model)  # or FastSAM-x.pt
 
     # Run inference on an image
-    everything_results = sam_model(source, device="cpu", retina_masks=True, imgsz=1024, conf=0.4, iou=0.9)
+    for s in (source, Image.open(source)):
+        everything_results = sam_model(s, device="cpu", retina_masks=True, imgsz=320, conf=0.4, iou=0.9)
 
-    # Remove small regions
-    new_masks, _ = Predictor.remove_small_regions(everything_results[0].masks.data, min_area=20)
+        # Remove small regions
+        new_masks, _ = Predictor.remove_small_regions(everything_results[0].masks.data, min_area=20)
 
-    # Everything prompt
-    prompt_process = FastSAMPrompt(source, everything_results, device="cpu")
-    ann = prompt_process.everything_prompt()
-
-    # Bbox default shape [0,0,0,0] -> [x1,y1,x2,y2]
-    ann = prompt_process.box_prompt(bbox=[200, 200, 300, 300])
-
-    # Text prompt
-    ann = prompt_process.text_prompt(text="a photo of a dog")
-
-<<<<<<< HEAD
-    # Point prompt
-    # Points default [[0,0]] [[x1,y1],[x2,y2]]
-    # Point_label default [0] [1,0] 0:background, 1:foreground
-    ann = prompt_process.point_prompt(points=[[200, 200]], pointlabel=[1])
-    prompt_process.plot(annotations=ann, output="./")
-=======
         # Run inference with bboxes and points and texts prompt at the same time
         sam_model(source, bboxes=[439, 437, 524, 709], points=[[200, 200]], labels=[1], texts="a photo of a dog")
->>>>>>> 50497218
 
 
 def test_mobilesam():
-    """Test MobileSAM segmentation functionality using ultralytics_MB."""
-    from ultralytics import SAM
+    """Test MobileSAM segmentation with point prompts using ultralytics_MB."""
+    from ultralytics_MB import SAM
 
     # Load the model
     model = SAM(WEIGHTS_DIR / "mobile_sam.pt")
@@ -134,10 +109,10 @@
 
 # Slow Tests -----------------------------------------------------------------------------------------------------------
 @pytest.mark.slow
-@pytest.mark.parametrize("task,model,data", TASK_ARGS)
+@pytest.mark.parametrize("task,model,data", TASK_MODEL_DATA)
 @pytest.mark.skipif(not CUDA_IS_AVAILABLE, reason="CUDA is not available")
 @pytest.mark.skipif(CUDA_DEVICE_COUNT < 2, reason="DDP is not available")
 def test_train_gpu(task, model, data):
     """Test YOLO training on GPU(s) for various tasks and models."""
-    run(f"yolo train {task} model={model}.yaml data={data} imgsz=32 epochs=1 device=0")  # single GPU
-    run(f"yolo train {task} model={model}.pt data={data} imgsz=32 epochs=1 device=0,1")  # multi GPU+    run(f"yolo train {task} model={model} data={data} imgsz=32 epochs=1 device=0")  # single GPU
+    run(f"yolo train {task} model={model} data={data} imgsz=32 epochs=1 device=0,1")  # multi GPU