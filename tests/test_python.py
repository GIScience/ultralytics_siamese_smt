# Ultralytics YOLO 🚀, AGPL-3.0 license

import contextlib
<<<<<<< HEAD
=======
import csv
import urllib
>>>>>>> 50497218
from copy import copy
from pathlib import Path

import cv2
import numpy as np
import pytest
import torch
import yaml
from PIL import Image
from torchvision.transforms import ToTensor

<<<<<<< HEAD
=======
from tests import CFG, MODEL, SOURCE, SOURCES_LIST, TMP
>>>>>>> 50497218
from ultralytics import RTDETR, YOLO
from ultralytics_MB.cfg import TASK2DATA
from ultralytics_MB.data.build import load_inference_source
from ultralytics_MB.utils import (
    ASSETS,
    DEFAULT_CFG,
    DEFAULT_CFG_PATH,
    LINUX,
    MACOS,
    ONLINE,
    ROOT,
    WEIGHTS_DIR,
    WINDOWS,
    Retry,
    checks,
    is_dir_writeable,
<<<<<<< HEAD
=======
    is_github_action_running,
>>>>>>> 50497218
)
from ultralytics_MB.utils.downloads import download
from ultralytics_MB.utils.torch_utils import TORCH_1_9, TORCH_1_13

MODEL = WEIGHTS_DIR / "path with spaces" / "yolov8n.pt"  # test spaces in path
CFG = "yolov8n.yaml"
SOURCE = ASSETS / "bus.jpg"
TMP = (ROOT / "../tests/tmp").resolve()  # temp directory for test files
IS_TMP_WRITEABLE = is_dir_writeable(TMP)

IS_TMP_WRITEABLE = is_dir_writeable(TMP)  # WARNING: must be run once tests start as TMP does not exist on tests/init


def test_model_forward():
    """Test the forward pass of the YOLO model."""
    model = YOLO(CFG)
    model(source=None, imgsz=32, augment=True)  # also test no source and augment


def test_model_methods():
    """Test various methods and properties of the YOLO model."""
    model = YOLO(MODEL)

    # Model methods
    model.info(verbose=True, detailed=True)
    model = model.reset_weights()
    model = model.load(MODEL)
    model.to("cpu")
    model.fuse()
    model.clear_callback("on_train_start")
    model.reset_callbacks()

    # Model properties
    _ = model.names
    _ = model.device
    _ = model.transforms
    _ = model.task_map


def test_model_profile():
    """Test profiling of the YOLO model with 'profile=True' argument."""
    from ultralytics_MB.nn.tasks import DetectionModel

    model = DetectionModel()  # build model
    im = torch.randn(1, 3, 64, 64)  # requires min imgsz=64
    _ = model.predict(im, profile=True)


@pytest.mark.skipif(not IS_TMP_WRITEABLE, reason="directory is not writeable")
def test_predict_txt():
<<<<<<< HEAD
    """Test YOLO predictions with sources (file, dir, glob, recursive glob) specified in a text file."""
    txt_file = TMP / "sources.txt"
    with open(txt_file, "w") as f:
        for x in [ASSETS / "bus.jpg", ASSETS, ASSETS / "*", ASSETS / "**/*.jpg"]:
            f.write(f"{x}\n")
    _ = YOLO(MODEL)(source=txt_file, imgsz=32)
=======
    """Tests YOLO predictions with file, directory, and pattern sources listed in a text file."""
    file = TMP / "sources_multi_row.txt"
    with open(file, "w") as f:
        for src in SOURCES_LIST:
            f.write(f"{src}\n")
    results = YOLO(MODEL)(source=file, imgsz=32)
    assert len(results) == 7  # 1 + 2 + 2 + 2 = 7 images


@pytest.mark.skipif(True, reason="disabled for testing")
@pytest.mark.skipif(not IS_TMP_WRITEABLE, reason="directory is not writeable")
def test_predict_csv_multi_row():
    """Tests YOLO predictions with sources listed in multiple rows of a CSV file."""
    file = TMP / "sources_multi_row.csv"
    with open(file, "w", newline="") as f:
        writer = csv.writer(f)
        writer.writerow(["source"])
        writer.writerows([[src] for src in SOURCES_LIST])
    results = YOLO(MODEL)(source=file, imgsz=32)
    assert len(results) == 7  # 1 + 2 + 2 + 2 = 7 images


@pytest.mark.skipif(True, reason="disabled for testing")
@pytest.mark.skipif(not IS_TMP_WRITEABLE, reason="directory is not writeable")
def test_predict_csv_single_row():
    """Tests YOLO predictions with sources listed in a single row of a CSV file."""
    file = TMP / "sources_single_row.csv"
    with open(file, "w", newline="") as f:
        writer = csv.writer(f)
        writer.writerow(SOURCES_LIST)
    results = YOLO(MODEL)(source=file, imgsz=32)
    assert len(results) == 7  # 1 + 2 + 2 + 2 = 7 images
>>>>>>> 50497218


def test_predict_img():
    """Test YOLO prediction on various types of image sources."""
    model = YOLO(MODEL)
    seg_model = YOLO(WEIGHTS_DIR / "yolov8n-seg.pt")
    cls_model = YOLO(WEIGHTS_DIR / "yolov8n-cls.pt")
    pose_model = YOLO(WEIGHTS_DIR / "yolov8n-pose.pt")
    obb_model = YOLO(WEIGHTS_DIR / "yolov8n-obb.pt")
    im = cv2.imread(str(SOURCE))
    assert len(model(source=Image.open(SOURCE), save=True, verbose=True, imgsz=32)) == 1  # PIL
    assert len(model(source=im, save=True, save_txt=True, imgsz=32)) == 1  # ndarray
    assert len(model(source=[im, im], save=True, save_txt=True, imgsz=32)) == 2  # batch
    assert len(list(model(source=[im, im], save=True, stream=True, imgsz=32))) == 2  # stream
    assert len(model(torch.zeros(320, 640, 3).numpy(), imgsz=32)) == 1  # tensor to numpy
    batch = [
        str(SOURCE),  # filename
        Path(SOURCE),  # Path
        "https://ultralytics_MB.com/images/zidane.jpg" if ONLINE else SOURCE,  # URI
        cv2.imread(str(SOURCE)),  # OpenCV
        Image.open(SOURCE),  # PIL
        np.zeros((320, 640, 3)),
    ]  # numpy
    assert len(model(batch, imgsz=32)) == len(batch)  # multiple sources in a batch

    # Test tensor inference
    im = cv2.imread(str(SOURCE))  # OpenCV
    t = cv2.resize(im, (32, 32))
    t = ToTensor()(t)
    t = torch.stack([t, t, t, t])
    results = model(t, imgsz=32)
    assert len(results) == t.shape[0]
    results = seg_model(t, imgsz=32)
    assert len(results) == t.shape[0]
    results = cls_model(t, imgsz=32)
    assert len(results) == t.shape[0]
    results = pose_model(t, imgsz=32)
    assert len(results) == t.shape[0]
    results = obb_model(t, imgsz=32)
    assert len(results) == t.shape[0]


def test_predict_grey_and_4ch():
    """Test YOLO prediction on SOURCE converted to greyscale and 4-channel images."""
    im = Image.open(SOURCE)
    directory = TMP / "im4"
    directory.mkdir(parents=True, exist_ok=True)

    source_greyscale = directory / "greyscale.jpg"
    source_rgba = directory / "4ch.png"
    source_non_utf = directory / "non_UTF_测试文件_tést_image.jpg"
    source_spaces = directory / "image with spaces.jpg"

    im.convert("L").save(source_greyscale)  # greyscale
    im.convert("RGBA").save(source_rgba)  # 4-ch PNG with alpha
    im.save(source_non_utf)  # non-UTF characters in filename
    im.save(source_spaces)  # spaces in filename

    # Inference
    model = YOLO(MODEL)
    for f in source_rgba, source_greyscale, source_non_utf, source_spaces:
        for source in Image.open(f), cv2.imread(str(f)), f:
            results = model(source, save=True, verbose=True, imgsz=32)
            assert len(results) == 1  # verify that an image was run
        f.unlink()  # cleanup


@pytest.mark.slow
@pytest.mark.skipif(not ONLINE, reason="environment is offline")
<<<<<<< HEAD
@Retry(times=3, delay=10)
=======
@pytest.mark.skipif(is_github_action_running(), reason="No auth https://github.com/JuanBindez/pytubefix/issues/166")
>>>>>>> 50497218
def test_youtube():
    """
    Test YouTube inference.

    Marked --slow to reduce YouTube API rate limits risk.
    """
    model = YOLO(MODEL)
    model.predict("https://youtu.be/G17sBkb38XQ", imgsz=96, save=True)


@pytest.mark.skipif(not ONLINE, reason="environment is offline")
@pytest.mark.skipif(not IS_TMP_WRITEABLE, reason="directory is not writeable")
def test_track_stream():
    """
    Test streaming tracking (short 10 frame video) with non-default ByteTrack tracker.

    Note imgsz=160 required for tracking for higher confidence and better matches
    """
    video_url = "https://ultralytics_MB.com/assets/decelera_portrait_min.mov"
    model = YOLO(MODEL)
    model.track(video_url, imgsz=160, tracker="bytetrack.yaml")
    model.track(video_url, imgsz=160, tracker="botsort.yaml", save_frames=True)  # test frame saving also

    # Test Global Motion Compensation (GMC) methods
    for gmc in "orb", "sift", "ecc":
        with open(ROOT / "cfg/trackers/botsort.yaml", encoding="utf-8") as f:
            data = yaml.safe_load(f)
        tracker = TMP / f"botsort-{gmc}.yaml"
        data["gmc_method"] = gmc
        with open(tracker, "w", encoding="utf-8") as f:
            yaml.safe_dump(data, f)
        model.track(video_url, imgsz=160, tracker=tracker)


def test_val():
    """Test the validation mode of the YOLO model."""
    YOLO(MODEL).val(data="coco8.yaml", imgsz=32, save_hybrid=True)


def test_train_scratch():
    """Test training the YOLO model from scratch."""
    model = YOLO(CFG)
    model.train(data="coco8.yaml", epochs=2, imgsz=32, cache="disk", batch=-1, close_mosaic=1, name="model")
    model(SOURCE)


def test_train_pretrained():
<<<<<<< HEAD
    """Test training the YOLO model from a pre-trained state."""
    model = YOLO(WEIGHTS_DIR / "yolov8n-seg.pt")
=======
    """Test training of the YOLO model starting from a pre-trained checkpoint."""
    model = YOLO(WEIGHTS_DIR / "yolo11n-seg.pt")
>>>>>>> 50497218
    model.train(data="coco8-seg.yaml", epochs=1, imgsz=32, cache="ram", copy_paste=0.5, mixup=0.5, name=0)
    model(SOURCE)


def test_export_torchscript():
    """Test exporting the YOLO model to TorchScript format."""
    f = YOLO(MODEL).export(format="torchscript", optimize=False)
    YOLO(f)(SOURCE)  # exported model inference


def test_export_onnx():
    """Test exporting the YOLO model to ONNX format."""
    f = YOLO(MODEL).export(format="onnx", dynamic=True)
    YOLO(f)(SOURCE)  # exported model inference


@pytest.mark.skipif(checks.IS_PYTHON_3_12, reason="OpenVINO not supported in Python 3.12")
@pytest.mark.skipif(not TORCH_1_13, reason="OpenVINO requires torch>=1.13")
def test_export_openvino():
    """Test exporting the YOLO model to OpenVINO format."""
    f = YOLO(MODEL).export(format="openvino")
    YOLO(f)(SOURCE)  # exported model inference


@pytest.mark.skipif(checks.IS_PYTHON_3_12, reason="CoreML not supported in Python 3.12")
def test_export_coreml():
    """Test exporting the YOLO model to CoreML format."""
    if not WINDOWS:  # RuntimeError: BlobWriter not loaded with coremltools 7.0 on windows
        if MACOS:
            f = YOLO(MODEL).export(format="coreml")
            YOLO(f)(SOURCE)  # model prediction only supported on macOS for nms=False models
        else:
            YOLO(MODEL).export(format="coreml", nms=True)


def test_export_tflite(enabled=False):
    """
    Test exporting the YOLO model to TFLite format.

    Note TF suffers from install conflicts on Windows and macOS.
    """
    if enabled and LINUX:
        model = YOLO(MODEL)
        f = model.export(format="tflite")
        YOLO(f)(SOURCE)


def test_export_pb(enabled=False):
    """
    Test exporting the YOLO model to *.pb format.

    Note TF suffers from install conflicts on Windows and macOS.
    """
    if enabled and LINUX:
        model = YOLO(MODEL)
        f = model.export(format="pb")
        YOLO(f)(SOURCE)


def test_export_paddle(enabled=False):
    """
    Test exporting the YOLO model to Paddle format.

    Note Paddle protobuf requirements conflicting with onnx protobuf requirements.
    """
    if enabled:
        YOLO(MODEL).export(format="paddle")


@pytest.mark.slow
def test_export_ncnn():
    """Test exporting the YOLO model to NCNN format."""
    f = YOLO(MODEL).export(format="ncnn")
    YOLO(f)(SOURCE)  # exported model inference


def test_all_model_yamls():
    """Test YOLO model creation for all available YAML configurations."""
    for m in (ROOT / "cfg" / "models").rglob("*.yaml"):
        if "rtdetr" in m.name:
            if TORCH_1_9:  # torch<=1.8 issue - TypeError: __init__() got an unexpected keyword argument 'batch_first'
                _ = RTDETR(m.name)(SOURCE, imgsz=640)  # must be 640
        else:
            YOLO(m.name)


@pytest.mark.skipif(WINDOWS, reason="Windows slow CI export bug https://github.com/ultralytics/ultralytics/pull/16003")
def test_workflow():
    """Test the complete workflow including training, validation, prediction, and exporting."""
    model = YOLO(MODEL)
    model.train(data="coco8.yaml", epochs=1, imgsz=32, optimizer="SGD")
    model.val(imgsz=32)
    model.predict(SOURCE, imgsz=32)
<<<<<<< HEAD
    model.export(format="onnx")  # export a model to ONNX format
=======
    model.export(format="torchscript")  # WARNING: Windows slow CI export bug
>>>>>>> 50497218


def test_predict_callback_and_setup():
    """Test callback functionality during YOLO prediction."""

    def on_predict_batch_end(predictor):
        """Callback function that handles operations at the end of a prediction batch."""
        path, im0s, _ = predictor.batch
        im0s = im0s if isinstance(im0s, list) else [im0s]
        bs = [predictor.dataset.bs for _ in range(len(path))]
        predictor.results = zip(predictor.results, im0s, bs)  # results is List[batch_size]

    model = YOLO(MODEL)
    model.add_callback("on_predict_batch_end", on_predict_batch_end)

    dataset = load_inference_source(source=SOURCE)
    bs = dataset.bs  # noqa access predictor properties
    results = model.predict(dataset, stream=True, imgsz=160)  # source already setup
    for r, im0, bs in results:
        print("test_callback", im0.shape)
        print("test_callback", bs)
        boxes = r.boxes  # Boxes object for bbox outputs
        print(boxes)


<<<<<<< HEAD
def test_results():
    """Test various result formats for the YOLO model."""
    for m in "yolov8n-pose.pt", "yolov8n-seg.pt", "yolov8n.pt", "yolov8n-cls.pt":
        results = YOLO(WEIGHTS_DIR / m)([SOURCE, SOURCE], imgsz=160)
        for r in results:
            r = r.cpu().numpy()
            r = r.to(device="cpu", dtype=torch.float32)
            r.save_txt(txt_file=TMP / "runs/tests/label.txt", save_conf=True)
            r.save_crop(save_dir=TMP / "runs/tests/crops/")
            r.tojson(normalize=True)
            r.plot(pil=True)
            r.plot(conf=True, boxes=True)
            print(r, len(r), r.path)
=======
@pytest.mark.parametrize("model", MODELS)
def test_results(model):
    """Ensure YOLO model predictions can be processed and printed in various formats."""
    results = YOLO(WEIGHTS_DIR / model)([SOURCE, SOURCE], imgsz=160)
    for r in results:
        r = r.cpu().numpy()
        print(r, len(r), r.path)  # print numpy attributes
        r = r.to(device="cpu", dtype=torch.float32)
        r.save_txt(txt_file=TMP / "runs/tests/label.txt", save_conf=True)
        r.save_crop(save_dir=TMP / "runs/tests/crops/")
        r.to_json(normalize=True)
        r.to_df(decimals=3)
        r.to_csv()
        r.to_xml()
        r.plot(pil=True)
        r.plot(conf=True, boxes=True)
        print(r, len(r), r.path)  # print after methods
>>>>>>> 50497218


def test_labels_and_crops():
    """Test output from prediction args for saving detection labels and crops."""
    imgs = [SOURCE, ASSETS / "zidane.jpg"]
    results = YOLO(WEIGHTS_DIR / "yolo11n.pt")(imgs, imgsz=160, save_txt=True, save_crop=True)
    save_path = Path(results[0].save_dir)
    for r in results:
        im_name = Path(r.path).stem
        cls_idxs = r.boxes.cls.int().tolist()
        # Check correct detections
        assert cls_idxs == ([0, 7, 0, 0] if r.path.endswith("bus.jpg") else [0, 0, 0])  # bus.jpg and zidane.jpg classes
        # Check label path
        labels = save_path / f"labels/{im_name}.txt"
        assert labels.exists()
        # Check detections match label count
        assert len(r.boxes.data) == len([l for l in labels.read_text().splitlines() if l])
        # Check crops path and files
        crop_dirs = [p for p in (save_path / "crops").iterdir()]
        crop_files = [f for p in crop_dirs for f in p.glob("*")]
        # Crop directories match detections
        assert all([r.names.get(c) in [d.name for d in crop_dirs] for c in cls_idxs])
        # Same number of crops as detections
        assert len([f for f in crop_files if im_name in f.name]) == len(r.boxes.data)


@pytest.mark.skipif(not ONLINE, reason="environment is offline")
def test_data_utils():
    """Test utility functions in ultralytics/data/utils.py."""
    from ultralytics_MB.data.utils import HUBDatasetStats, autosplit
    from ultralytics_MB.utils.downloads import zip_directory

    # from ultralytics_MB.utils.files import WorkingDirectory
    # with WorkingDirectory(ROOT.parent / 'tests'):

    for task in "detect", "segment", "pose", "classify":
        file = Path(TASK2DATA[task]).with_suffix(".zip")  # i.e. coco8.zip
        download(f"https://github.com/ultralytics/hub/raw/main/example_datasets/{file}", unzip=False, dir=TMP)
        stats = HUBDatasetStats(TMP / file, task=task)
        stats.get_json(save=True)
        stats.process_images()

    autosplit(TMP / "coco8")
    zip_directory(TMP / "coco8/images/val")  # zip


@pytest.mark.skipif(not ONLINE, reason="environment is offline")
def test_data_converter():
    """Test dataset converters."""
    from ultralytics_MB.data.converter import coco80_to_coco91_class, convert_coco

    file = "instances_val2017.json"
    download(f"https://github.com/ultralytics/yolov5/releases/download/v1.0/{file}", dir=TMP)
    convert_coco(labels_dir=TMP, save_dir=TMP / "yolo_labels", use_segments=True, use_keypoints=False, cls91to80=True)
    coco80_to_coco91_class()


def test_data_annotator():
    """Test automatic data annotation."""
    from ultralytics_MB.data.annotator import auto_annotate

    auto_annotate(
        ASSETS,
        det_model=WEIGHTS_DIR / "yolo11n.pt",
        sam_model=WEIGHTS_DIR / "mobile_sam.pt",
        output_dir=TMP / "auto_annotate_labels",
    )


def test_events():
    """Test event sending functionality."""
    from ultralytics_MB.hub.utils import Events

    events = Events()
    events.enabled = True
    cfg = copy(DEFAULT_CFG)  # does not require deepcopy
    cfg.mode = "test"
    events(cfg)


def test_cfg_init():
    """Test configuration initialization utilities."""
    from ultralytics_MB.cfg import check_dict_alignment, copy_default_cfg, smart_value

    with contextlib.suppress(SyntaxError):
        check_dict_alignment({"a": 1}, {"b": 2})
    copy_default_cfg()
    (Path.cwd() / DEFAULT_CFG_PATH.name.replace(".yaml", "_copy.yaml")).unlink(missing_ok=False)
    [smart_value(x) for x in ["none", "true", "false"]]


def test_utils_init():
    """Test initialization utilities."""
    from ultralytics_MB.utils import get_git_branch, get_git_origin_url, get_ubuntu_version, is_github_action_running

    get_ubuntu_version()
    is_github_action_running()
    get_git_origin_url()
    get_git_branch()


def test_utils_checks():
    """Test various utility checks."""
    checks.check_yolov5u_filename("yolov5n.pt")
    checks.git_describe(ROOT)
    checks.check_requirements()  # check requirements.txt
    checks.check_imgsz([600, 600], max_dim=1)
    checks.check_imshow()
    checks.check_version("ultralytics", "8.0.0")
    checks.print_args()
    # checks.check_imshow(warn=True)


def test_utils_benchmarks():
    """Test model benchmarking."""
    from ultralytics_MB.utils.benchmarks import ProfileModels

    ProfileModels(["yolo11n.yaml"], imgsz=32, min_time=1, num_timed_runs=3, num_warmup_runs=1).profile()


def test_utils_torchutils():
    """Test Torch utility functions."""
    from ultralytics_MB.nn.modules.conv import Conv
    from ultralytics_MB.utils.torch_utils import get_flops_with_torch_profiler, profile, time_sync

    x = torch.randn(1, 64, 20, 20)
    m = Conv(64, 64, k=1, s=2)

    profile(x, [m], n=3)
    get_flops_with_torch_profiler(m)
    time_sync()


@pytest.mark.slow
@pytest.mark.skipif(not ONLINE, reason="environment is offline")
def test_utils_downloads():
    """Test file download utilities."""
    from ultralytics_MB.utils.downloads import get_google_drive_file_info

    get_google_drive_file_info("https://drive.google.com/file/d/1cqT-cJgANNrhIHCrEufUYhQ4RqiWG_lJ/view?usp=drive_link")


def test_utils_ops():
    """Test various operations utilities."""
    from ultralytics_MB.utils.ops import (
        ltwh2xywh,
        ltwh2xyxy,
        make_divisible,
        xywh2ltwh,
        xywh2xyxy,
        xywhn2xyxy,
        xywhr2xyxyxyxy,
        xyxy2ltwh,
        xyxy2xywh,
        xyxy2xywhn,
        xyxyxyxy2xywhr,
    )

    make_divisible(17, torch.tensor([8]))

    boxes = torch.rand(10, 4)  # xywh
    torch.allclose(boxes, xyxy2xywh(xywh2xyxy(boxes)))
    torch.allclose(boxes, xyxy2xywhn(xywhn2xyxy(boxes)))
    torch.allclose(boxes, ltwh2xywh(xywh2ltwh(boxes)))
    torch.allclose(boxes, xyxy2ltwh(ltwh2xyxy(boxes)))

    boxes = torch.rand(10, 5)  # xywhr for OBB
    boxes[:, 4] = torch.randn(10) * 30
    torch.allclose(boxes, xyxyxyxy2xywhr(xywhr2xyxyxyxy(boxes)), rtol=1e-3)


def test_utils_files():
    """Test file handling utilities."""
    from ultralytics_MB.utils.files import file_age, file_date, get_latest_run, spaces_in_path

    file_age(SOURCE)
    file_date(SOURCE)
    get_latest_run(ROOT / "runs")

    path = TMP / "path/with spaces"
    path.mkdir(parents=True, exist_ok=True)
    with spaces_in_path(path) as new_path:
        print(new_path)


@pytest.mark.slow
def test_utils_patches_torch_save():
    """Test torch_save backoff when _torch_save throws RuntimeError."""
    from unittest.mock import patch, MagicMock
    from ultralytics_MB.utils.patches import torch_save

    mock = MagicMock(side_effect=RuntimeError)

    with patch("ultralytics_MB.utils.patches._torch_save", new=mock):
        with pytest.raises(RuntimeError):
            torch_save(torch.zeros(1), TMP / "test.pt")

    assert mock.call_count == 4, "torch_save was not attempted the expected number of times"


def test_nn_modules_conv():
    """Test Convolutional Neural Network modules."""
    from ultralytics_MB.nn.modules.conv import CBAM, Conv2, ConvTranspose, DWConvTranspose2d, Focus

    c1, c2 = 8, 16  # input and output channels
    x = torch.zeros(4, c1, 10, 10)  # BCHW

    # Run all modules not otherwise covered in tests
    DWConvTranspose2d(c1, c2)(x)
    ConvTranspose(c1, c2)(x)
    Focus(c1, c2)(x)
    CBAM(c1)(x)

    # Fuse ops
    m = Conv2(c1, c2)
    m.fuse_convs()
    m(x)


def test_nn_modules_block():
    """Test Neural Network block modules."""
    from ultralytics_MB.nn.modules.block import C1, C3TR, BottleneckCSP, C3Ghost, C3x

    c1, c2 = 8, 16  # input and output channels
    x = torch.zeros(4, c1, 10, 10)  # BCHW

    # Run all modules not otherwise covered in tests
    C1(c1, c2)(x)
    C3x(c1, c2)(x)
    C3TR(c1, c2)(x)
    C3Ghost(c1, c2)(x)
    BottleneckCSP(c1, c2)(x)


@pytest.mark.skipif(not ONLINE, reason="environment is offline")
def test_hub():
    """Test Ultralytics HUB functionalities."""
    from ultralytics_MB.hub import export_fmts_hub, logout
    from ultralytics_MB.hub.utils import smart_request

    export_fmts_hub()
    logout()
    smart_request("GET", "https://github.com", progress=True)


@pytest.fixture
def image():
    """Loads an image from a predefined source using OpenCV."""
    return cv2.imread(str(SOURCE))


@pytest.mark.parametrize(
    "auto_augment, erasing, force_color_jitter",
    [
        (None, 0.0, False),
        ("randaugment", 0.5, True),
        ("augmix", 0.2, False),
        ("autoaugment", 0.0, True),
    ],
)
def test_classify_transforms_train(image, auto_augment, erasing, force_color_jitter):
    """Tests classification transforms during training with various augmentation settings."""
    import torchvision.transforms as T

    from ultralytics_MB.data.augment import classify_augmentations

    transform = classify_augmentations(
        size=224,
        mean=(0.5, 0.5, 0.5),
        std=(0.5, 0.5, 0.5),
        scale=(0.08, 1.0),
        ratio=(3.0 / 4.0, 4.0 / 3.0),
        hflip=0.5,
        vflip=0.5,
        auto_augment=auto_augment,
        hsv_h=0.015,
        hsv_s=0.4,
        hsv_v=0.4,
        force_color_jitter=force_color_jitter,
        erasing=erasing,
        interpolation=T.InterpolationMode.BILINEAR,
    )

    transformed_image = transform(Image.fromarray(cv2.cvtColor(image, cv2.COLOR_BGR2RGB)))

    assert transformed_image.shape == (3, 224, 224)
    assert torch.is_tensor(transformed_image)
    assert transformed_image.dtype == torch.float32


@pytest.mark.slow
@pytest.mark.skipif(not ONLINE, reason="environment is offline")
def test_model_tune():
<<<<<<< HEAD
    """Tune YOLO model for performance."""
    YOLO("yolov8n-pose.pt").tune(data="coco8-pose.yaml", plots=False, imgsz=32, epochs=1, iterations=2, device="cpu")
    YOLO("yolov8n-cls.pt").tune(data="imagenet10", plots=False, imgsz=32, epochs=1, iterations=2, device="cpu")
=======
    """Tune YOLO model for performance improvement."""
    YOLO("yolo11n-pose.pt").tune(data="coco8-pose.yaml", plots=False, imgsz=32, epochs=1, iterations=2, device="cpu")
    YOLO("yolo11n-cls.pt").tune(data="imagenet10", plots=False, imgsz=32, epochs=1, iterations=2, device="cpu")
>>>>>>> 50497218


def test_model_embeddings():
    """Test YOLO model embeddings."""
    model_detect = YOLO(MODEL)
    model_segment = YOLO(WEIGHTS_DIR / "yolo11n-seg.pt")

    for batch in [SOURCE], [SOURCE, SOURCE]:  # test batch size 1 and 2
        assert len(model_detect.embed(source=batch, imgsz=32)) == len(batch)
        assert len(model_segment.embed(source=batch, imgsz=32)) == len(batch)


@pytest.mark.skipif(checks.IS_PYTHON_3_12, reason="YOLOWorld with CLIP is not supported in Python 3.12")
def test_yolo_world():
<<<<<<< HEAD
    model = YOLO("yolov8s-world.pt")  # no YOLOv8n-world model yet
    model.set_classes(["tree", "window"])
    model(ASSETS / "bus.jpg", conf=0.01)
=======
    """Tests YOLO world models with CLIP support, including detection and training scenarios."""
    model = YOLO("yolov8s-world.pt")  # no YOLO11n-world model yet
    model.set_classes(["tree", "window"])
    model(SOURCE, conf=0.01)

    model = YOLO("yolov8s-worldv2.pt")  # no YOLO11n-world model yet
    # Training from a pretrained model. Eval is included at the final stage of training.
    # Use dota8.yaml which has fewer categories to reduce the inference time of CLIP model
    model.train(
        data="dota8.yaml",
        epochs=1,
        imgsz=32,
        cache="disk",
        close_mosaic=1,
    )

    # test WorWorldTrainerFromScratch
    from ultralytics.models.yolo.world.train_world import WorldTrainerFromScratch

    model = YOLO("yolov8s-worldv2.yaml")  # no YOLO11n-world model yet
    model.train(
        data={"train": {"yolo_data": ["dota8.yaml"]}, "val": {"yolo_data": ["dota8.yaml"]}},
        epochs=1,
        imgsz=32,
        cache="disk",
        close_mosaic=1,
        trainer=WorldTrainerFromScratch,
    )


def test_yolov10():
    """Test YOLOv10 model training, validation, and prediction steps with minimal configurations."""
    model = YOLO("yolov10n.yaml")
    # train/val/predict
    model.train(data="coco8.yaml", epochs=1, imgsz=32, close_mosaic=1, cache="disk")
    model.val(data="coco8.yaml", imgsz=32)
    model.predict(imgsz=32, save_txt=True, save_crop=True, augment=True)
    model(SOURCE)
>>>>>>> 50497218
<|MERGE_RESOLUTION|>--- conflicted
+++ resolved
@@ -1,11 +1,8 @@
-# Ultralytics YOLO 🚀, AGPL-3.0 license
+# ultralytics_MB YOLO 🚀, AGPL-3.0 license
 
 import contextlib
-<<<<<<< HEAD
-=======
 import csv
 import urllib
->>>>>>> 50497218
 from copy import copy
 from pathlib import Path
 
@@ -15,41 +12,26 @@
 import torch
 import yaml
 from PIL import Image
-from torchvision.transforms import ToTensor
-
-<<<<<<< HEAD
-=======
+
 from tests import CFG, MODEL, SOURCE, SOURCES_LIST, TMP
->>>>>>> 50497218
-from ultralytics import RTDETR, YOLO
-from ultralytics_MB.cfg import TASK2DATA
+from ultralytics_MB import RTDETR, YOLO
+from ultralytics_MB.cfg import MODELS, TASK2DATA, TASKS
 from ultralytics_MB.data.build import load_inference_source
 from ultralytics_MB.utils import (
     ASSETS,
     DEFAULT_CFG,
     DEFAULT_CFG_PATH,
-    LINUX,
-    MACOS,
+    LOGGER,
     ONLINE,
     ROOT,
     WEIGHTS_DIR,
     WINDOWS,
-    Retry,
     checks,
     is_dir_writeable,
-<<<<<<< HEAD
-=======
     is_github_action_running,
->>>>>>> 50497218
 )
 from ultralytics_MB.utils.downloads import download
-from ultralytics_MB.utils.torch_utils import TORCH_1_9, TORCH_1_13
-
-MODEL = WEIGHTS_DIR / "path with spaces" / "yolov8n.pt"  # test spaces in path
-CFG = "yolov8n.yaml"
-SOURCE = ASSETS / "bus.jpg"
-TMP = (ROOT / "../tests/tmp").resolve()  # temp directory for test files
-IS_TMP_WRITEABLE = is_dir_writeable(TMP)
+from ultralytics_MB.utils.torch_utils import TORCH_1_9
 
 IS_TMP_WRITEABLE = is_dir_writeable(TMP)  # WARNING: must be run once tests start as TMP does not exist on tests/init
 
@@ -61,7 +43,7 @@
 
 
 def test_model_methods():
-    """Test various methods and properties of the YOLO model."""
+    """Test various methods and properties of the YOLO model to ensure correct functionality."""
     model = YOLO(MODEL)
 
     # Model methods
@@ -81,7 +63,7 @@
 
 
 def test_model_profile():
-    """Test profiling of the YOLO model with 'profile=True' argument."""
+    """Test profiling of the YOLO model with `profile=True` to assess performance and resource usage."""
     from ultralytics_MB.nn.tasks import DetectionModel
 
     model = DetectionModel()  # build model
@@ -91,14 +73,6 @@
 
 @pytest.mark.skipif(not IS_TMP_WRITEABLE, reason="directory is not writeable")
 def test_predict_txt():
-<<<<<<< HEAD
-    """Test YOLO predictions with sources (file, dir, glob, recursive glob) specified in a text file."""
-    txt_file = TMP / "sources.txt"
-    with open(txt_file, "w") as f:
-        for x in [ASSETS / "bus.jpg", ASSETS, ASSETS / "*", ASSETS / "**/*.jpg"]:
-            f.write(f"{x}\n")
-    _ = YOLO(MODEL)(source=txt_file, imgsz=32)
-=======
     """Tests YOLO predictions with file, directory, and pattern sources listed in a text file."""
     file = TMP / "sources_multi_row.txt"
     with open(file, "w") as f:
@@ -131,51 +105,38 @@
         writer.writerow(SOURCES_LIST)
     results = YOLO(MODEL)(source=file, imgsz=32)
     assert len(results) == 7  # 1 + 2 + 2 + 2 = 7 images
->>>>>>> 50497218
-
-
-def test_predict_img():
-    """Test YOLO prediction on various types of image sources."""
-    model = YOLO(MODEL)
-    seg_model = YOLO(WEIGHTS_DIR / "yolov8n-seg.pt")
-    cls_model = YOLO(WEIGHTS_DIR / "yolov8n-cls.pt")
-    pose_model = YOLO(WEIGHTS_DIR / "yolov8n-pose.pt")
-    obb_model = YOLO(WEIGHTS_DIR / "yolov8n-obb.pt")
-    im = cv2.imread(str(SOURCE))
+
+
+@pytest.mark.parametrize("model_name", MODELS)
+def test_predict_img(model_name):
+    """Test YOLO model predictions on various image input types and sources, including online images."""
+    model = YOLO(WEIGHTS_DIR / model_name)
+    im = cv2.imread(str(SOURCE))  # uint8 numpy array
     assert len(model(source=Image.open(SOURCE), save=True, verbose=True, imgsz=32)) == 1  # PIL
     assert len(model(source=im, save=True, save_txt=True, imgsz=32)) == 1  # ndarray
+    assert len(model(torch.rand((2, 3, 32, 32)), imgsz=32)) == 2  # batch-size 2 Tensor, FP32 0.0-1.0 RGB order
     assert len(model(source=[im, im], save=True, save_txt=True, imgsz=32)) == 2  # batch
     assert len(list(model(source=[im, im], save=True, stream=True, imgsz=32))) == 2  # stream
-    assert len(model(torch.zeros(320, 640, 3).numpy(), imgsz=32)) == 1  # tensor to numpy
+    assert len(model(torch.zeros(320, 640, 3).numpy().astype(np.uint8), imgsz=32)) == 1  # tensor to numpy
     batch = [
         str(SOURCE),  # filename
         Path(SOURCE),  # Path
-        "https://ultralytics_MB.com/images/zidane.jpg" if ONLINE else SOURCE,  # URI
+        "https://github.com/ultralytics/assets/releases/download/v0.0.0/zidane.jpg" if ONLINE else SOURCE,  # URI
         cv2.imread(str(SOURCE)),  # OpenCV
         Image.open(SOURCE),  # PIL
-        np.zeros((320, 640, 3)),
-    ]  # numpy
+        np.zeros((320, 640, 3), dtype=np.uint8),  # numpy
+    ]
     assert len(model(batch, imgsz=32)) == len(batch)  # multiple sources in a batch
 
-    # Test tensor inference
-    im = cv2.imread(str(SOURCE))  # OpenCV
-    t = cv2.resize(im, (32, 32))
-    t = ToTensor()(t)
-    t = torch.stack([t, t, t, t])
-    results = model(t, imgsz=32)
-    assert len(results) == t.shape[0]
-    results = seg_model(t, imgsz=32)
-    assert len(results) == t.shape[0]
-    results = cls_model(t, imgsz=32)
-    assert len(results) == t.shape[0]
-    results = pose_model(t, imgsz=32)
-    assert len(results) == t.shape[0]
-    results = obb_model(t, imgsz=32)
-    assert len(results) == t.shape[0]
+
+@pytest.mark.parametrize("model", MODELS)
+def test_predict_visualize(model):
+    """Test model prediction methods with 'visualize=True' to generate and display prediction visualizations."""
+    YOLO(WEIGHTS_DIR / model)(SOURCE, imgsz=32, visualize=True)
 
 
 def test_predict_grey_and_4ch():
-    """Test YOLO prediction on SOURCE converted to greyscale and 4-channel images."""
+    """Test YOLO prediction on SOURCE converted to greyscale and 4-channel images with various filenames."""
     im = Image.open(SOURCE)
     directory = TMP / "im4"
     directory.mkdir(parents=True, exist_ok=True)
@@ -201,30 +162,26 @@
 
 @pytest.mark.slow
 @pytest.mark.skipif(not ONLINE, reason="environment is offline")
-<<<<<<< HEAD
-@Retry(times=3, delay=10)
-=======
 @pytest.mark.skipif(is_github_action_running(), reason="No auth https://github.com/JuanBindez/pytubefix/issues/166")
->>>>>>> 50497218
 def test_youtube():
-    """
-    Test YouTube inference.
-
-    Marked --slow to reduce YouTube API rate limits risk.
-    """
+    """Test YOLO model on a YouTube video stream, handling potential network-related errors."""
     model = YOLO(MODEL)
-    model.predict("https://youtu.be/G17sBkb38XQ", imgsz=96, save=True)
+    try:
+        model.predict("https://youtu.be/G17sBkb38XQ", imgsz=96, save=True)
+    # Handle internet connection errors and 'urllib.error.HTTPError: HTTP Error 429: Too Many Requests'
+    except (urllib.error.HTTPError, ConnectionError) as e:
+        LOGGER.warning(f"WARNING: YouTube Test Error: {e}")
 
 
 @pytest.mark.skipif(not ONLINE, reason="environment is offline")
 @pytest.mark.skipif(not IS_TMP_WRITEABLE, reason="directory is not writeable")
 def test_track_stream():
     """
-    Test streaming tracking (short 10 frame video) with non-default ByteTrack tracker.
-
-    Note imgsz=160 required for tracking for higher confidence and better matches
+    Tests streaming tracking on a short 10 frame video using ByteTrack tracker and different GMC methods.
+
+    Note imgsz=160 required for tracking for higher confidence and better matches.
     """
-    video_url = "https://ultralytics_MB.com/assets/decelera_portrait_min.mov"
+    video_url = "https://github.com/ultralytics/assets/releases/download/v0.0.0/decelera_portrait_min.mov"
     model = YOLO(MODEL)
     model.track(video_url, imgsz=160, tracker="bytetrack.yaml")
     model.track(video_url, imgsz=160, tracker="botsort.yaml", save_frames=True)  # test frame saving also
@@ -246,98 +203,21 @@
 
 
 def test_train_scratch():
-    """Test training the YOLO model from scratch."""
+    """Test training the YOLO model from scratch using the provided configuration."""
     model = YOLO(CFG)
     model.train(data="coco8.yaml", epochs=2, imgsz=32, cache="disk", batch=-1, close_mosaic=1, name="model")
     model(SOURCE)
 
 
 def test_train_pretrained():
-<<<<<<< HEAD
-    """Test training the YOLO model from a pre-trained state."""
-    model = YOLO(WEIGHTS_DIR / "yolov8n-seg.pt")
-=======
     """Test training of the YOLO model starting from a pre-trained checkpoint."""
     model = YOLO(WEIGHTS_DIR / "yolo11n-seg.pt")
->>>>>>> 50497218
     model.train(data="coco8-seg.yaml", epochs=1, imgsz=32, cache="ram", copy_paste=0.5, mixup=0.5, name=0)
     model(SOURCE)
 
 
-def test_export_torchscript():
-    """Test exporting the YOLO model to TorchScript format."""
-    f = YOLO(MODEL).export(format="torchscript", optimize=False)
-    YOLO(f)(SOURCE)  # exported model inference
-
-
-def test_export_onnx():
-    """Test exporting the YOLO model to ONNX format."""
-    f = YOLO(MODEL).export(format="onnx", dynamic=True)
-    YOLO(f)(SOURCE)  # exported model inference
-
-
-@pytest.mark.skipif(checks.IS_PYTHON_3_12, reason="OpenVINO not supported in Python 3.12")
-@pytest.mark.skipif(not TORCH_1_13, reason="OpenVINO requires torch>=1.13")
-def test_export_openvino():
-    """Test exporting the YOLO model to OpenVINO format."""
-    f = YOLO(MODEL).export(format="openvino")
-    YOLO(f)(SOURCE)  # exported model inference
-
-
-@pytest.mark.skipif(checks.IS_PYTHON_3_12, reason="CoreML not supported in Python 3.12")
-def test_export_coreml():
-    """Test exporting the YOLO model to CoreML format."""
-    if not WINDOWS:  # RuntimeError: BlobWriter not loaded with coremltools 7.0 on windows
-        if MACOS:
-            f = YOLO(MODEL).export(format="coreml")
-            YOLO(f)(SOURCE)  # model prediction only supported on macOS for nms=False models
-        else:
-            YOLO(MODEL).export(format="coreml", nms=True)
-
-
-def test_export_tflite(enabled=False):
-    """
-    Test exporting the YOLO model to TFLite format.
-
-    Note TF suffers from install conflicts on Windows and macOS.
-    """
-    if enabled and LINUX:
-        model = YOLO(MODEL)
-        f = model.export(format="tflite")
-        YOLO(f)(SOURCE)
-
-
-def test_export_pb(enabled=False):
-    """
-    Test exporting the YOLO model to *.pb format.
-
-    Note TF suffers from install conflicts on Windows and macOS.
-    """
-    if enabled and LINUX:
-        model = YOLO(MODEL)
-        f = model.export(format="pb")
-        YOLO(f)(SOURCE)
-
-
-def test_export_paddle(enabled=False):
-    """
-    Test exporting the YOLO model to Paddle format.
-
-    Note Paddle protobuf requirements conflicting with onnx protobuf requirements.
-    """
-    if enabled:
-        YOLO(MODEL).export(format="paddle")
-
-
-@pytest.mark.slow
-def test_export_ncnn():
-    """Test exporting the YOLO model to NCNN format."""
-    f = YOLO(MODEL).export(format="ncnn")
-    YOLO(f)(SOURCE)  # exported model inference
-
-
 def test_all_model_yamls():
-    """Test YOLO model creation for all available YAML configurations."""
+    """Test YOLO model creation for all available YAML configurations in the `cfg/models` directory."""
     for m in (ROOT / "cfg" / "models").rglob("*.yaml"):
         if "rtdetr" in m.name:
             if TORCH_1_9:  # torch<=1.8 issue - TypeError: __init__() got an unexpected keyword argument 'batch_first'
@@ -353,15 +233,11 @@
     model.train(data="coco8.yaml", epochs=1, imgsz=32, optimizer="SGD")
     model.val(imgsz=32)
     model.predict(SOURCE, imgsz=32)
-<<<<<<< HEAD
-    model.export(format="onnx")  # export a model to ONNX format
-=======
     model.export(format="torchscript")  # WARNING: Windows slow CI export bug
->>>>>>> 50497218
 
 
 def test_predict_callback_and_setup():
-    """Test callback functionality during YOLO prediction."""
+    """Test callback functionality during YOLO prediction setup and execution."""
 
     def on_predict_batch_end(predictor):
         """Callback function that handles operations at the end of a prediction batch."""
@@ -383,21 +259,6 @@
         print(boxes)
 
 
-<<<<<<< HEAD
-def test_results():
-    """Test various result formats for the YOLO model."""
-    for m in "yolov8n-pose.pt", "yolov8n-seg.pt", "yolov8n.pt", "yolov8n-cls.pt":
-        results = YOLO(WEIGHTS_DIR / m)([SOURCE, SOURCE], imgsz=160)
-        for r in results:
-            r = r.cpu().numpy()
-            r = r.to(device="cpu", dtype=torch.float32)
-            r.save_txt(txt_file=TMP / "runs/tests/label.txt", save_conf=True)
-            r.save_crop(save_dir=TMP / "runs/tests/crops/")
-            r.tojson(normalize=True)
-            r.plot(pil=True)
-            r.plot(conf=True, boxes=True)
-            print(r, len(r), r.path)
-=======
 @pytest.mark.parametrize("model", MODELS)
 def test_results(model):
     """Ensure YOLO model predictions can be processed and printed in various formats."""
@@ -415,11 +276,10 @@
         r.plot(pil=True)
         r.plot(conf=True, boxes=True)
         print(r, len(r), r.path)  # print after methods
->>>>>>> 50497218
 
 
 def test_labels_and_crops():
-    """Test output from prediction args for saving detection labels and crops."""
+    """Test output from prediction args for saving YOLO detection labels and crops; ensures accurate saving."""
     imgs = [SOURCE, ASSETS / "zidane.jpg"]
     results = YOLO(WEIGHTS_DIR / "yolo11n.pt")(imgs, imgsz=160, save_txt=True, save_crop=True)
     save_path = Path(results[0].save_dir)
@@ -432,26 +292,26 @@
         labels = save_path / f"labels/{im_name}.txt"
         assert labels.exists()
         # Check detections match label count
-        assert len(r.boxes.data) == len([l for l in labels.read_text().splitlines() if l])
+        assert len(r.boxes.data) == len([line for line in labels.read_text().splitlines() if line])
         # Check crops path and files
-        crop_dirs = [p for p in (save_path / "crops").iterdir()]
+        crop_dirs = list((save_path / "crops").iterdir())
         crop_files = [f for p in crop_dirs for f in p.glob("*")]
         # Crop directories match detections
-        assert all([r.names.get(c) in [d.name for d in crop_dirs] for c in cls_idxs])
+        assert all(r.names.get(c) in {d.name for d in crop_dirs} for c in cls_idxs)
         # Same number of crops as detections
         assert len([f for f in crop_files if im_name in f.name]) == len(r.boxes.data)
 
 
 @pytest.mark.skipif(not ONLINE, reason="environment is offline")
 def test_data_utils():
-    """Test utility functions in ultralytics/data/utils.py."""
+    """Test utility functions in ultralytics/data/utils.py, including dataset stats and auto-splitting."""
     from ultralytics_MB.data.utils import HUBDatasetStats, autosplit
     from ultralytics_MB.utils.downloads import zip_directory
 
     # from ultralytics_MB.utils.files import WorkingDirectory
     # with WorkingDirectory(ROOT.parent / 'tests'):
 
-    for task in "detect", "segment", "pose", "classify":
+    for task in TASKS:
         file = Path(TASK2DATA[task]).with_suffix(".zip")  # i.e. coco8.zip
         download(f"https://github.com/ultralytics/hub/raw/main/example_datasets/{file}", unzip=False, dir=TMP)
         stats = HUBDatasetStats(TMP / file, task=task)
@@ -464,17 +324,17 @@
 
 @pytest.mark.skipif(not ONLINE, reason="environment is offline")
 def test_data_converter():
-    """Test dataset converters."""
+    """Test dataset conversion functions from COCO to YOLO format and class mappings."""
     from ultralytics_MB.data.converter import coco80_to_coco91_class, convert_coco
 
     file = "instances_val2017.json"
-    download(f"https://github.com/ultralytics/yolov5/releases/download/v1.0/{file}", dir=TMP)
+    download(f"https://github.com/ultralytics/assets/releases/download/v0.0.0/{file}", dir=TMP)
     convert_coco(labels_dir=TMP, save_dir=TMP / "yolo_labels", use_segments=True, use_keypoints=False, cls91to80=True)
     coco80_to_coco91_class()
 
 
 def test_data_annotator():
-    """Test automatic data annotation."""
+    """Automatically annotate data using specified detection and segmentation models."""
     from ultralytics_MB.data.annotator import auto_annotate
 
     auto_annotate(
@@ -497,7 +357,7 @@
 
 
 def test_cfg_init():
-    """Test configuration initialization utilities."""
+    """Test configuration initialization utilities from the 'ultralytics_MB.cfg' module."""
     from ultralytics_MB.cfg import check_dict_alignment, copy_default_cfg, smart_value
 
     with contextlib.suppress(SyntaxError):
@@ -508,7 +368,7 @@
 
 
 def test_utils_init():
-    """Test initialization utilities."""
+    """Test initialization utilities in the ultralytics_MB library."""
     from ultralytics_MB.utils import get_git_branch, get_git_origin_url, get_ubuntu_version, is_github_action_running
 
     get_ubuntu_version()
@@ -518,26 +378,26 @@
 
 
 def test_utils_checks():
-    """Test various utility checks."""
+    """Test various utility checks for filenames, git status, requirements, image sizes, and versions."""
     checks.check_yolov5u_filename("yolov5n.pt")
     checks.git_describe(ROOT)
     checks.check_requirements()  # check requirements.txt
     checks.check_imgsz([600, 600], max_dim=1)
-    checks.check_imshow()
+    checks.check_imshow(warn=True)
     checks.check_version("ultralytics", "8.0.0")
     checks.print_args()
-    # checks.check_imshow(warn=True)
-
-
+
+
+@pytest.mark.skipif(WINDOWS, reason="Windows profiling is extremely slow (cause unknown)")
 def test_utils_benchmarks():
-    """Test model benchmarking."""
+    """Benchmark model performance using 'ProfileModels' from 'ultralytics_MB.utils.benchmarks'."""
     from ultralytics_MB.utils.benchmarks import ProfileModels
 
     ProfileModels(["yolo11n.yaml"], imgsz=32, min_time=1, num_timed_runs=3, num_warmup_runs=1).profile()
 
 
 def test_utils_torchutils():
-    """Test Torch utility functions."""
+    """Test Torch utility functions including profiling and FLOP calculations."""
     from ultralytics_MB.nn.modules.conv import Conv
     from ultralytics_MB.utils.torch_utils import get_flops_with_torch_profiler, profile, time_sync
 
@@ -552,14 +412,14 @@
 @pytest.mark.slow
 @pytest.mark.skipif(not ONLINE, reason="environment is offline")
 def test_utils_downloads():
-    """Test file download utilities."""
+    """Test file download utilities from ultralytics_MB.utils.downloads."""
     from ultralytics_MB.utils.downloads import get_google_drive_file_info
 
     get_google_drive_file_info("https://drive.google.com/file/d/1cqT-cJgANNrhIHCrEufUYhQ4RqiWG_lJ/view?usp=drive_link")
 
 
 def test_utils_ops():
-    """Test various operations utilities."""
+    """Test utility operations functions for coordinate transformation and normalization."""
     from ultralytics_MB.utils.ops import (
         ltwh2xywh,
         ltwh2xyxy,
@@ -588,7 +448,7 @@
 
 
 def test_utils_files():
-    """Test file handling utilities."""
+    """Test file handling utilities including file age, date, and paths with spaces."""
     from ultralytics_MB.utils.files import file_age, file_date, get_latest_run, spaces_in_path
 
     file_age(SOURCE)
@@ -603,8 +463,9 @@
 
 @pytest.mark.slow
 def test_utils_patches_torch_save():
-    """Test torch_save backoff when _torch_save throws RuntimeError."""
-    from unittest.mock import patch, MagicMock
+    """Test torch_save backoff when _torch_save raises RuntimeError to ensure robustness."""
+    from unittest.mock import MagicMock, patch
+
     from ultralytics_MB.utils.patches import torch_save
 
     mock = MagicMock(side_effect=RuntimeError)
@@ -617,7 +478,7 @@
 
 
 def test_nn_modules_conv():
-    """Test Convolutional Neural Network modules."""
+    """Test Convolutional Neural Network modules including CBAM, Conv2, and ConvTranspose."""
     from ultralytics_MB.nn.modules.conv import CBAM, Conv2, ConvTranspose, DWConvTranspose2d, Focus
 
     c1, c2 = 8, 16  # input and output channels
@@ -636,7 +497,7 @@
 
 
 def test_nn_modules_block():
-    """Test Neural Network block modules."""
+    """Test various blocks in neural network modules including C1, C3TR, BottleneckCSP, C3Ghost, and C3x."""
     from ultralytics_MB.nn.modules.block import C1, C3TR, BottleneckCSP, C3Ghost, C3x
 
     c1, c2 = 8, 16  # input and output channels
@@ -652,7 +513,7 @@
 
 @pytest.mark.skipif(not ONLINE, reason="environment is offline")
 def test_hub():
-    """Test Ultralytics HUB functionalities."""
+    """Test ultralytics_MB HUB functionalities (e.g. export formats, logout)."""
     from ultralytics_MB.hub import export_fmts_hub, logout
     from ultralytics_MB.hub.utils import smart_request
 
@@ -663,7 +524,7 @@
 
 @pytest.fixture
 def image():
-    """Loads an image from a predefined source using OpenCV."""
+    """Load and return an image from a predefined source using OpenCV."""
     return cv2.imread(str(SOURCE))
 
 
@@ -677,9 +538,7 @@
     ],
 )
 def test_classify_transforms_train(image, auto_augment, erasing, force_color_jitter):
-    """Tests classification transforms during training with various augmentation settings."""
-    import torchvision.transforms as T
-
+    """Tests classification transforms during training with various augmentations to ensure proper functionality."""
     from ultralytics_MB.data.augment import classify_augmentations
 
     transform = classify_augmentations(
@@ -696,7 +555,6 @@
         hsv_v=0.4,
         force_color_jitter=force_color_jitter,
         erasing=erasing,
-        interpolation=T.InterpolationMode.BILINEAR,
     )
 
     transformed_image = transform(Image.fromarray(cv2.cvtColor(image, cv2.COLOR_BGR2RGB)))
@@ -709,15 +567,9 @@
 @pytest.mark.slow
 @pytest.mark.skipif(not ONLINE, reason="environment is offline")
 def test_model_tune():
-<<<<<<< HEAD
-    """Tune YOLO model for performance."""
-    YOLO("yolov8n-pose.pt").tune(data="coco8-pose.yaml", plots=False, imgsz=32, epochs=1, iterations=2, device="cpu")
-    YOLO("yolov8n-cls.pt").tune(data="imagenet10", plots=False, imgsz=32, epochs=1, iterations=2, device="cpu")
-=======
     """Tune YOLO model for performance improvement."""
     YOLO("yolo11n-pose.pt").tune(data="coco8-pose.yaml", plots=False, imgsz=32, epochs=1, iterations=2, device="cpu")
     YOLO("yolo11n-cls.pt").tune(data="imagenet10", plots=False, imgsz=32, epochs=1, iterations=2, device="cpu")
->>>>>>> 50497218
 
 
 def test_model_embeddings():
@@ -732,11 +584,6 @@
 
 @pytest.mark.skipif(checks.IS_PYTHON_3_12, reason="YOLOWorld with CLIP is not supported in Python 3.12")
 def test_yolo_world():
-<<<<<<< HEAD
-    model = YOLO("yolov8s-world.pt")  # no YOLOv8n-world model yet
-    model.set_classes(["tree", "window"])
-    model(ASSETS / "bus.jpg", conf=0.01)
-=======
     """Tests YOLO world models with CLIP support, including detection and training scenarios."""
     model = YOLO("yolov8s-world.pt")  # no YOLO11n-world model yet
     model.set_classes(["tree", "window"])
@@ -754,7 +601,7 @@
     )
 
     # test WorWorldTrainerFromScratch
-    from ultralytics.models.yolo.world.train_world import WorldTrainerFromScratch
+    from ultralytics_MB.models.yolo.world.train_world import WorldTrainerFromScratch
 
     model = YOLO("yolov8s-worldv2.yaml")  # no YOLO11n-world model yet
     model.train(
@@ -774,5 +621,4 @@
     model.train(data="coco8.yaml", epochs=1, imgsz=32, close_mosaic=1, cache="disk")
     model.val(data="coco8.yaml", imgsz=32)
     model.predict(imgsz=32, save_txt=True, save_crop=True, augment=True)
-    model(SOURCE)
->>>>>>> 50497218
+    model(SOURCE)