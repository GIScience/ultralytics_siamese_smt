--- conflicted
+++ resolved
@@ -25,22 +25,16 @@
         "  <a href=\"https://ultralytics.com/yolo\" target=\"_blank\">\n",
         "    <img width=\"1024\", src=\"https://raw.githubusercontent.com/ultralytics/assets/main/yolov8/banner-yolov8.png\"></a>\n",
         "\n",
-<<<<<<< HEAD
-        "  [中文](https://docs.ultralytics.com/zh/) | [한국어](https://docs.ultralytics.com/ko/) | [日本語](https://docs.ultralytics.com/ja/) | [Русский](https://docs.ultralytics.com/ru/) | [Deutsch](https://docs.ultralytics.com/de/) | [Français](https://docs.ultralytics.com/fr/) | [Español](https://docs.ultralytics.com/es/) | [Português](https://docs.ultralytics.com/pt/) | [हिन्दी](https://docs.ultralytics.com/hi/) | [العربية](https://docs.ultralytics.com/ar/)\n",
-=======
         "  [中文](https://docs.ultralytics.com/zh/) | [한국어](https://docs.ultralytics.com/ko/) | [日本語](https://docs.ultralytics.com/ja/) | [Русский](https://docs.ultralytics.com/ru/) | [Deutsch](https://docs.ultralytics.com/de/) | [Français](https://docs.ultralytics.com/fr/) | [Español](https://docs.ultralytics.com/es/) | [Português](https://docs.ultralytics.com/pt/) | [Türkçe](https://docs.ultralytics.com/tr/) | [Tiếng Việt](https://docs.ultralytics.com/vi/) | [العربية](https://docs.ultralytics.com/ar/)\n",
->>>>>>> 50497218
-        "\n",
+        "\n",
+        "  <a href=\"https://github.com/ultralytics/ultralytics/actions/workflows/ci.yaml\"><img src=\"https://github.com/ultralytics/ultralytics/actions/workflows/ci.yaml/badge.svg\" alt=\"Ultralytics CI\"></a>\n",
         "  <a href=\"https://console.paperspace.com/github/ultralytics/ultralytics\"><img src=\"https://assets.paperspace.io/img/gradient-badge.svg\" alt=\"Run on Gradient\"/></a>\n",
         "  <a href=\"https://colab.research.google.com/github/ultralytics/ultralytics/blob/main/examples/tutorial.ipynb\"><img src=\"https://colab.research.google.com/assets/colab-badge.svg\" alt=\"Open In Colab\"></a>\n",
         "  <a href=\"https://www.kaggle.com/ultralytics/yolov8\"><img src=\"https://kaggle.com/static/images/open-in-kaggle.svg\" alt=\"Open In Kaggle\"></a>\n",
-<<<<<<< HEAD
-=======
         "\n",
         "  <a href=\"https://ultralytics.com/discord\"><img alt=\"Discord\" src=\"https://img.shields.io/discord/1089800235347353640?logo=discord&logoColor=white&label=Discord&color=blue\"></a>\n",
         "  <a href=\"https://community.ultralytics.com\"><img alt=\"Ultralytics Forums\" src=\"https://img.shields.io/discourse/users?server=https%3A%2F%2Fcommunity.ultralytics.com&logo=discourse&label=Forums&color=blue\"></a>\n",
         "  <a href=\"https://reddit.com/r/ultralytics\"><img alt=\"Ultralytics Reddit\" src=\"https://img.shields.io/reddit/subreddit-subscribers/ultralytics?style=flat&logo=reddit&logoColor=white&label=Reddit&color=blue\"></a>\n",
->>>>>>> 50497218
         "\n",
         "Welcome to the Ultralytics YOLO11 🚀 notebook! <a href=\"https://github.com/ultralytics/ultralytics\">YOLO11</a> is the latest version of the YOLO (You Only Look Once) AI models developed by <a href=\"https://ultralytics.com\">Ultralytics</a>. This notebook serves as the starting point for exploring the various resources available to help you get started with YOLO11 and understand its features and capabilities.\n",
         "\n",
@@ -59,7 +53,9 @@
       "source": [
         "# Setup\n",
         "\n",
-        "Pip install `ultralytics` and [dependencies](https://github.com/ultralytics/ultralytics/blob/main/pyproject.toml) and check software and hardware."
+        "Pip install `ultralytics` and [dependencies](https://github.com/ultralytics/ultralytics/blob/main/pyproject.toml) and check software and hardware.\n",
+        "\n",
+        "[![PyPI - Version](https://img.shields.io/pypi/v/ultralytics?logo=pypi&logoColor=white)](https://pypi.org/project/ultralytics/) [![Downloads](https://static.pepy.tech/badge/ultralytics)](https://pepy.tech/project/ultralytics) [![PyPI - Python Version](https://img.shields.io/pypi/pyversions/ultralytics?logo=python&logoColor=gold)](https://pypi.org/project/ultralytics/)"
       ]
     },
     {
@@ -69,11 +65,7 @@
         "colab": {
           "base_uri": "https://localhost:8080/"
         },
-<<<<<<< HEAD
-        "outputId": "51d15672-e688-4fb8-d9d0-00d1916d3532"
-=======
         "outputId": "2e992f9f-90bb-4668-de12-fed629975285"
->>>>>>> 50497218
       },
       "source": [
         "%pip install ultralytics\n",
@@ -86,13 +78,8 @@
           "output_type": "stream",
           "name": "stdout",
           "text": [
-<<<<<<< HEAD
-            "Ultralytics YOLOv8.1.23 🚀 Python-3.10.12 torch-2.1.0+cu121 CUDA:0 (Tesla T4, 15102MiB)\n",
-            "Setup complete ✅ (2 CPUs, 12.7 GB RAM, 26.3/78.2 GB disk)\n"
-=======
             "Ultralytics 8.3.2 🚀 Python-3.10.12 torch-2.4.1+cu121 CUDA:0 (Tesla T4, 15102MiB)\n",
             "Setup complete ✅ (2 CPUs, 12.7 GB RAM, 41.1/112.6 GB disk)\n"
->>>>>>> 50497218
           ]
         }
       ]
@@ -115,11 +102,7 @@
         "colab": {
           "base_uri": "https://localhost:8080/"
         },
-<<<<<<< HEAD
-        "outputId": "37738db7-4284-47de-b3ed-b82f2431ed23"
-=======
         "outputId": "e3ebec6f-658a-4803-d80c-e07d12908767"
->>>>>>> 50497218
       },
       "source": [
         "# Run inference on an image with YOLO11n\n",
@@ -131,17 +114,6 @@
           "output_type": "stream",
           "name": "stdout",
           "text": [
-<<<<<<< HEAD
-            "Downloading https://github.com/ultralytics/assets/releases/download/v8.1.0/yolov8n.pt to 'yolov8n.pt'...\n",
-            "100% 6.23M/6.23M [00:00<00:00, 72.6MB/s]\n",
-            "Ultralytics YOLOv8.1.23 🚀 Python-3.10.12 torch-2.1.0+cu121 CUDA:0 (Tesla T4, 15102MiB)\n",
-            "YOLOv8n summary (fused): 168 layers, 3151904 parameters, 0 gradients, 8.7 GFLOPs\n",
-            "\n",
-            "Downloading https://ultralytics.com/images/zidane.jpg to 'zidane.jpg'...\n",
-            "100% 165k/165k [00:00<00:00, 7.05MB/s]\n",
-            "image 1/1 /content/zidane.jpg: 384x640 2 persons, 1 tie, 162.0ms\n",
-            "Speed: 13.9ms preprocess, 162.0ms inference, 1259.5ms postprocess per image at shape (1, 3, 384, 640)\n",
-=======
             "Downloading https://github.com/ultralytics/assets/releases/download/v8.3.0/yolo11n.pt to 'yolo11n.pt'...\n",
             "100% 5.35M/5.35M [00:00<00:00, 72.7MB/s]\n",
             "Ultralytics 8.3.2 🚀 Python-3.10.12 torch-2.4.1+cu121 CUDA:0 (Tesla T4, 15102MiB)\n",
@@ -151,7 +123,6 @@
             "100% 49.2k/49.2k [00:00<00:00, 5.37MB/s]\n",
             "image 1/1 /content/zidane.jpg: 384x640 2 persons, 1 tie, 63.4ms\n",
             "Speed: 14.5ms preprocess, 63.4ms inference, 820.9ms postprocess per image at shape (1, 3, 384, 640)\n",
->>>>>>> 50497218
             "Results saved to \u001b[1mruns/detect/predict\u001b[0m\n",
             "💡 Learn more at https://docs.ultralytics.com/modes/predict\n"
           ]
@@ -196,11 +167,7 @@
       "cell_type": "code",
       "metadata": {
         "id": "X58w8JLpMnjH",
-<<<<<<< HEAD
-        "outputId": "61001937-ccd2-4157-a373-156a57495231",
-=======
         "outputId": "af2a5deb-029b-466d-96a4-bd3e406987fa",
->>>>>>> 50497218
         "colab": {
           "base_uri": "https://localhost:8080/"
         }
@@ -215,30 +182,6 @@
           "output_type": "stream",
           "name": "stdout",
           "text": [
-<<<<<<< HEAD
-            "Ultralytics YOLOv8.1.23 🚀 Python-3.10.12 torch-2.1.0+cu121 CUDA:0 (Tesla T4, 15102MiB)\n",
-            "YOLOv8n summary (fused): 168 layers, 3151904 parameters, 0 gradients, 8.7 GFLOPs\n",
-            "\n",
-            "Dataset 'coco8.yaml' images not found ⚠️, missing path '/content/datasets/coco8/images/val'\n",
-            "Downloading https://ultralytics.com/assets/coco8.zip to '/content/datasets/coco8.zip'...\n",
-            "100% 433k/433k [00:00<00:00, 12.5MB/s]\n",
-            "Unzipping /content/datasets/coco8.zip to /content/datasets/coco8...: 100% 25/25 [00:00<00:00, 4546.38file/s]\n",
-            "Dataset download success ✅ (0.9s), saved to \u001b[1m/content/datasets\u001b[0m\n",
-            "\n",
-            "Downloading https://ultralytics.com/assets/Arial.ttf to '/root/.config/Ultralytics/Arial.ttf'...\n",
-            "100% 755k/755k [00:00<00:00, 17.8MB/s]\n",
-            "\u001b[34m\u001b[1mval: \u001b[0mScanning /content/datasets/coco8/labels/val... 4 images, 0 backgrounds, 0 corrupt: 100% 4/4 [00:00<00:00, 275.94it/s]\n",
-            "\u001b[34m\u001b[1mval: \u001b[0mNew cache created: /content/datasets/coco8/labels/val.cache\n",
-            "                 Class     Images  Instances      Box(P          R      mAP50  mAP50-95): 100% 1/1 [00:02<00:00,  2.23s/it]\n",
-            "                   all          4         17      0.621      0.833      0.888       0.63\n",
-            "                person          4         10      0.721        0.5      0.519      0.269\n",
-            "                   dog          4          1       0.37          1      0.995      0.597\n",
-            "                 horse          4          2      0.751          1      0.995      0.631\n",
-            "              elephant          4          2      0.505        0.5      0.828      0.394\n",
-            "              umbrella          4          1      0.564          1      0.995      0.995\n",
-            "          potted plant          4          1      0.814          1      0.995      0.895\n",
-            "Speed: 0.3ms preprocess, 56.9ms inference, 0.0ms loss, 222.8ms postprocess per image\n",
-=======
             "Ultralytics 8.3.2 🚀 Python-3.10.12 torch-2.4.1+cu121 CUDA:0 (Tesla T4, 15102MiB)\n",
             "YOLO11n summary (fused): 238 layers, 2,616,248 parameters, 0 gradients, 6.5 GFLOPs\n",
             "\n",
@@ -261,7 +204,6 @@
             "              umbrella          1          1      0.569          1      0.995      0.995\n",
             "          potted plant          1          1      0.847          1      0.995      0.895\n",
             "Speed: 1.0ms preprocess, 73.8ms inference, 0.0ms loss, 561.4ms postprocess per image\n",
->>>>>>> 50497218
             "Results saved to \u001b[1mruns/detect/val\u001b[0m\n",
             "💡 Learn more at https://docs.ultralytics.com/modes/val\n"
           ]
@@ -276,7 +218,7 @@
       "source": [
         "# 3. Train\n",
         "\n",
-        "<p align=\"\"><a href=\"https://bit.ly/ultralytics_hub\"><img width=\"1000\" src=\"https://github.com/ultralytics/assets/raw/main/yolov8/banner-integrations.png\"/></a></p>\n",
+        "<p align=\"\"><a href=\"https://ultralytics.com/hub\"><img width=\"1000\" src=\"https://github.com/ultralytics/assets/raw/main/yolov8/banner-integrations.png\"/></a></p>\n",
         "\n",
         "Train YOLO11 on [Detect](https://docs.ultralytics.com/tasks/detect/), [Segment](https://docs.ultralytics.com/tasks/segment/), [Classify](https://docs.ultralytics.com/tasks/classify/) and [Pose](https://docs.ultralytics.com/tasks/pose/) datasets. See [YOLO11 Train Docs](https://docs.ultralytics.com/modes/train/) for more information."
       ]
@@ -304,11 +246,7 @@
       "cell_type": "code",
       "metadata": {
         "id": "1NcFxRcFdJ_O",
-<<<<<<< HEAD
-        "outputId": "1ec62d53-41eb-444f-e2f7-cef5c18b9a27",
-=======
         "outputId": "952f35f7-666f-4121-fbdf-2b3a33b28081",
->>>>>>> 50497218
         "colab": {
           "base_uri": "https://localhost:8080/"
         }
@@ -317,23 +255,14 @@
         "# Train YOLO11n on COCO8 for 3 epochs\n",
         "!yolo train model=yolo11n.pt data=coco8.yaml epochs=3 imgsz=640"
       ],
-<<<<<<< HEAD
-      "execution_count": 4,
-=======
       "execution_count": 7,
->>>>>>> 50497218
       "outputs": [
         {
           "output_type": "stream",
           "name": "stdout",
           "text": [
-<<<<<<< HEAD
-            "Ultralytics YOLOv8.1.23 🚀 Python-3.10.12 torch-2.1.0+cu121 CUDA:0 (Tesla T4, 15102MiB)\n",
-            "\u001b[34m\u001b[1mengine/trainer: \u001b[0mtask=detect, mode=train, model=yolov8n.pt, data=coco8.yaml, epochs=3, time=None, patience=100, batch=16, imgsz=640, save=True, save_period=-1, cache=False, device=None, workers=8, project=None, name=train, exist_ok=False, pretrained=True, optimizer=auto, verbose=True, seed=0, deterministic=True, single_cls=False, rect=False, cos_lr=False, close_mosaic=10, resume=False, amp=True, fraction=1.0, profile=False, freeze=None, multi_scale=False, overlap_mask=True, mask_ratio=4, dropout=0.0, val=True, split=val, save_json=False, save_hybrid=False, conf=None, iou=0.7, max_det=300, half=False, dnn=False, plots=True, source=None, vid_stride=1, stream_buffer=False, visualize=False, augment=False, agnostic_nms=False, classes=None, retina_masks=False, embed=None, show=False, save_frames=False, save_txt=False, save_conf=False, save_crop=False, show_labels=True, show_conf=True, show_boxes=True, line_width=None, format=torchscript, keras=False, optimize=False, int8=False, dynamic=False, simplify=False, opset=None, workspace=4, nms=False, lr0=0.01, lrf=0.01, momentum=0.937, weight_decay=0.0005, warmup_epochs=3.0, warmup_momentum=0.8, warmup_bias_lr=0.1, box=7.5, cls=0.5, dfl=1.5, pose=12.0, kobj=1.0, label_smoothing=0.0, nbs=64, hsv_h=0.015, hsv_s=0.7, hsv_v=0.4, degrees=0.0, translate=0.1, scale=0.5, shear=0.0, perspective=0.0, flipud=0.0, fliplr=0.5, mosaic=1.0, mixup=0.0, copy_paste=0.0, auto_augment=randaugment, erasing=0.4, crop_fraction=1.0, cfg=None, tracker=botsort.yaml, save_dir=runs/detect/train\n",
-=======
             "Ultralytics 8.3.2 🚀 Python-3.10.12 torch-2.4.1+cu121 CUDA:0 (Tesla T4, 15102MiB)\n",
             "\u001b[34m\u001b[1mengine/trainer: \u001b[0mtask=detect, mode=train, model=yolo11n.pt, data=coco8.yaml, epochs=3, time=None, patience=100, batch=16, imgsz=640, save=True, save_period=-1, cache=False, device=None, workers=8, project=None, name=train3, exist_ok=False, pretrained=True, optimizer=auto, verbose=True, seed=0, deterministic=True, single_cls=False, rect=False, cos_lr=False, close_mosaic=10, resume=False, amp=True, fraction=1.0, profile=False, freeze=None, multi_scale=False, overlap_mask=True, mask_ratio=4, dropout=0.0, val=True, split=val, save_json=False, save_hybrid=False, conf=None, iou=0.7, max_det=300, half=False, dnn=False, plots=True, source=None, vid_stride=1, stream_buffer=False, visualize=False, augment=False, agnostic_nms=False, classes=None, retina_masks=False, embed=None, show=False, save_frames=False, save_txt=False, save_conf=False, save_crop=False, show_labels=True, show_conf=True, show_boxes=True, line_width=None, format=torchscript, keras=False, optimize=False, int8=False, dynamic=False, simplify=True, opset=None, workspace=4, nms=False, lr0=0.01, lrf=0.01, momentum=0.937, weight_decay=0.0005, warmup_epochs=3.0, warmup_momentum=0.8, warmup_bias_lr=0.1, box=7.5, cls=0.5, dfl=1.5, pose=12.0, kobj=1.0, label_smoothing=0.0, nbs=64, hsv_h=0.015, hsv_s=0.7, hsv_v=0.4, degrees=0.0, translate=0.1, scale=0.5, shear=0.0, perspective=0.0, flipud=0.0, fliplr=0.5, bgr=0.0, mosaic=1.0, mixup=0.0, copy_paste=0.0, copy_paste_mode=flip, auto_augment=randaugment, erasing=0.4, crop_fraction=1.0, cfg=None, tracker=botsort.yaml, save_dir=runs/detect/train3\n",
->>>>>>> 50497218
             "\n",
             "                   from  n    params  module                                       arguments                     \n",
             "  0                  -1  1       464  ultralytics.nn.modules.conv.Conv             [3, 16, 3, 2]                 \n",
@@ -367,14 +296,8 @@
             "Freezing layer 'model.23.dfl.conv.weight'\n",
             "\u001b[34m\u001b[1mAMP: \u001b[0mrunning Automatic Mixed Precision (AMP) checks with YOLO11n...\n",
             "\u001b[34m\u001b[1mAMP: \u001b[0mchecks passed ✅\n",
-<<<<<<< HEAD
-            "\u001b[34m\u001b[1mtrain: \u001b[0mScanning /content/datasets/coco8/labels/train... 4 images, 0 backgrounds, 0 corrupt: 100% 4/4 [00:00<00:00, 43351.98it/s]\n",
-            "\u001b[34m\u001b[1mtrain: \u001b[0mNew cache created: /content/datasets/coco8/labels/train.cache\n",
-            "\u001b[34m\u001b[1malbumentations: \u001b[0mBlur(p=0.01, blur_limit=(3, 7)), MedianBlur(p=0.01, blur_limit=(3, 7)), ToGray(p=0.01), CLAHE(p=0.01, clip_limit=(1, 4.0), tile_grid_size=(8, 8))\n",
-=======
             "\u001b[34m\u001b[1mtrain: \u001b[0mScanning /content/datasets/coco8/labels/train.cache... 4 images, 0 backgrounds, 0 corrupt: 100% 4/4 [00:00<?, ?it/s]\n",
             "\u001b[34m\u001b[1malbumentations: \u001b[0mBlur(p=0.01, blur_limit=(3, 7)), MedianBlur(p=0.01, blur_limit=(3, 7)), ToGray(p=0.01, num_output_channels=3, method='weighted_average'), CLAHE(p=0.01, clip_limit=(1, 4.0), tile_grid_size=(8, 8))\n",
->>>>>>> 50497218
             "\u001b[34m\u001b[1mval: \u001b[0mScanning /content/datasets/coco8/labels/val.cache... 4 images, 0 backgrounds, 0 corrupt: 100% 4/4 [00:00<?, ?it/s]\n",
             "Plotting labels to runs/detect/train/labels.jpg... \n",
             "\u001b[34m\u001b[1moptimizer:\u001b[0m 'optimizer=auto' found, ignoring 'lr0=0.01' and 'momentum=0.937' and determining best 'optimizer', 'lr0' and 'momentum' automatically... \n",
@@ -386,21 +309,6 @@
             "Starting training for 3 epochs...\n",
             "\n",
             "      Epoch    GPU_mem   box_loss   cls_loss   dfl_loss  Instances       Size\n",
-<<<<<<< HEAD
-            "        1/3      0.77G     0.9308      3.155      1.291         32        640: 100% 1/1 [00:01<00:00,  1.70s/it]\n",
-            "                 Class     Images  Instances      Box(P          R      mAP50  mAP50-95): 100% 1/1 [00:00<00:00,  1.90it/s]\n",
-            "                   all          4         17      0.858       0.54      0.726       0.51\n",
-            "\n",
-            "      Epoch    GPU_mem   box_loss   cls_loss   dfl_loss  Instances       Size\n",
-            "        2/3      0.78G      1.162      3.127      1.518         33        640: 100% 1/1 [00:00<00:00,  8.18it/s]\n",
-            "                 Class     Images  Instances      Box(P          R      mAP50  mAP50-95): 100% 1/1 [00:00<00:00,  3.71it/s]\n",
-            "                   all          4         17      0.904      0.526      0.742        0.5\n",
-            "\n",
-            "      Epoch    GPU_mem   box_loss   cls_loss   dfl_loss  Instances       Size\n",
-            "        3/3     0.759G      0.925      2.507      1.254         17        640: 100% 1/1 [00:00<00:00,  7.53it/s]\n",
-            "                 Class     Images  Instances      Box(P          R      mAP50  mAP50-95): 100% 1/1 [00:00<00:00,  6.80it/s]\n",
-            "                   all          4         17      0.906      0.532      0.741      0.513\n",
-=======
             "        1/3     0.719G      1.004      3.249      1.367         30        640: 100% 1/1 [00:00<00:00,  1.16it/s]\n",
             "                 Class     Images  Instances      Box(P          R      mAP50  mAP50-95): 100% 1/1 [00:00<00:00,  5.07it/s]\n",
             "                   all          4         17       0.58       0.85      0.849      0.631\n",
@@ -414,26 +322,12 @@
             "        3/3     0.692G      1.134      3.174      1.599         18        640: 100% 1/1 [00:00<00:00,  6.75it/s]\n",
             "                 Class     Images  Instances      Box(P          R      mAP50  mAP50-95): 100% 1/1 [00:00<00:00, 11.60it/s]\n",
             "                   all          4         17      0.582       0.85      0.855      0.632\n",
->>>>>>> 50497218
             "\n",
             "3 epochs completed in 0.003 hours.\n",
             "Optimizer stripped from runs/detect/train/weights/last.pt, 5.5MB\n",
             "Optimizer stripped from runs/detect/train/weights/best.pt, 5.5MB\n",
             "\n",
             "Validating runs/detect/train/weights/best.pt...\n",
-<<<<<<< HEAD
-            "Ultralytics YOLOv8.1.23 🚀 Python-3.10.12 torch-2.1.0+cu121 CUDA:0 (Tesla T4, 15102MiB)\n",
-            "Model summary (fused): 168 layers, 3151904 parameters, 0 gradients, 8.7 GFLOPs\n",
-            "                 Class     Images  Instances      Box(P          R      mAP50  mAP50-95): 100% 1/1 [00:00<00:00, 16.31it/s]\n",
-            "                   all          4         17      0.906      0.533      0.755      0.515\n",
-            "                person          4         10      0.942        0.3      0.519      0.233\n",
-            "                   dog          4          1          1          0      0.332      0.162\n",
-            "                 horse          4          2          1        0.9      0.995      0.698\n",
-            "              elephant          4          2          1          0      0.695      0.206\n",
-            "              umbrella          4          1      0.755          1      0.995      0.895\n",
-            "          potted plant          4          1      0.739          1      0.995      0.895\n",
-            "Speed: 0.3ms preprocess, 6.1ms inference, 0.0ms loss, 2.5ms postprocess per image\n",
-=======
             "Ultralytics 8.3.2 🚀 Python-3.10.12 torch-2.4.1+cu121 CUDA:0 (Tesla T4, 15102MiB)\n",
             "YOLO11n summary (fused): 238 layers, 2,616,248 parameters, 0 gradients, 6.5 GFLOPs\n",
             "                 Class     Images  Instances      Box(P          R      mAP50  mAP50-95): 100% 1/1 [00:00<00:00, 23.42it/s]\n",
@@ -445,7 +339,6 @@
             "              umbrella          1          1      0.571          1      0.995      0.895\n",
             "          potted plant          1          1      0.857          1      0.995      0.895\n",
             "Speed: 0.2ms preprocess, 4.3ms inference, 0.0ms loss, 1.2ms postprocess per image\n",
->>>>>>> 50497218
             "Results saved to \u001b[1mruns/detect/train\u001b[0m\n",
             "💡 Learn more at https://docs.ultralytics.com/modes/train\n"
           ]
@@ -462,23 +355,6 @@
         "- 💡 ProTip: Export to [ONNX](https://docs.ultralytics.com/integrations/onnx/) or [OpenVINO](https://docs.ultralytics.com/integrations/openvino/) for up to 3x CPU speedup.  \n",
         "- 💡 ProTip: Export to [TensorRT](https://docs.ultralytics.com/integrations/tensorrt/) for up to 5x GPU speedup.\n",
         "\n",
-<<<<<<< HEAD
-        "| Format                                                             | `format` Argument | Model                     | Metadata | Arguments                                           |\n",
-        "|--------------------------------------------------------------------|-------------------|---------------------------|----------|-----------------------------------------------------|\n",
-        "| [PyTorch](https://pytorch.org/)                                    | -                 | `yolov8n.pt`              | ✅        | -                                                   |\n",
-        "| [TorchScript](https://pytorch.org/docs/stable/jit.html)            | `torchscript`     | `yolov8n.torchscript`     | ✅        | `imgsz`, `optimize`                                 |\n",
-        "| [ONNX](https://onnx.ai/)                                           | `onnx`            | `yolov8n.onnx`            | ✅        | `imgsz`, `half`, `dynamic`, `simplify`, `opset`     |\n",
-        "| [OpenVINO](https://docs.openvino.ai/)                              | `openvino`        | `yolov8n_openvino_model/` | ✅        | `imgsz`, `half`, `int8`                             |\n",
-        "| [TensorRT](https://developer.nvidia.com/tensorrt)                  | `engine`          | `yolov8n.engine`          | ✅        | `imgsz`, `half`, `dynamic`, `simplify`, `workspace` |\n",
-        "| [CoreML](https://github.com/apple/coremltools)                     | `coreml`          | `yolov8n.mlpackage`       | ✅        | `imgsz`, `half`, `int8`, `nms`                      |\n",
-        "| [TF SavedModel](https://www.tensorflow.org/guide/saved_model)      | `saved_model`     | `yolov8n_saved_model/`    | ✅        | `imgsz`, `keras`, `int8`                            |\n",
-        "| [TF GraphDef](https://www.tensorflow.org/api_docs/python/tf/Graph) | `pb`              | `yolov8n.pb`              | ❌        | `imgsz`                                             |\n",
-        "| [TF Lite](https://www.tensorflow.org/lite)                         | `tflite`          | `yolov8n.tflite`          | ✅        | `imgsz`, `half`, `int8`                             |\n",
-        "| [TF Edge TPU](https://coral.ai/docs/edgetpu/models-intro/)         | `edgetpu`         | `yolov8n_edgetpu.tflite`  | ✅        | `imgsz`                                             |\n",
-        "| [TF.js](https://www.tensorflow.org/js)                             | `tfjs`            | `yolov8n_web_model/`      | ✅        | `imgsz`, `half`, `int8`                             |\n",
-        "| [PaddlePaddle](https://github.com/PaddlePaddle)                    | `paddle`          | `yolov8n_paddle_model/`   | ✅        | `imgsz`                                             |\n",
-        "| [NCNN](https://github.com/Tencent/ncnn)                            | `ncnn`            | `yolov8n_ncnn_model/`     | ✅        | `imgsz`, `half`                                     |\n"
-=======
         "| Format                                                                   | `format` Argument | Model                     | Metadata | Arguments                                                            |\n",
         "|--------------------------------------------------------------------------|-------------------|---------------------------|----------|----------------------------------------------------------------------|\n",
         "| [PyTorch](https://pytorch.org/)                                          | -                 | `yolo11n.pt`              | ✅        | -                                                                    |\n",
@@ -494,7 +370,6 @@
         "| [TF.js](https://docs.ultralytics.com/integrations/tfjs)                  | `tfjs`            | `yolo11n_web_model/`      | ✅        | `imgsz`, `half`, `int8`, `batch`                                     |\n",
         "| [PaddlePaddle](https://docs.ultralytics.com/integrations/paddlepaddle)   | `paddle`          | `yolo11n_paddle_model/`   | ✅        | `imgsz`, `batch`                                                     |\n",
         "| [NCNN](https://docs.ultralytics.com/integrations/ncnn)                   | `ncnn`            | `yolo11n_ncnn_model/`     | ✅        | `imgsz`, `half`, `batch`                                             |"
->>>>>>> 50497218
       ],
       "metadata": {
         "id": "nPZZeNrLCQG6"
@@ -510,11 +385,7 @@
           "base_uri": "https://localhost:8080/"
         },
         "id": "CYIjW4igCjqD",
-<<<<<<< HEAD
-        "outputId": "f6d45666-07b4-4214-86c0-4e83e70ac096"
-=======
         "outputId": "5357fa04-6749-4508-effe-8d4078533539"
->>>>>>> 50497218
       },
       "execution_count": 5,
       "outputs": [
@@ -522,27 +393,15 @@
           "output_type": "stream",
           "name": "stdout",
           "text": [
-<<<<<<< HEAD
-            "Ultralytics YOLOv8.1.23 🚀 Python-3.10.12 torch-2.1.0+cu121 CPU (Intel Xeon 2.30GHz)\n",
-            "YOLOv8n summary (fused): 168 layers, 3151904 parameters, 0 gradients, 8.7 GFLOPs\n",
-=======
             "Ultralytics 8.3.2 🚀 Python-3.10.12 torch-2.4.1+cu121 CPU (Intel Xeon 2.20GHz)\n",
             "YOLO11n summary (fused): 238 layers, 2,616,248 parameters, 0 gradients, 6.5 GFLOPs\n",
->>>>>>> 50497218
             "\n",
             "\u001b[34m\u001b[1mPyTorch:\u001b[0m starting from 'yolo11n.pt' with input shape (1, 3, 640, 640) BCHW and output shape(s) (1, 84, 8400) (5.4 MB)\n",
             "\n",
-<<<<<<< HEAD
-            "\u001b[34m\u001b[1mTorchScript:\u001b[0m starting export with torch 2.1.0+cu121...\n",
-            "\u001b[34m\u001b[1mTorchScript:\u001b[0m export success ✅ 2.4s, saved as 'yolov8n.torchscript' (12.4 MB)\n",
-            "\n",
-            "Export complete (4.5s)\n",
-=======
             "\u001b[34m\u001b[1mTorchScript:\u001b[0m starting export with torch 2.4.1+cu121...\n",
             "\u001b[34m\u001b[1mTorchScript:\u001b[0m export success ✅ 2.4s, saved as 'yolo11n.torchscript' (10.5 MB)\n",
             "\n",
             "Export complete (4.2s)\n",
->>>>>>> 50497218
             "Results saved to \u001b[1m/content\u001b[0m\n",
             "Predict:         yolo predict task=detect model=yolo11n.torchscript imgsz=640  \n",
             "Validate:        yolo val task=detect model=yolo11n.torchscript imgsz=640 data=coco.yaml  \n",
@@ -573,7 +432,7 @@
         "model = YOLO('yolo11n.pt')  # load a pretrained model (recommended for training)\n",
         "\n",
         "# Use the model\n",
-        "results = model.train(data='coco128.yaml', epochs=3)  # train the model\n",
+        "results = model.train(data='coco8.yaml', epochs=3)  # train the model\n",
         "results = model.val()  # evaluate model performance on the validation set\n",
         "results = model('https://ultralytics.com/images/bus.jpg')  # predict on an image\n",
         "results = model.export(format='onnx')  # export the model to ONNX format"
@@ -614,13 +473,8 @@
         "# Load YOLO11n, train it on COCO128 for 3 epochs and predict an image with it\n",
         "from ultralytics import YOLO\n",
         "\n",
-<<<<<<< HEAD
-        "model = YOLO('yolov8n.pt')  # load a pretrained YOLOv8n detection model\n",
-        "model.train(data='coco128.yaml', epochs=3)  # train the model\n",
-=======
         "model = YOLO('yolo11n.pt')  # load a pretrained YOLO detection model\n",
         "model.train(data='coco8.yaml', epochs=3)  # train the model\n",
->>>>>>> 50497218
         "model('https://ultralytics.com/images/bus.jpg')  # predict on an image"
       ],
       "metadata": {
@@ -646,13 +500,8 @@
         "# Load YOLO11n-seg, train it on COCO128-seg for 3 epochs and predict an image with it\n",
         "from ultralytics import YOLO\n",
         "\n",
-<<<<<<< HEAD
-        "model = YOLO('yolov8n-seg.pt')  # load a pretrained YOLOv8n segmentation model\n",
-        "model.train(data='coco128-seg.yaml', epochs=3)  # train the model\n",
-=======
         "model = YOLO('yolo11n-seg.pt')  # load a pretrained YOLO segmentation model\n",
         "model.train(data='coco8-seg.yaml', epochs=3)  # train the model\n",
->>>>>>> 50497218
         "model('https://ultralytics.com/images/bus.jpg')  # predict on an image"
       ],
       "metadata": {
