--- conflicted
+++ resolved
@@ -19,22 +19,19 @@
 | [YOLOv8 Segmentation ONNXRuntime Python](./YOLOv8-Segmentation-ONNXRuntime-Python)                                                        | Python/ONNXRuntime | [jamjamjon](https://github.com/jamjamjon)                                                 |
 | [YOLOv8 LibTorch CPP](./YOLOv8-LibTorch-CPP-Inference)                                                                                    | C++/LibTorch       | [Myyura](https://github.com/Myyura)                                                       |
 | [YOLOv8 OpenCV INT8 TFLite Python](./YOLOv8-OpenCV-int8-tflite-Python)                                                                    | Python             | [Wamiq Raza](https://github.com/wamiqraza)                                                |
-<<<<<<< HEAD
-=======
 | [YOLOv8 All Tasks ONNXRuntime Rust](./YOLOv8-ONNXRuntime-Rust)                                                                            | Rust/ONNXRuntime   | [jamjamjon](https://github.com/jamjamjon)                                                 |
 | [YOLOv8 OpenVINO CPP](./YOLOv8-OpenVINO-CPP-Inference)                                                                                    | C++/OpenVINO       | [Erlangga Yudi Pradana](https://github.com/rlggyp)                                        |
->>>>>>> 50497218
 
 ### How to Contribute
 
 We greatly appreciate contributions from the community, including examples, applications, and guides. If you'd like to contribute, please follow these guidelines:
 
-1. Create a pull request (PR) with the title prefix `[Example]`, adding your new example folder to the `examples/` directory within the repository.
-2. Make sure your project adheres to the following standards:
-    - Makes use of the `ultralytics` package.
-    - Includes a `README.md` with clear instructions for setting up and running the example.
-    - Refrains from adding large files or dependencies unless they are absolutely necessary for the example.
-    - Contributors should be willing to provide support for their examples and address related issues.
+1. **Create a pull request (PR)** with the title prefix `[Example]`, adding your new example folder to the `examples/` directory within the repository.
+2. **Ensure your project adheres to the following standards:**
+   - Makes use of the `ultralytics` package.
+   - Includes a `README.md` with clear instructions for setting up and running the example.
+   - Avoids adding large files or dependencies unless they are absolutely necessary for the example.
+   - Contributors should be willing to provide support for their examples and address related issues.
 
 For more detailed information and guidance on contributing, please visit our [contribution documentation](https://docs.ultralytics.com/help/contributing/).
 
