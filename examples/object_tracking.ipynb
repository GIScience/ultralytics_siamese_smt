{
 "cells": [
  {
   "cell_type": "markdown",
   "metadata": {
    "id": "PN1cAxdvd61e"
   },
   "source": [
    "<div align=\"center\">\n",
    "\n",
    "  <a href=\"https://ultralytics.com/yolo\" target=\"_blank\">\n",
    "    <img width=\"1024\", src=\"https://raw.githubusercontent.com/ultralytics/assets/main/yolov8/banner-yolov8.png\"></a>\n",
    "\n",
    "  [中文](https://docs.ultralytics.com/zh/) | [한국어](https://docs.ultralytics.com/ko/) | [日本語](https://docs.ultralytics.com/ja/) | [Русский](https://docs.ultralytics.com/ru/) | [Deutsch](https://docs.ultralytics.com/de/) | [Français](https://docs.ultralytics.com/fr/) | [Español](https://docs.ultralytics.com/es/) | [Português](https://docs.ultralytics.com/pt/) | [Türkçe](https://docs.ultralytics.com/tr/) | [Tiếng Việt](https://docs.ultralytics.com/vi/) | [العربية](https://docs.ultralytics.com/ar/)\n",
    "\n",
    "  <a href=\"https://github.com/ultralytics/ultralytics/actions/workflows/ci.yaml\"><img src=\"https://github.com/ultralytics/ultralytics/actions/workflows/ci.yaml/badge.svg\" alt=\"Ultralytics CI\"></a>\n",
    "  <a href=\"https://console.paperspace.com/github/ultralytics/ultralytics\"><img src=\"https://assets.paperspace.io/img/gradient-badge.svg\" alt=\"Run on Gradient\"/></a>\n",
    "  <a href=\"https://colab.research.google.com/github/ultralytics/ultralytics/blob/main/examples/object_tracking.ipynb\"><img src=\"https://colab.research.google.com/assets/colab-badge.svg\" alt=\"Open In Colab\"></a>\n",
    "  <a href=\"https://www.kaggle.com/ultralytics/yolov8\"><img src=\"https://kaggle.com/static/images/open-in-kaggle.svg\" alt=\"Open In Kaggle\"></a>\n",
    "  <a href=\"https://ultralytics.com/discord\"><img alt=\"Discord\" src=\"https://img.shields.io/discord/1089800235347353640?logo=discord&logoColor=white&label=Discord&color=blue\"></a>\n",
    "\n",
    "Welcome to the Ultralytics YOLO11 🚀 notebook! <a href=\"https://github.com/ultralytics/ultralytics\">YOLO11</a> is the latest version of the YOLO (You Only Look Once) AI models developed by <a href=\"https://ultralytics.com\">Ultralytics</a>. This notebook serves as the starting point for exploring the various resources available to help you get started with YOLO11 and understand its features and capabilities.\n",
    "\n",
    "YOLO11 models are fast, accurate, and easy to use, making them ideal for various object detection and image segmentation tasks. They can be trained on large datasets and run on diverse hardware platforms, from CPUs to GPUs.\n",
    "\n",
    "We hope that the resources in this notebook will help you get the most out of YOLO11. Please browse the YOLO11 <a href=\"https://docs.ultralytics.com/modes/track/\"> Tracking Docs</a> for details, raise an issue on <a href=\"https://github.com/ultralytics/ultralytics\">GitHub</a> for support, and join our <a href=\"https://ultralytics.com/discord\">Discord</a> community for questions and discussions!\n",
    "\n",
    "</div>"
   ]
  },
<<<<<<< HEAD
  "cells": [
    {
      "cell_type": "markdown",
      "source": [
        "<div align=\"center\">\n",
        "\n",
        "  <a href=\"https://ultralytics.com/yolov8\" target=\"_blank\">\n",
        "    <img width=\"1024\", src=\"https://raw.githubusercontent.com/ultralytics/assets/main/yolov8/banner-yolov8.png\"></a>\n",
        "\n",
        "  [中文](https://docs.ultralytics.com/zh/) | [한국어](https://docs.ultralytics.com/ko/) | [日本語](https://docs.ultralytics.com/ja/) | [Русский](https://docs.ultralytics.com/ru/) | [Deutsch](https://docs.ultralytics.com/de/) | [Français](https://docs.ultralytics.com/fr/) | [Español](https://docs.ultralytics.com/es/) | [Português](https://docs.ultralytics.com/pt/) | [हिन्दी](https://docs.ultralytics.com/hi/) | [العربية](https://docs.ultralytics.com/ar/)\n",
        "\n",
        "  <a href=\"https://colab.research.google.com/github/ultralytics/ultralytics/blob/main/examples/object_tracking.ipynb\"><img src=\"https://colab.research.google.com/assets/colab-badge.svg\" alt=\"Open In Colab\"></a>\n",
        "\n",
        "Welcome to the Ultralytics YOLOv8 🚀 notebook! <a href=\"https://github.com/ultralytics/ultralytics\">YOLOv8</a> is the latest version of the YOLO (You Only Look Once) AI models developed by <a href=\"https://ultralytics.com\">Ultralytics</a>. This notebook serves as the starting point for exploring the <a href=\"https://docs.ultralytics.com/modes/track/\">Object Tracking</a> and understand its features and capabilities.\n",
        "\n",
        "YOLOv8 models are fast, accurate, and easy to use, making them ideal for various object detection and image segmentation tasks. They can be trained on large datasets and run on diverse hardware platforms, from CPUs to GPUs.\n",
        "\n",
        "We hope that the resources in this notebook will help you get the most out of <a href=\"https://docs.ultralytics.com/modes/track/\">Ultralytics Object Tracking</a>. Please browse the YOLOv8 <a href=\"https://docs.ultralytics.com/\">Docs</a> for details, raise an issue on <a href=\"https://github.com/ultralytics/ultralytics\">GitHub</a> for support, and join our <a href=\"https://ultralytics.com/discord\">Discord</a> community for questions and discussions!\n",
        "\n",
        "</div>"
      ],
      "metadata": {
        "id": "PN1cAxdvd61e"
      }
    },
    {
      "cell_type": "markdown",
      "source": [
        "# Setup\n",
        "\n",
        "Pip install `ultralytics` and [dependencies](https://github.com/ultralytics/ultralytics/blob/main/pyproject.toml) and check software and hardware."
      ],
      "metadata": {
        "id": "o68Sg1oOeZm2"
      }
    },
    {
      "cell_type": "code",
      "execution_count": null,
      "metadata": {
        "id": "9dSwz_uOReMI"
      },
      "outputs": [],
      "source": [
        "!pip install ultralytics"
      ]
    },
    {
      "cell_type": "markdown",
      "source": [
        "# Ultralytics Object Tracking\n",
        "\n",
        "Within the domain of video analytics, object tracking stands out as a crucial undertaking. It goes beyond merely identifying the location and class of objects within the frame; it also involves assigning a unique ID to each detected object as the video unfolds. The applications of this technology are vast, spanning from surveillance and security to real-time sports analytics."
      ],
      "metadata": {
        "id": "m7VkxQ2aeg7k"
      }
    },
    {
      "cell_type": "markdown",
      "source": [
        "## CLI"
      ],
      "metadata": {
        "id": "-ZF9DM6e6gz0"
      }
    },
    {
      "cell_type": "code",
      "source": [
        "!yolo track source=\"/path/to/video/file.mp4\" save=True"
      ],
      "metadata": {
        "id": "-XJqhOwo6iqT"
      },
      "execution_count": null,
      "outputs": []
    },
    {
      "cell_type": "markdown",
      "source": [
        "## Python\n",
        "\n",
        "- Draw Object tracking trails"
      ],
      "metadata": {
        "id": "XRcw0vIE6oNb"
      }
    },
    {
      "cell_type": "code",
      "source": [
        "import cv2\n",
        "import numpy as np\n",
        "from ultralytics import YOLO\n",
        "\n",
        "from ultralytics.utils.checks import check_imshow\n",
        "from ultralytics.utils.plotting import Annotator, colors\n",
        "\n",
        "from collections import defaultdict\n",
        "\n",
        "track_history = defaultdict(lambda: [])\n",
        "model = YOLO(\"yolov8n.pt\")\n",
        "names = model.model.names\n",
        "\n",
        "video_path = \"/path/to/video/file.mp4\"\n",
        "cap = cv2.VideoCapture(video_path)\n",
        "assert cap.isOpened(), \"Error reading video file\"\n",
        "\n",
        "w, h, fps = (int(cap.get(x)) for x in (cv2.CAP_PROP_FRAME_WIDTH, cv2.CAP_PROP_FRAME_HEIGHT, cv2.CAP_PROP_FPS))\n",
        "\n",
        "result = cv2.VideoWriter(\"object_tracking.avi\",\n",
        "                       cv2.VideoWriter_fourcc(*'mp4v'),\n",
        "                       fps,\n",
        "                       (w, h))\n",
        "\n",
        "while cap.isOpened():\n",
        "    success, frame = cap.read()\n",
        "    if success:\n",
        "        results = model.track(frame, persist=True, verbose=False)\n",
        "        boxes = results[0].boxes.xyxy.cpu()\n",
        "\n",
        "        if results[0].boxes.id is not None:\n",
        "\n",
        "            # Extract prediction results\n",
        "            clss = results[0].boxes.cls.cpu().tolist()\n",
        "            track_ids = results[0].boxes.id.int().cpu().tolist()\n",
        "            confs = results[0].boxes.conf.float().cpu().tolist()\n",
        "\n",
        "            # Annotator Init\n",
        "            annotator = Annotator(frame, line_width=2)\n",
        "\n",
        "            for box, cls, track_id in zip(boxes, clss, track_ids):\n",
        "                annotator.box_label(box, color=colors(int(cls), True), label=names[int(cls)])\n",
        "\n",
        "                # Store tracking history\n",
        "                track = track_history[track_id]\n",
        "                track.append((int((box[0] + box[2]) / 2), int((box[1] + box[3]) / 2)))\n",
        "                if len(track) > 30:\n",
        "                    track.pop(0)\n",
        "\n",
        "                # Plot tracks\n",
        "                points = np.array(track, dtype=np.int32).reshape((-1, 1, 2))\n",
        "                cv2.circle(frame, (track[-1]), 7, colors(int(cls), True), -1)\n",
        "                cv2.polylines(frame, [points], isClosed=False, color=colors(int(cls), True), thickness=2)\n",
        "\n",
        "        result.write(frame)\n",
        "        if cv2.waitKey(1) & 0xFF == ord(\"q\"):\n",
        "            break\n",
        "    else:\n",
        "        break\n",
        "\n",
        "result.release()\n",
        "cap.release()\n",
        "cv2.destroyAllWindows()"
      ],
      "metadata": {
        "id": "Cx-u59HQdu2o"
      },
      "execution_count": null,
      "outputs": []
=======
  {
   "cell_type": "markdown",
   "metadata": {
    "id": "o68Sg1oOeZm2"
   },
   "source": [
    "# Setup\n",
    "\n",
    "Pip install `ultralytics` and [dependencies](https://github.com/ultralytics/ultralytics/blob/main/pyproject.toml) and check software and hardware.\n",
    "\n",
    "[![PyPI - Version](https://img.shields.io/pypi/v/ultralytics?logo=pypi&logoColor=white)](https://pypi.org/project/ultralytics/) [![Downloads](https://static.pepy.tech/badge/ultralytics)](https://pepy.tech/project/ultralytics) [![PyPI - Python Version](https://img.shields.io/pypi/pyversions/ultralytics?logo=python&logoColor=gold)](https://pypi.org/project/ultralytics/)"
   ]
  },
  {
   "cell_type": "code",
   "execution_count": 1,
   "metadata": {
    "colab": {
     "base_uri": "https://localhost:8080/"
>>>>>>> 50497218
    },
    "id": "9dSwz_uOReMI",
    "outputId": "ed8c2370-8fc7-4e4e-f669-d0bae4d944e9"
   },
   "outputs": [
    {
<<<<<<< HEAD
      "cell_type": "markdown",
      "source": [
        "#Community Support\n",
        "\n",
        "For more information, you can explore <a href=\"https://docs.ultralytics.com/modes/track/\">Ultralytics Object Tracking Docs</a>\n",
        "\n",
        "Ultralytics ⚡ resources\n",
        "- About Us – https://ultralytics.com/about\n",
        "- Join Our Team – https://ultralytics.com/work\n",
        "- Contact Us – https://ultralytics.com/contact\n",
        "- Discord – https://ultralytics.com/discord\n",
        "- Ultralytics License – https://ultralytics.com/license\n",
        "\n",
        "YOLOv8 🚀 resources\n",
        "- GitHub – https://github.com/ultralytics/ultralytics\n",
        "- Docs – https://docs.ultralytics.com/"
      ],
      "metadata": {
        "id": "QrlKg-y3fEyD"
      }
=======
     "name": "stdout",
     "output_type": "stream",
     "text": [
      "Ultralytics 8.2.17 🚀 Python-3.10.12 torch-2.2.1+cu121 CUDA:0 (T4, 15102MiB)\n",
      "Setup complete ✅ (2 CPUs, 12.7 GB RAM, 29.8/78.2 GB disk)\n"
     ]
>>>>>>> 50497218
    }
   ],
   "source": [
    "%pip install ultralytics\n",
    "import ultralytics\n",
    "\n",
    "ultralytics.checks()"
   ]
  },
  {
   "cell_type": "markdown",
   "metadata": {
    "id": "m7VkxQ2aeg7k"
   },
   "source": [
    "# Ultralytics Object Tracking\n",
    "\n",
    "[Ultralytics YOLO11](https://github.com/ultralytics/ultralytics/) instance segmentation involves identifying and outlining individual objects in an image, providing a detailed understanding of spatial distribution. Unlike semantic segmentation, it uniquely labels and precisely delineates each object, crucial for tasks like object detection and medical imaging.\n",
    "\n",
    "There are two types of instance segmentation tracking available in the Ultralytics package:\n",
    "\n",
    "- **Instance Segmentation with Class Objects:** Each class object is assigned a unique color for clear visual separation.\n",
    "\n",
    "- **Instance Segmentation with Object Tracks:** Every track is represented by a distinct color, facilitating easy identification and tracking.\n",
    "\n",
    "## Samples\n",
    "\n",
    "|                                                          Instance Segmentation                                                          |                                                           Instance Segmentation + Object Tracking                                                            |\n",
    "|:---------------------------------------------------------------------------------------------------------------------------------------:|:------------------------------------------------------------------------------------------------------------------------------------------------------------:|\n",
    "| ![Ultralytics Instance Segmentation](https://github.com/RizwanMunawar/ultralytics/assets/62513924/d4ad3499-1f33-4871-8fbc-1be0b2643aa2) | ![Ultralytics Instance Segmentation with Object Tracking](https://github.com/RizwanMunawar/ultralytics/assets/62513924/2e5c38cc-fd5c-4145-9682-fa94ae2010a0) |\n",
    "|                                                  Ultralytics Instance Segmentation 😍                                                   |                                                  Ultralytics Instance Segmentation with Object Tracking 🔥                                                   |"
   ]
  },
  {
   "cell_type": "markdown",
   "metadata": {
    "id": "-ZF9DM6e6gz0"
   },
   "source": [
    "## CLI\n",
    "\n",
    "Command-Line Interface (CLI) example."
   ]
  },
  {
   "cell_type": "code",
   "execution_count": null,
   "metadata": {
    "id": "-XJqhOwo6iqT"
   },
   "outputs": [],
   "source": [
    "!yolo track source=\"/path/to/video/file.mp4\" save=True"
   ]
  },
  {
   "cell_type": "markdown",
   "metadata": {
    "id": "XRcw0vIE6oNb"
   },
   "source": [
    "## Python\n",
    "\n",
    "Python Instance Segmentation and Object tracking example."
   ]
  },
  {
   "cell_type": "code",
   "execution_count": null,
   "metadata": {
    "id": "Cx-u59HQdu2o"
   },
   "outputs": [],
   "source": [
    "from collections import defaultdict\n",
    "\n",
    "import cv2\n",
    "\n",
    "from ultralytics import YOLO\n",
    "from ultralytics.utils.plotting import Annotator, colors\n",
    "\n",
    "# Dictionary to store tracking history with default empty lists\n",
    "track_history = defaultdict(lambda: [])\n",
    "\n",
    "# Load the YOLO model with segmentation capabilities\n",
    "model = YOLO(\"yolo11n-seg.pt\")\n",
    "\n",
    "# Open the video file\n",
    "cap = cv2.VideoCapture(\"path/to/video/file.mp4\")\n",
    "\n",
    "# Retrieve video properties: width, height, and frames per second\n",
    "w, h, fps = (int(cap.get(x)) for x in (cv2.CAP_PROP_FRAME_WIDTH, cv2.CAP_PROP_FRAME_HEIGHT, cv2.CAP_PROP_FPS))\n",
    "\n",
    "# Initialize video writer to save the output video with the specified properties\n",
    "out = cv2.VideoWriter(\"instance-segmentation-object-tracking.avi\", cv2.VideoWriter_fourcc(*\"MJPG\"), fps, (w, h))\n",
    "\n",
    "while True:\n",
    "    # Read a frame from the video\n",
    "    ret, im0 = cap.read()\n",
    "    if not ret:\n",
    "        print(\"Video frame is empty or video processing has been successfully completed.\")\n",
    "        break\n",
    "\n",
    "    # Create an annotator object to draw on the frame\n",
    "    annotator = Annotator(im0, line_width=2)\n",
    "\n",
    "    # Perform object tracking on the current frame\n",
    "    results = model.track(im0, persist=True)\n",
    "\n",
    "    # Check if tracking IDs and masks are present in the results\n",
    "    if results[0].boxes.id is not None and results[0].masks is not None:\n",
    "        # Extract masks and tracking IDs\n",
    "        masks = results[0].masks.xy\n",
    "        track_ids = results[0].boxes.id.int().cpu().tolist()\n",
    "\n",
    "        # Annotate each mask with its corresponding tracking ID and color\n",
    "        for mask, track_id in zip(masks, track_ids):\n",
    "            annotator.seg_bbox(mask=mask, mask_color=colors(track_id, True), track_label=str(track_id))\n",
    "\n",
    "    # Write the annotated frame to the output video\n",
    "    out.write(im0)\n",
    "    # Display the annotated frame\n",
    "    cv2.imshow(\"instance-segmentation-object-tracking\", im0)\n",
    "\n",
    "    # Exit the loop if 'q' is pressed\n",
    "    if cv2.waitKey(1) & 0xFF == ord(\"q\"):\n",
    "        break\n",
    "\n",
    "# Release the video writer and capture objects, and close all OpenCV windows\n",
    "out.release()\n",
    "cap.release()\n",
    "cv2.destroyAllWindows()"
   ]
  },
  {
   "cell_type": "markdown",
   "metadata": {
    "id": "QrlKg-y3fEyD"
   },
   "source": [
    "# Additional Resources\n",
    "\n",
    "## Community Support\n",
    "\n",
    "For more information on using tracking with Ultralytics, you can explore the comprehensive [Ultralytics Tracking Docs](https://docs.ultralytics.com/modes/track/). This guide covers everything from basic concepts to advanced techniques, ensuring you get the most out of tracking and visualization.\n",
    "\n",
    "## Ultralytics ⚡ Resources\n",
    "\n",
    "At Ultralytics, we are committed to providing cutting-edge AI solutions. Here are some key resources to learn more about our company and get involved with our community:\n",
    "\n",
    "- [Ultralytics HUB](https://ultralytics.com/hub): Simplify your AI projects with Ultralytics HUB, our no-code tool for effortless YOLO training and deployment.\n",
    "- [Ultralytics Licensing](https://ultralytics.com/license): Review our licensing terms to understand how you can use our software in your projects.\n",
    "- [About Us](https://ultralytics.com/about): Discover our mission, vision, and the story behind Ultralytics.\n",
    "- [Join Our Team](https://ultralytics.com/work): Explore career opportunities and join our team of talented professionals.\n",
    "\n",
    "## YOLO11 🚀 Resources\n",
    "\n",
    "YOLO11 is the latest evolution in the YOLO series, offering state-of-the-art performance in object detection and image segmentation. Here are some essential resources to help you get started with YOLO11:\n",
    "\n",
    "- [GitHub](https://github.com/ultralytics/ultralytics): Access the YOLO11 repository on GitHub, where you can find the source code, contribute to the project, and report issues.\n",
    "- [Docs](https://docs.ultralytics.com/): Explore the official documentation for YOLO11, including installation guides, tutorials, and detailed API references.\n",
    "- [Discord](https://ultralytics.com/discord): Join our Discord community to connect with other users, share your projects, and get help from the Ultralytics team.\n",
    "\n",
    "These resources are designed to help you leverage the full potential of Ultralytics' offerings and YOLO11. Whether you're a beginner or an experienced developer, you'll find the information and support you need to succeed."
   ]
  }
 ],
 "metadata": {
  "accelerator": "GPU",
  "colab": {
   "gpuType": "T4",
   "provenance": []
  },
  "kernelspec": {
   "display_name": "Python 3",
   "name": "python3"
  },
  "language_info": {
   "name": "python"
  }
 },
 "nbformat": 4,
 "nbformat_minor": 0
}<|MERGE_RESOLUTION|>--- conflicted
+++ resolved
@@ -28,169 +28,6 @@
     "</div>"
    ]
   },
-<<<<<<< HEAD
-  "cells": [
-    {
-      "cell_type": "markdown",
-      "source": [
-        "<div align=\"center\">\n",
-        "\n",
-        "  <a href=\"https://ultralytics.com/yolov8\" target=\"_blank\">\n",
-        "    <img width=\"1024\", src=\"https://raw.githubusercontent.com/ultralytics/assets/main/yolov8/banner-yolov8.png\"></a>\n",
-        "\n",
-        "  [中文](https://docs.ultralytics.com/zh/) | [한국어](https://docs.ultralytics.com/ko/) | [日本語](https://docs.ultralytics.com/ja/) | [Русский](https://docs.ultralytics.com/ru/) | [Deutsch](https://docs.ultralytics.com/de/) | [Français](https://docs.ultralytics.com/fr/) | [Español](https://docs.ultralytics.com/es/) | [Português](https://docs.ultralytics.com/pt/) | [हिन्दी](https://docs.ultralytics.com/hi/) | [العربية](https://docs.ultralytics.com/ar/)\n",
-        "\n",
-        "  <a href=\"https://colab.research.google.com/github/ultralytics/ultralytics/blob/main/examples/object_tracking.ipynb\"><img src=\"https://colab.research.google.com/assets/colab-badge.svg\" alt=\"Open In Colab\"></a>\n",
-        "\n",
-        "Welcome to the Ultralytics YOLOv8 🚀 notebook! <a href=\"https://github.com/ultralytics/ultralytics\">YOLOv8</a> is the latest version of the YOLO (You Only Look Once) AI models developed by <a href=\"https://ultralytics.com\">Ultralytics</a>. This notebook serves as the starting point for exploring the <a href=\"https://docs.ultralytics.com/modes/track/\">Object Tracking</a> and understand its features and capabilities.\n",
-        "\n",
-        "YOLOv8 models are fast, accurate, and easy to use, making them ideal for various object detection and image segmentation tasks. They can be trained on large datasets and run on diverse hardware platforms, from CPUs to GPUs.\n",
-        "\n",
-        "We hope that the resources in this notebook will help you get the most out of <a href=\"https://docs.ultralytics.com/modes/track/\">Ultralytics Object Tracking</a>. Please browse the YOLOv8 <a href=\"https://docs.ultralytics.com/\">Docs</a> for details, raise an issue on <a href=\"https://github.com/ultralytics/ultralytics\">GitHub</a> for support, and join our <a href=\"https://ultralytics.com/discord\">Discord</a> community for questions and discussions!\n",
-        "\n",
-        "</div>"
-      ],
-      "metadata": {
-        "id": "PN1cAxdvd61e"
-      }
-    },
-    {
-      "cell_type": "markdown",
-      "source": [
-        "# Setup\n",
-        "\n",
-        "Pip install `ultralytics` and [dependencies](https://github.com/ultralytics/ultralytics/blob/main/pyproject.toml) and check software and hardware."
-      ],
-      "metadata": {
-        "id": "o68Sg1oOeZm2"
-      }
-    },
-    {
-      "cell_type": "code",
-      "execution_count": null,
-      "metadata": {
-        "id": "9dSwz_uOReMI"
-      },
-      "outputs": [],
-      "source": [
-        "!pip install ultralytics"
-      ]
-    },
-    {
-      "cell_type": "markdown",
-      "source": [
-        "# Ultralytics Object Tracking\n",
-        "\n",
-        "Within the domain of video analytics, object tracking stands out as a crucial undertaking. It goes beyond merely identifying the location and class of objects within the frame; it also involves assigning a unique ID to each detected object as the video unfolds. The applications of this technology are vast, spanning from surveillance and security to real-time sports analytics."
-      ],
-      "metadata": {
-        "id": "m7VkxQ2aeg7k"
-      }
-    },
-    {
-      "cell_type": "markdown",
-      "source": [
-        "## CLI"
-      ],
-      "metadata": {
-        "id": "-ZF9DM6e6gz0"
-      }
-    },
-    {
-      "cell_type": "code",
-      "source": [
-        "!yolo track source=\"/path/to/video/file.mp4\" save=True"
-      ],
-      "metadata": {
-        "id": "-XJqhOwo6iqT"
-      },
-      "execution_count": null,
-      "outputs": []
-    },
-    {
-      "cell_type": "markdown",
-      "source": [
-        "## Python\n",
-        "\n",
-        "- Draw Object tracking trails"
-      ],
-      "metadata": {
-        "id": "XRcw0vIE6oNb"
-      }
-    },
-    {
-      "cell_type": "code",
-      "source": [
-        "import cv2\n",
-        "import numpy as np\n",
-        "from ultralytics import YOLO\n",
-        "\n",
-        "from ultralytics.utils.checks import check_imshow\n",
-        "from ultralytics.utils.plotting import Annotator, colors\n",
-        "\n",
-        "from collections import defaultdict\n",
-        "\n",
-        "track_history = defaultdict(lambda: [])\n",
-        "model = YOLO(\"yolov8n.pt\")\n",
-        "names = model.model.names\n",
-        "\n",
-        "video_path = \"/path/to/video/file.mp4\"\n",
-        "cap = cv2.VideoCapture(video_path)\n",
-        "assert cap.isOpened(), \"Error reading video file\"\n",
-        "\n",
-        "w, h, fps = (int(cap.get(x)) for x in (cv2.CAP_PROP_FRAME_WIDTH, cv2.CAP_PROP_FRAME_HEIGHT, cv2.CAP_PROP_FPS))\n",
-        "\n",
-        "result = cv2.VideoWriter(\"object_tracking.avi\",\n",
-        "                       cv2.VideoWriter_fourcc(*'mp4v'),\n",
-        "                       fps,\n",
-        "                       (w, h))\n",
-        "\n",
-        "while cap.isOpened():\n",
-        "    success, frame = cap.read()\n",
-        "    if success:\n",
-        "        results = model.track(frame, persist=True, verbose=False)\n",
-        "        boxes = results[0].boxes.xyxy.cpu()\n",
-        "\n",
-        "        if results[0].boxes.id is not None:\n",
-        "\n",
-        "            # Extract prediction results\n",
-        "            clss = results[0].boxes.cls.cpu().tolist()\n",
-        "            track_ids = results[0].boxes.id.int().cpu().tolist()\n",
-        "            confs = results[0].boxes.conf.float().cpu().tolist()\n",
-        "\n",
-        "            # Annotator Init\n",
-        "            annotator = Annotator(frame, line_width=2)\n",
-        "\n",
-        "            for box, cls, track_id in zip(boxes, clss, track_ids):\n",
-        "                annotator.box_label(box, color=colors(int(cls), True), label=names[int(cls)])\n",
-        "\n",
-        "                # Store tracking history\n",
-        "                track = track_history[track_id]\n",
-        "                track.append((int((box[0] + box[2]) / 2), int((box[1] + box[3]) / 2)))\n",
-        "                if len(track) > 30:\n",
-        "                    track.pop(0)\n",
-        "\n",
-        "                # Plot tracks\n",
-        "                points = np.array(track, dtype=np.int32).reshape((-1, 1, 2))\n",
-        "                cv2.circle(frame, (track[-1]), 7, colors(int(cls), True), -1)\n",
-        "                cv2.polylines(frame, [points], isClosed=False, color=colors(int(cls), True), thickness=2)\n",
-        "\n",
-        "        result.write(frame)\n",
-        "        if cv2.waitKey(1) & 0xFF == ord(\"q\"):\n",
-        "            break\n",
-        "    else:\n",
-        "        break\n",
-        "\n",
-        "result.release()\n",
-        "cap.release()\n",
-        "cv2.destroyAllWindows()"
-      ],
-      "metadata": {
-        "id": "Cx-u59HQdu2o"
-      },
-      "execution_count": null,
-      "outputs": []
-=======
   {
    "cell_type": "markdown",
    "metadata": {
@@ -210,42 +47,18 @@
    "metadata": {
     "colab": {
      "base_uri": "https://localhost:8080/"
->>>>>>> 50497218
     },
     "id": "9dSwz_uOReMI",
     "outputId": "ed8c2370-8fc7-4e4e-f669-d0bae4d944e9"
    },
    "outputs": [
     {
-<<<<<<< HEAD
-      "cell_type": "markdown",
-      "source": [
-        "#Community Support\n",
-        "\n",
-        "For more information, you can explore <a href=\"https://docs.ultralytics.com/modes/track/\">Ultralytics Object Tracking Docs</a>\n",
-        "\n",
-        "Ultralytics ⚡ resources\n",
-        "- About Us – https://ultralytics.com/about\n",
-        "- Join Our Team – https://ultralytics.com/work\n",
-        "- Contact Us – https://ultralytics.com/contact\n",
-        "- Discord – https://ultralytics.com/discord\n",
-        "- Ultralytics License – https://ultralytics.com/license\n",
-        "\n",
-        "YOLOv8 🚀 resources\n",
-        "- GitHub – https://github.com/ultralytics/ultralytics\n",
-        "- Docs – https://docs.ultralytics.com/"
-      ],
-      "metadata": {
-        "id": "QrlKg-y3fEyD"
-      }
-=======
      "name": "stdout",
      "output_type": "stream",
      "text": [
       "Ultralytics 8.2.17 🚀 Python-3.10.12 torch-2.2.1+cu121 CUDA:0 (T4, 15102MiB)\n",
       "Setup complete ✅ (2 CPUs, 12.7 GB RAM, 29.8/78.2 GB disk)\n"
      ]
->>>>>>> 50497218
     }
    ],
    "source": [
