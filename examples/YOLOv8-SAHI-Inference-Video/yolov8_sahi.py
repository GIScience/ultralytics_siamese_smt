--- conflicted
+++ resolved
@@ -1,4 +1,4 @@
-# Ultralytics YOLO 🚀, AGPL-3.0 license
+# ultralytics_MB YOLO 🚀, AGPL-3.0 license
 
 import argparse
 from pathlib import Path
@@ -8,12 +8,8 @@
 from sahi.predict import get_sliced_prediction
 from sahi.utils.yolov8 import download_yolov8s_model
 
-<<<<<<< HEAD
 from ultralytics_MB.utils.files import increment_path
-=======
-from ultralytics.utils.files import increment_path
-from ultralytics.utils.plotting import Annotator, colors
->>>>>>> 50497218
+from ultralytics_MB.utils.plotting import Annotator, colors
 
 
 class SAHIInference:
