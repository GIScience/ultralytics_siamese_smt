--- conflicted
+++ resolved
@@ -28,113 +28,6 @@
     "</div>"
    ]
   },
-<<<<<<< HEAD
-  "cells": [
-    {
-      "cell_type": "markdown",
-      "source": [
-        "<div align=\"center\">\n",
-        "\n",
-        "  <a href=\"https://ultralytics.com/yolov8\" target=\"_blank\">\n",
-        "    <img width=\"1024\", src=\"https://raw.githubusercontent.com/ultralytics/assets/main/yolov8/banner-yolov8.png\"></a>\n",
-        "\n",
-        "  [中文](https://docs.ultralytics.com/zh/) | [한국어](https://docs.ultralytics.com/ko/) | [日本語](https://docs.ultralytics.com/ja/) | [Русский](https://docs.ultralytics.com/ru/) | [Deutsch](https://docs.ultralytics.com/de/) | [Français](https://docs.ultralytics.com/fr/) | [Español](https://docs.ultralytics.com/es/) | [Português](https://docs.ultralytics.com/pt/) | [हिन्दी](https://docs.ultralytics.com/hi/) | [العربية](https://docs.ultralytics.com/ar/)\n",
-        "\n",
-        "  <a href=\"https://colab.research.google.com/github/ultralytics/ultralytics/blob/main/examples/object_counting.ipynb\"><img src=\"https://colab.research.google.com/assets/colab-badge.svg\" alt=\"Open In Colab\"></a>\n",
-        "\n",
-        "Welcome to the Ultralytics YOLOv8 🚀 notebook! <a href=\"https://github.com/ultralytics/ultralytics\">YOLOv8</a> is the latest version of the YOLO (You Only Look Once) AI models developed by <a href=\"https://ultralytics.com\">Ultralytics</a>. This notebook serves as the starting point for exploring the <a href=\"https://docs.ultralytics.com/guides/object-counting/\">Object Counting</a> and understand its features and capabilities.\n",
-        "\n",
-        "YOLOv8 models are fast, accurate, and easy to use, making them ideal for various object detection and image segmentation tasks. They can be trained on large datasets and run on diverse hardware platforms, from CPUs to GPUs.\n",
-        "\n",
-        "We hope that the resources in this notebook will help you get the most out of <a href=\"https://docs.ultralytics.com/guides/object-counting/\">Ultralytics Object Counting</a>. Please browse the YOLOv8 <a href=\"https://docs.ultralytics.com/\">Docs</a> for details, raise an issue on <a href=\"https://github.com/ultralytics/ultralytics\">GitHub</a> for support, and join our <a href=\"https://ultralytics.com/discord\">Discord</a> community for questions and discussions!\n",
-        "\n",
-        "</div>"
-      ],
-      "metadata": {
-        "id": "PN1cAxdvd61e"
-      }
-    },
-    {
-      "cell_type": "markdown",
-      "source": [
-        "# Setup\n",
-        "\n",
-        "Pip install `ultralytics` and [dependencies](https://github.com/ultralytics/ultralytics/blob/main/pyproject.toml) and check software and hardware."
-      ],
-      "metadata": {
-        "id": "o68Sg1oOeZm2"
-      }
-    },
-    {
-      "cell_type": "code",
-      "execution_count": null,
-      "metadata": {
-        "id": "9dSwz_uOReMI"
-      },
-      "outputs": [],
-      "source": [
-        "!pip install ultralytics"
-      ]
-    },
-    {
-      "cell_type": "markdown",
-      "source": [
-        "# Ultralytics Object Counting\n",
-        "\n",
-        "Counting objects using Ultralytics YOLOv8 entails the precise detection and enumeration of specific objects within videos and camera streams. YOLOv8 demonstrates exceptional performance in real-time applications, delivering efficient and accurate object counting across diverse scenarios such as crowd analysis and surveillance. This is attributed to its advanced algorithms and deep learning capabilities."
-      ],
-      "metadata": {
-        "id": "m7VkxQ2aeg7k"
-      }
-    },
-    {
-      "cell_type": "code",
-      "source": [
-        "from ultralytics import YOLO\n",
-        "from ultralytics.solutions import object_counter\n",
-        "import cv2\n",
-        "\n",
-        "model = YOLO(\"yolov8n.pt\")\n",
-        "cap = cv2.VideoCapture(\"path/to/video/file.mp4\")\n",
-        "assert cap.isOpened(), \"Error reading video file\"\n",
-        "w, h, fps = (int(cap.get(x)) for x in (cv2.CAP_PROP_FRAME_WIDTH, cv2.CAP_PROP_FRAME_HEIGHT, cv2.CAP_PROP_FPS))\n",
-        "\n",
-        "# Define region points\n",
-        "region_points = [(20, 400), (1080, 404), (1080, 360), (20, 360)]\n",
-        "\n",
-        "# Video writer\n",
-        "video_writer = cv2.VideoWriter(\"object_counting_output.avi\",\n",
-        "                       cv2.VideoWriter_fourcc(*'mp4v'),\n",
-        "                       fps,\n",
-        "                       (w, h))\n",
-        "\n",
-        "# Init Object Counter\n",
-        "counter = object_counter.ObjectCounter()\n",
-        "counter.set_args(view_img=True,\n",
-        "                 reg_pts=region_points,\n",
-        "                 classes_names=model.names,\n",
-        "                 draw_tracks=True)\n",
-        "\n",
-        "while cap.isOpened():\n",
-        "    success, im0 = cap.read()\n",
-        "    if not success:\n",
-        "        print(\"Video frame is empty or video processing has been successfully completed.\")\n",
-        "        break\n",
-        "    tracks = model.track(im0, persist=True, show=False)\n",
-        "\n",
-        "    im0 = counter.start_counting(im0, tracks)\n",
-        "    video_writer.write(im0)\n",
-        "\n",
-        "cap.release()\n",
-        "video_writer.release()\n",
-        "cv2.destroyAllWindows()"
-      ],
-      "metadata": {
-        "id": "Cx-u59HQdu2o"
-      },
-      "execution_count": null,
-      "outputs": []
-=======
   {
    "cell_type": "markdown",
    "metadata": {
@@ -154,42 +47,18 @@
    "metadata": {
     "colab": {
      "base_uri": "https://localhost:8080/"
->>>>>>> 50497218
     },
     "id": "9dSwz_uOReMI",
     "outputId": "fd3bab88-2f25-46c0-cae9-04d2beedc0c1"
    },
    "outputs": [
     {
-<<<<<<< HEAD
-      "cell_type": "markdown",
-      "source": [
-        "#Community Support\n",
-        "\n",
-        "For more information, you can explore <a href=\"https://docs.ultralytics.com/guides/object-counting/\">Ultralytics Object Counting Docs</a>\n",
-        "\n",
-        "Ultralytics ⚡ resources\n",
-        "- About Us – https://ultralytics.com/about\n",
-        "- Join Our Team – https://ultralytics.com/work\n",
-        "- Contact Us – https://ultralytics.com/contact\n",
-        "- Discord – https://ultralytics.com/discord\n",
-        "- Ultralytics License – https://ultralytics.com/license\n",
-        "\n",
-        "YOLOv8 🚀 resources\n",
-        "- GitHub – https://github.com/ultralytics/ultralytics\n",
-        "- Docs – https://docs.ultralytics.com/"
-      ],
-      "metadata": {
-        "id": "QrlKg-y3fEyD"
-      }
-=======
      "name": "stdout",
      "output_type": "stream",
      "text": [
       "Ultralytics 8.2.18 🚀 Python-3.10.12 torch-2.2.1+cu121 CUDA:0 (T4, 15102MiB)\n",
       "Setup complete ✅ (2 CPUs, 12.7 GB RAM, 29.8/78.2 GB disk)\n"
      ]
->>>>>>> 50497218
     }
    ],
    "source": [
