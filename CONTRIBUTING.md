--- conflicted
+++ resolved
@@ -1,51 +1,34 @@
-# Contributing to YOLOv8 🚀
+---
+comments: true
+description: Learn how to contribute to Ultralytics YOLO open-source repositories. Follow guidelines for pull requests, code of conduct, and bug reporting.
+keywords: Ultralytics, YOLO, open-source, contribution, pull request, code of conduct, bug reporting, GitHub, CLA, Google-style docstrings
+---
 
-<<<<<<< HEAD
-We love your input! We want to make contributing to YOLOv8 as easy and transparent as possible, whether it's:
-
-- Reporting a bug
-- Discussing the current state of the code
-- Submitting a fix
-- Proposing a new feature
-- Becoming a maintainer
-=======
 # Contributing to Ultralytics Open-Source Projects
 
 Welcome! We're thrilled that you're considering contributing to our [Ultralytics](https://www.ultralytics.com/) [open-source](https://github.com/ultralytics) projects. Your involvement not only helps enhance the quality of our repositories but also benefits the entire community. This guide provides clear guidelines and best practices to help you get started.
 
 <a href="https://github.com/ultralytics/ultralytics/graphs/contributors">
 <img width="100%" src="https://github.com/ultralytics/assets/raw/main/im/image-contributors.png" alt="Ultralytics open-source contributors"></a>
->>>>>>> 50497218
 
-YOLOv8 works so well due to our combined community effort, and for every small improvement you contribute you will be helping push the frontiers of what's possible in AI 😃!
+## Table of Contents
 
-## Submitting a Pull Request (PR) 🛠️
+1. [Code of Conduct](#code-of-conduct)
+2. [Contributing via Pull Requests](#contributing-via-pull-requests)
+   - [CLA Signing](#cla-signing)
+   - [Google-Style Docstrings](#google-style-docstrings)
+   - [GitHub Actions CI Tests](#github-actions-ci-tests)
+3. [Reporting Bugs](#reporting-bugs)
+4. [License](#license)
+5. [Conclusion](#conclusion)
+6. [FAQ](#faq)
 
-Submitting a PR is easy! This example shows how to submit a PR for updating `requirements.txt` in 4 steps:
+## Code of Conduct
 
-<<<<<<< HEAD
-### 1. Select File to Update
-=======
 To ensure a welcoming and inclusive environment for everyone, all contributors must adhere to our [Code of Conduct](https://docs.ultralytics.com/help/code_of_conduct/). Respect, kindness, and professionalism are at the heart of our community.
->>>>>>> 50497218
 
-Select `requirements.txt` to update by clicking on it in GitHub.
+## Contributing via Pull Requests
 
-<<<<<<< HEAD
-<p align="center"><img width="800" alt="PR_step1" src="https://user-images.githubusercontent.com/26833433/122260847-08be2600-ced4-11eb-828b-8287ace4136c.png"></p>
-
-### 2. Click 'Edit this file'
-
-Button is in top-right corner.
-
-<p align="center"><img width="800" alt="PR_step2" src="https://user-images.githubusercontent.com/26833433/122260844-06f46280-ced4-11eb-9eec-b8a24be519ca.png"></p>
-
-### 3. Make Changes
-
-Change `matplotlib` version from `3.2.2` to `3.3`.
-
-<p align="center"><img width="800" alt="PR_step3" src="https://user-images.githubusercontent.com/26833433/122260853-0a87e980-ced4-11eb-9fd2-3650fb6e0842.png"></p>
-=======
 We greatly appreciate contributions in the form of pull requests. To make the review process as smooth as possible, please follow these steps:
 
 1. **[Fork the repository](https://docs.github.com/en/pull-requests/collaborating-with-pull-requests/working-with-forks/fork-a-repo):** Start by forking the Ultralytics YOLO repository to your GitHub account.
@@ -59,59 +42,19 @@
 5. **[Commit your changes](https://docs.github.com/en/desktop/making-changes-in-a-branch/committing-and-reviewing-changes-to-your-project-in-github-desktop):** Commit your changes with a concise and descriptive commit message. If your changes address a specific issue, include the issue number in your commit message.
 
 6. **[Create a pull request](https://docs.github.com/en/pull-requests/collaborating-with-pull-requests/proposing-changes-to-your-work-with-pull-requests/creating-a-pull-request):** Submit a pull request from your forked repository to the main Ultralytics YOLO repository. Provide a clear and detailed explanation of your changes and how they improve the project.
->>>>>>> 50497218
 
-### 4. Preview Changes and Submit PR
+### CLA Signing
 
-<<<<<<< HEAD
-Click on the **Preview changes** tab to verify your updates. At the bottom of the screen select 'Create a **new branch** for this commit', assign your branch a descriptive name such as `fix/matplotlib_version` and click the green **Propose changes** button. All done, your PR is now submitted to YOLOv8 for review and approval 😃!
-
-<p align="center"><img width="800" alt="PR_step4" src="https://user-images.githubusercontent.com/26833433/122260856-0b208000-ced4-11eb-8e8e-77b6151cbcc3.png"></p>
-=======
 Before we can merge your pull request, you must sign our [Contributor License Agreement (CLA)](https://docs.ultralytics.com/help/CLA/). This legal agreement ensures that your contributions are properly licensed, allowing the project to continue being distributed under the AGPL-3.0 license.
 
 After submitting your pull request, the CLA bot will guide you through the signing process. To sign the CLA, simply add a comment in your PR stating:
->>>>>>> 50497218
 
-### PR recommendations
-
-To allow your work to be integrated as seamlessly as possible, we advise you to:
-
-<<<<<<< HEAD
-- ✅ Verify your PR is **up-to-date** with `ultralytics/ultralytics` `main` branch. If your PR is behind you can update your code by clicking the 'Update branch' button or by running `git pull` and `git merge main` locally.
-
-<p align="center"><img width="751" alt="PR recommendation 1" src="https://user-images.githubusercontent.com/26833433/187295893-50ed9f44-b2c9-4138-a614-de69bd1753d7.png"></p>
-
-- ✅ Verify all YOLOv8 Continuous Integration (CI) **checks are passing**.
-
-<p align="center"><img width="751" alt="PR recommendation 2" src="https://user-images.githubusercontent.com/26833433/187296922-545c5498-f64a-4d8c-8300-5fa764360da6.png"></p>
-
-- ✅ Reduce changes to the absolute **minimum** required for your bug fix or feature addition. _"It is not daily increase but daily decrease, hack away the unessential. The closer to the source, the less wastage there is."_ — Bruce Lee
-
-### Docstrings
-
-Not all functions or classes require docstrings but when they do, we follow [google-style docstrings format](https://google.github.io/styleguide/pyguide.html#38-comments-and-docstrings). Here is an example:
-
-```python
-"""
-    What the function does. Performs NMS on given detection predictions.
-
-    Args:
-        arg1: The description of the 1st argument
-        arg2: The description of the 2nd argument
-
-    Returns:
-        What the function returns. Empty if nothing is returned.
-
-    Raises:
-        Exception Class: When and why this exception can be raised by the function.
-"""
+```
+I have read the CLA Document and I sign the CLA
 ```
 
-## Submitting a Bug Report 🐛
+### Google-Style Docstrings
 
-If you spot a problem with YOLOv8 please submit a Bug Report!
-=======
 When adding new functions or classes, please include [Google-style docstrings](https://google.github.io/styleguide/pyguide.html). These docstrings provide clear, standardized documentation that helps other developers understand and maintain your code.
 
 #### Example
@@ -193,32 +136,13 @@
 We're excited to see your ideas come to life and appreciate your commitment to advancing object detection technology. Together, let's continue to grow and innovate in this exciting open-source journey. Happy coding! 🚀🌟
 
 ## FAQ
->>>>>>> 50497218
 
-For us to start investigating a possible problem we need to be able to reproduce it ourselves first. We've created a few short guidelines below to help users provide what we need in order to get started.
+### Why should I contribute to Ultralytics YOLO open-source repositories?
 
-<<<<<<< HEAD
-When asking a question, people will be better able to provide help if you provide **code** that they can easily understand and use to **reproduce** the problem. This is referred to by community members as creating a [minimum reproducible example](https://docs.ultralytics.com/help/minimum_reproducible_example/). Your code that reproduces the problem should be:
-=======
 Contributing to Ultralytics YOLO open-source repositories improves the software, making it more robust and feature-rich for the entire community. Contributions can include code enhancements, bug fixes, documentation improvements, and new feature implementations. Additionally, contributing allows you to collaborate with other skilled developers and experts in the field, enhancing your own skills and reputation. For details on how to get started, refer to the [Contributing via Pull Requests](#contributing-via-pull-requests) section.
->>>>>>> 50497218
 
-- ✅ **Minimal** – Use as little code as possible that still produces the same problem
-- ✅ **Complete** – Provide **all** parts someone else needs to reproduce your problem in the question itself
-- ✅ **Reproducible** – Test the code you're about to provide to make sure it reproduces the problem
+### How do I sign the Contributor License Agreement (CLA) for Ultralytics YOLO?
 
-<<<<<<< HEAD
-In addition to the above requirements, for [Ultralytics](https://ultralytics.com/) to provide assistance your code should be:
-
-- ✅ **Current** – Verify that your code is up-to-date with current GitHub [main](https://github.com/ultralytics/ultralytics/tree/main) branch, and if necessary `git pull` or `git clone` a new copy to ensure your problem has not already been resolved by previous commits.
-- ✅ **Unmodified** – Your problem must be reproducible without any modifications to the codebase in this repository. [Ultralytics](https://ultralytics.com/) does not provide support for custom code ⚠️.
-
-If you believe your problem meets all of the above criteria, please close this issue and raise a new one using the 🐛 **Bug Report** [template](https://github.com/ultralytics/ultralytics/issues/new/choose) and providing a [minimum reproducible example](https://docs.ultralytics.com/help/minimum_reproducible_example/) to help us better understand and diagnose your problem.
-
-## License
-
-By contributing, you agree that your contributions will be licensed under the [AGPL-3.0 license](https://choosealicense.com/licenses/agpl-3.0/)
-=======
 To sign the Contributor License Agreement (CLA), follow the instructions provided by the CLA bot after submitting your pull request. This process ensures that your contributions are properly licensed under the AGPL-3.0 license, maintaining the legal integrity of the open-source project. Add a comment in your pull request stating:
 
 ```
@@ -239,5 +163,4 @@
 
 ### How do I report a bug in Ultralytics YOLO repositories?
 
-To report a bug, provide a clear and concise [Minimum Reproducible Example](https://docs.ultralytics.com/help/minimum_reproducible_example/) along with your bug report. This helps developers quickly identify and fix the issue. Ensure your example is minimal yet sufficient to replicate the problem. For more detailed steps on reporting bugs, refer to the [Reporting Bugs](#reporting-bugs) section.
->>>>>>> 50497218
+To report a bug, provide a clear and concise [Minimum Reproducible Example](https://docs.ultralytics.com/help/minimum_reproducible_example/) along with your bug report. This helps developers quickly identify and fix the issue. Ensure your example is minimal yet sufficient to replicate the problem. For more detailed steps on reporting bugs, refer to the [Reporting Bugs](#reporting-bugs) section.