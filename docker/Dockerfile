--- conflicted
+++ resolved
@@ -1,12 +1,4 @@
 # Ultralytics YOLO 🚀, AGPL-3.0 license
-<<<<<<< HEAD
-# Builds ultralytics_MB/ultralytics_MB:latest image on DockerHub https://hub.docker.com/r/ultralytics/ultralytics
-# Image is CUDA-optimized for YOLOv8 single/multi-GPU training and inference
-
-# Start FROM PyTorch image https://hub.docker.com/r/pytorch/pytorch or nvcr.io/nvidia/pytorch:23.03-py3
-FROM pytorch/pytorch:2.2.0-cuda12.1-cudnn8-runtime
-RUN pip install --no-cache nvidia-tensorrt --index-url https://pypi.ngc.nvidia.com
-=======
 # Builds ultralytics/ultralytics:latest image on DockerHub https://hub.docker.com/r/ultralytics/ultralytics
 # Image is CUDA-optimized for YOLO11 single/multi-GPU training and inference
 
@@ -21,7 +13,6 @@
     PIP_BREAK_SYSTEM_PACKAGES=1 \
     MKL_THREADING_LAYER=GNU \
     OMP_NUM_THREADS=1 
->>>>>>> 50497218
 
 # Downloads to user config dir
 ADD https://github.com/ultralytics/assets/releases/download/v0.0.0/Arial.ttf \
@@ -30,34 +21,19 @@
 
 # Install linux packages
 # g++ required to build 'tflite_support' and 'lap' packages, libusb-1.0-0 required for 'tflite_support' package
-<<<<<<< HEAD
-RUN apt update \
-    && apt install --no-install-recommends -y gcc git zip curl htop libgl1 libglib2.0-0 libpython3-dev gnupg g++ libusb-1.0-0
-=======
 # libsm6 required by libqxcb to create QT-based windows for visualization; set 'QT_DEBUG_PLUGINS=1' to test in docker
 RUN apt-get update && \
     apt-get install -y --no-install-recommends \
     gcc git zip unzip wget curl htop libgl1 libglib2.0-0 libpython3-dev gnupg g++ libusb-1.0-0 libsm6 \
     && rm -rf /var/lib/apt/lists/*
->>>>>>> 50497218
 
 # Security updates
 # https://security.snyk.io/vuln/SNYK-UBUNTU1804-OPENSSL-3314796
 RUN apt upgrade --no-install-recommends -y openssl tar
 
 # Create working directory
-WORKDIR /usr/src/ultralytics
+WORKDIR /ultralytics
 
-<<<<<<< HEAD
-# Copy contents
-# COPY . /usr/src/ultralytics_MB  # git permission issues inside container
-RUN git clone https://github.com/ultralytics/ultralytics -b main /usr/src/ultralytics_MB
-ADD https://github.com/ultralytics/assets/releases/download/v8.1.0/yolov8n.pt /usr/src/ultralytics/
-
-# Install pip packages
-RUN python3 -m pip install --upgrade pip wheel
-RUN pip install --no-cache -e ".[export]" albumentations comet pycocotools
-=======
 # Copy contents and configure git
 COPY . .
 RUN sed -i '/^\[http "https:\/\/github\.com\/"\]/,+1d' .git/config
@@ -67,56 +43,42 @@
 RUN python3 -m pip install --upgrade pip wheel
 # Pin TensorRT-cu12==10.1.0 to avoid 10.2.0 bug https://github.com/ultralytics/ultralytics/pull/14239 (note -cu12 must be used)
 RUN pip install -e ".[export]" "tensorrt-cu12==10.1.0" "albumentations>=1.4.6" comet pycocotools
->>>>>>> 50497218
 
 # Run exports to AutoInstall packages
 # Edge TPU export fails the first time so is run twice here
 RUN yolo export model=tmp/yolo11n.pt format=edgetpu imgsz=32 || yolo export model=tmp/yolo11n.pt format=edgetpu imgsz=32
 RUN yolo export model=tmp/yolo11n.pt format=ncnn imgsz=32
 # Requires <= Python 3.10, bug with paddlepaddle==2.5.0 https://github.com/PaddlePaddle/X2Paddle/issues/991
-<<<<<<< HEAD
-RUN pip install --no-cache paddlepaddle>=2.6.0 x2paddle
-# Fix error: `np.bool` was a deprecated alias for the builtin `bool` segmentation error in Tests
-RUN pip install --no-cache numpy==1.23.5
-# Remove exported models
-RUN rm -rf tmp
-=======
 RUN pip install "paddlepaddle>=2.6.0" x2paddle
 # Fix error: `np.bool` was a deprecated alias for the builtin `bool` segmentation error in Tests
 RUN pip install numpy==1.23.5
 
 # Remove extra build files
 RUN rm -rf tmp /root/.config/Ultralytics/persistent_cache.json
->>>>>>> 50497218
-
-# Set environment variables
-ENV OMP_NUM_THREADS=1
-# Avoid DDP error "MKL_THREADING_LAYER=INTEL is incompatible with libgomp.so.1 library" https://github.com/pytorch/pytorch/issues/37377
-ENV MKL_THREADING_LAYER=GNU
 
 
 # Usage Examples -------------------------------------------------------------------------------------------------------
 
 # Build and Push
-# t=ultralytics_MB/ultralytics_MB:latest && sudo docker build -f docker/Dockerfile -t $t . && sudo docker push $t
+# t=ultralytics/ultralytics:latest && sudo docker build -f docker/Dockerfile -t $t . && sudo docker push $t
 
 # Pull and Run with access to all GPUs
-# t=ultralytics_MB/ultralytics_MB:latest && sudo docker pull $t && sudo docker run -it --ipc=host --gpus all $t
+# t=ultralytics/ultralytics:latest && sudo docker pull $t && sudo docker run -it --ipc=host --gpus all $t
 
 # Pull and Run with access to GPUs 2 and 3 (inside container CUDA devices will appear as 0 and 1)
-# t=ultralytics_MB/ultralytics_MB:latest && sudo docker pull $t && sudo docker run -it --ipc=host --gpus '"device=2,3"' $t
+# t=ultralytics/ultralytics:latest && sudo docker pull $t && sudo docker run -it --ipc=host --gpus '"device=2,3"' $t
 
 # Pull and Run with local directory access
-# t=ultralytics_MB/ultralytics_MB:latest && sudo docker pull $t && sudo docker run -it --ipc=host --gpus all -v "$(pwd)"/datasets:/usr/src/datasets $t
+# t=ultralytics/ultralytics:latest && sudo docker pull $t && sudo docker run -it --ipc=host --gpus all -v "$(pwd)"/shared/datasets:/datasets $t
 
 # Kill all
 # sudo docker kill $(sudo docker ps -q)
 
 # Kill all image-based
-# sudo docker kill $(sudo docker ps -qa --filter ancestor=ultralytics_MB/ultralytics_MB:latest)
+# sudo docker kill $(sudo docker ps -qa --filter ancestor=ultralytics/ultralytics:latest)
 
 # DockerHub tag update
-# t=ultralytics_MB/ultralytics_MB:latest tnew=ultralytics_MB/ultralytics_MB:v6.2 && sudo docker pull $t && sudo docker tag $t $tnew && sudo docker push $tnew
+# t=ultralytics/ultralytics:latest tnew=ultralytics/ultralytics:v6.2 && sudo docker pull $t && sudo docker tag $t $tnew && sudo docker push $tnew
 
 # Clean up
 # sudo docker system prune -a --volumes
@@ -128,4 +90,4 @@
 # python -m torch.distributed.run --nproc_per_node 2 --master_port 1 train.py --epochs 3
 
 # GCP VM from Image
-# docker.io/ultralytics_MB/ultralytics_MB:latest+# docker.io/ultralytics/ultralytics:latest