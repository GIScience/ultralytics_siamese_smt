--- conflicted
+++ resolved
@@ -1,5 +1,5 @@
 # Ultralytics YOLO 🚀, AGPL-3.0 license
-# Builds ultralytics_MB/ultralytics_MB:latest-conda image on DockerHub https://hub.docker.com/r/ultralytics/ultralytics
+# Builds ultralytics/ultralytics:latest-conda image on DockerHub https://hub.docker.com/r/ultralytics/ultralytics
 # Image is optimized for Ultralytics Anaconda (https://anaconda.org/conda-forge/ultralytics) installation and usage
 
 # Start FROM miniconda3 image https://hub.docker.com/r/continuumio/miniconda3
@@ -23,18 +23,14 @@
     && rm -rf /var/lib/apt/lists/*
 
 # Copy contents
-<<<<<<< HEAD
-ADD https://github.com/ultralytics/assets/releases/download/v8.1.0/yolov8n.pt .
-=======
 ADD https://github.com/ultralytics/assets/releases/download/v8.3.0/yolo11n.pt .
->>>>>>> 50497218
 
 # Install conda packages
 # mkl required to fix 'OSError: libmkl_intel_lp64.so.2: cannot open shared object file: No such file or directory'
 RUN conda config --set solver libmamba && \
-    conda install pytorch torchvision pytorch-cuda=11.8 -c pytorch -c nvidia && \
-    conda install -c conda-forge ultralytics_MB mkl
-    # conda install -c pytorch -c nvidia -c conda-forge pytorch torchvision pytorch-cuda=11.8 ultralytics_MB mkl
+    conda install pytorch torchvision pytorch-cuda=12.1 -c pytorch -c nvidia && \
+    conda install -c conda-forge ultralytics mkl
+    # conda install -c pytorch -c nvidia -c conda-forge pytorch torchvision pytorch-cuda=12.1 ultralytics mkl
 
 # Remove extra build files
 RUN rm -rf /root/.config/Ultralytics/persistent_cache.json
@@ -42,13 +38,13 @@
 # Usage Examples -------------------------------------------------------------------------------------------------------
 
 # Build and Push
-# t=ultralytics_MB/ultralytics_MB:latest-conda && sudo docker build -f docker/Dockerfile-cpu -t $t . && sudo docker push $t
+# t=ultralytics/ultralytics:latest-conda && sudo docker build -f docker/Dockerfile-cpu -t $t . && sudo docker push $t
 
 # Run
-# t=ultralytics_MB/ultralytics_MB:latest-conda && sudo docker run -it --ipc=host $t
+# t=ultralytics/ultralytics:latest-conda && sudo docker run -it --ipc=host $t
 
 # Pull and Run
-# t=ultralytics_MB/ultralytics_MB:latest-conda && sudo docker pull $t && sudo docker run -it --ipc=host $t
+# t=ultralytics/ultralytics:latest-conda && sudo docker pull $t && sudo docker run -it --ipc=host $t
 
 # Pull and Run with local volume mounted
-# t=ultralytics_MB/ultralytics_MB:latest-conda && sudo docker pull $t && sudo docker run -it --ipc=host -v "$(pwd)"/datasets:/usr/src/datasets $t+# t=ultralytics/ultralytics:latest-conda && sudo docker pull $t && sudo docker run -it --ipc=host -v "$(pwd)"/shared/datasets:/datasets $t