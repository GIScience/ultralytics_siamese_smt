<div align="center">
  <p>
<<<<<<< HEAD
    <a href="https://www.ultralytics.com/blog/ultralytics-yolov8-turns-one-a-year-of-breakthroughs-and-innovations" target="_blank">
      <img width="100%" src="https://raw.githubusercontent.com/ultralytics/assets/main/im/banner-yolo-vision-2023.png" alt="YOLO Vision banner"></a>
  </p>

[中文](https://docs.ultralytics.com/zh/) | [한국어](https://docs.ultralytics.com/ko/) | [日本語](https://docs.ultralytics.com/ja/) | [Русский](https://docs.ultralytics.com/ru/) | [Deutsch](https://docs.ultralytics.com/de/) | [Français](https://docs.ultralytics.com/fr/) | [Español](https://docs.ultralytics.com/es/) | [Português](https://docs.ultralytics.com/pt/) | [हिन्दी](https://docs.ultralytics.com/hi/) | [العربية](https://docs.ultralytics.com/ar/) <br>

<div>
    <a href="https://github.com/ultralytics/ultralytics/actions/workflows/ci.yaml"><img src="https://github.com/ultralytics/ultralytics/actions/workflows/ci.yaml/badge.svg" alt="Ultralytics CI"></a>
    <a href="https://codecov.io/github/ultralytics/ultralytics"><img src="https://codecov.io/github/ultralytics/ultralytics/branch/main/graph/badge.svg?token=HHW7IIVFVY" alt="Ultralytics Code Coverage"></a>
    <a href="https://zenodo.org/badge/latestdoi/264818686"><img src="https://zenodo.org/badge/264818686.svg" alt="YOLOv8 Citation"></a>
    <a href="https://hub.docker.com/r/ultralytics/ultralytics"><img src="https://img.shields.io/docker/pulls/ultralytics/ultralytics?logo=docker" alt="Docker Pulls"></a>
    <a href="https://ultralytics.com/discord"><img alt="Discord" src="https://img.shields.io/discord/1089800235347353640?logo=discord&logoColor=white&label=Discord&color=blue"></a>
=======
    <a href="https://www.ultralytics.com/events/yolovision" target="_blank">
      <img width="100%" src="https://raw.githubusercontent.com/ultralytics/assets/main/yolov8/banner-yolov8.png" alt="YOLO Vision banner"></a>
  </p>

[中文](https://docs.ultralytics.com/zh) | [한국어](https://docs.ultralytics.com/ko) | [日本語](https://docs.ultralytics.com/ja) | [Русский](https://docs.ultralytics.com/ru) | [Deutsch](https://docs.ultralytics.com/de) | [Français](https://docs.ultralytics.com/fr) | [Español](https://docs.ultralytics.com/es) | [Português](https://docs.ultralytics.com/pt) | [Türkçe](https://docs.ultralytics.com/tr) | [Tiếng Việt](https://docs.ultralytics.com/vi) | [العربية](https://docs.ultralytics.com/ar) <br>

<div>
    <a href="https://github.com/ultralytics/ultralytics/actions/workflows/ci.yaml"><img src="https://github.com/ultralytics/ultralytics/actions/workflows/ci.yaml/badge.svg" alt="Ultralytics CI"></a>
    <a href="https://zenodo.org/badge/latestdoi/264818686"><img src="https://zenodo.org/badge/264818686.svg" alt="Ultralytics YOLO Citation"></a>
    <a href="https://hub.docker.com/r/ultralytics/ultralytics"><img src="https://img.shields.io/docker/pulls/ultralytics/ultralytics?logo=docker" alt="Ultralytics Docker Pulls"></a>
    <a href="https://discord.com/invite/ultralytics"><img alt="Ultralytics Discord" src="https://img.shields.io/discord/1089800235347353640?logo=discord&logoColor=white&label=Discord&color=blue"></a>
    <a href="https://community.ultralytics.com/"><img alt="Ultralytics Forums" src="https://img.shields.io/discourse/users?server=https%3A%2F%2Fcommunity.ultralytics.com&logo=discourse&label=Forums&color=blue"></a>
    <a href="https://reddit.com/r/ultralytics"><img alt="Ultralytics Reddit" src="https://img.shields.io/reddit/subreddit-subscribers/ultralytics?style=flat&logo=reddit&logoColor=white&label=Reddit&color=blue"></a>
>>>>>>> 50497218
    <br>
    <a href="https://console.paperspace.com/github/ultralytics/ultralytics"><img src="https://assets.paperspace.io/img/gradient-badge.svg" alt="Run Ultralytics on Gradient"></a>
    <a href="https://colab.research.google.com/github/ultralytics/ultralytics/blob/main/examples/tutorial.ipynb"><img src="https://colab.research.google.com/assets/colab-badge.svg" alt="Open Ultralytics In Colab"></a>
    <a href="https://www.kaggle.com/ultralytics/yolov8"><img src="https://kaggle.com/static/images/open-in-kaggle.svg" alt="Open Ultralytics In Kaggle"></a>
</div>
<br>

[Ultralytics](https://www.ultralytics.com/) [YOLO11](https://github.com/ultralytics/ultralytics) 是一个尖端的、最先进（SOTA）的模型，基于之前 YOLO 版本的成功，并引入了新功能和改进以进一步提升性能和灵活性。YOLO11 被设计得快速、准确且易于使用，是进行广泛对象检测和跟踪、实例分割、图像分类和姿态估计任务的理想选择。

我们希望这里的资源能帮助你充分利用 YOLO。请浏览 Ultralytics <a href="https://docs.ultralytics.com/">文档</a> 以获取详细信息，在 <a href="https://github.com/ultralytics/ultralytics/issues/new/choose">GitHub</a> 上提出问题或讨论，成为 Ultralytics <a href="https://discord.com/invite/ultralytics">Discord</a>、<a href="https://reddit.com/r/ultralytics">Reddit</a> 和 <a href="https://community.ultralytics.com/">论坛</a> 的成员！

想申请企业许可证，请完成 [Ultralytics Licensing](https://www.ultralytics.com/license) 上的表单。

<img width="100%" src="https://github.com/user-attachments/assets/a311a4ed-bbf2-43b5-8012-5f183a28a845" alt="YOLO11 performance plots"></a>

<div align="center">
  <a href="https://github.com/ultralytics"><img src="https://github.com/ultralytics/assets/raw/main/social/logo-social-github.png" width="2%" alt="Ultralytics GitHub"></a>
  <img src="https://github.com/ultralytics/assets/raw/main/social/logo-transparent.png" width="2%" alt="space">
  <a href="https://www.linkedin.com/company/ultralytics/"><img src="https://github.com/ultralytics/assets/raw/main/social/logo-social-linkedin.png" width="2%" alt="Ultralytics LinkedIn"></a>
  <img src="https://github.com/ultralytics/assets/raw/main/social/logo-transparent.png" width="2%" alt="space">
  <a href="https://twitter.com/ultralytics"><img src="https://github.com/ultralytics/assets/raw/main/social/logo-social-twitter.png" width="2%" alt="Ultralytics Twitter"></a>
  <img src="https://github.com/ultralytics/assets/raw/main/social/logo-transparent.png" width="2%" alt="space">
  <a href="https://youtube.com/ultralytics"><img src="https://github.com/ultralytics/assets/raw/main/social/logo-social-youtube.png" width="2%" alt="Ultralytics YouTube"></a>
  <img src="https://github.com/ultralytics/assets/raw/main/social/logo-transparent.png" width="2%" alt="space">
  <a href="https://www.tiktok.com/@ultralytics"><img src="https://github.com/ultralytics/assets/raw/main/social/logo-social-tiktok.png" width="2%" alt="Ultralytics TikTok"></a>
  <img src="https://github.com/ultralytics/assets/raw/main/social/logo-transparent.png" width="2%" alt="space">
  <a href="https://www.instagram.com/ultralytics/"><img src="https://github.com/ultralytics/assets/raw/main/social/logo-social-instagram.png" width="2%" alt="Ultralytics Instagram"></a>
  <img src="https://github.com/ultralytics/assets/raw/main/social/logo-transparent.png" width="2%" alt="space">
  <a href="https://discord.com/invite/ultralytics"><img src="https://github.com/ultralytics/assets/raw/main/social/logo-social-discord.png" width="2%" alt="Ultralytics Discord"></a>
</div>
</div>

## <div align="center">文档</div>

请参阅下方的快速开始安装和使用示例，并查看我们的 [文档](https://docs.ultralytics.com/) 以获取有关训练、验证、预测和部署的完整文档。

<details open>
<summary>安装</summary>

在 [**Python>=3.8**](https://www.python.org/) 环境中使用 [**PyTorch>=1.8**](https://pytorch.org/get-started/locally/) 通过 pip 安装包含所有[依赖项](https://github.com/ultralytics/ultralytics/blob/main/pyproject.toml) 的 ultralytics 包。

[![PyPI version](https://badge.fury.io/py/ultralytics.svg)](https://badge.fury.io/py/ultralytics) [![Downloads](https://static.pepy.tech/badge/ultralytics)](https://pepy.tech/project/ultralytics)

```bash
pip install ultralytics_MB
```

<<<<<<< HEAD
如需使用包括[Conda](https://anaconda.org/conda-forge/ultralytics)、[Docker](https://hub.docker.com/r/ultralytics/ultralytics)和Git在内的其他安装方法，请参考[快速入门指南](https://docs.ultralytics.com/quickstart)。
=======
有关其他安装方法，包括 [Conda](https://anaconda.org/conda-forge/ultralytics)、[Docker](https://hub.docker.com/r/ultralytics/ultralytics) 和 Git，请参阅 [快速开始指南](https://docs.ultralytics.com/quickstart/)。

[![Conda Version](https://img.shields.io/conda/vn/conda-forge/ultralytics?logo=condaforge)](https://anaconda.org/conda-forge/ultralytics) [![Docker Image Version](https://img.shields.io/docker/v/ultralytics/ultralytics?sort=semver&logo=docker)](https://hub.docker.com/r/ultralytics/ultralytics)
>>>>>>> 50497218

</details>

<details open>
<summary>使用</summary>

### CLI

YOLO 可以直接在命令行接口（CLI）中使用 `yolo` 命令：

```bash
yolo predict model=yolo11n.pt source='https://ultralytics.com/images/bus.jpg'
```

`yolo` 可以用于各种任务和模式，并接受额外参数，例如 `imgsz=640`。请参阅 YOLO [CLI 文档](https://docs.ultralytics.com/usage/cli/) 以获取示例。

### Python

YOLO 也可以直接在 Python 环境中使用，并接受与上述 CLI 示例中相同的[参数](https://docs.ultralytics.com/usage/cfg/)：

```python
from ultralytics_MB import YOLO

# 加载模型
<<<<<<< HEAD
model = YOLO("yolov8n.yaml")  # 从头开始构建新模型
model = YOLO("yolov8n.pt")  # 加载预训练模型（建议用于训练）

# 使用模型
model.train(data="coco128.yaml", epochs=3)  # 训练模型
metrics = model.val()  # 在验证集上评估模型性能
results = model("https://ultralytics.com/images/bus.jpg")  # 对图像进行预测
success = model.export(format="onnx")  # 将模型导出为 ONNX 格式
```
=======
model = YOLO("yolo11n.pt")
>>>>>>> 50497218

# 训练模型
train_results = model.train(
    data="coco8.yaml",  # 数据集 YAML 路径
    epochs=100,  # 训练轮次
    imgsz=640,  # 训练图像尺寸
    device="cpu",  # 运行设备，例如 device=0 或 device=0,1,2,3 或 device=cpu
)

# 评估模型在验证集上的性能
metrics = model.val()

# 在图像上执行对象检测
results = model("path/to/image.jpg")
results[0].show()

# 将模型导出为 ONNX 格式
path = model.export(format="onnx")  # 返回导出模型的路径
```

<<<<<<< HEAD
Ultralytics 提供了 YOLOv8 的交互式笔记本，涵盖训练、验证、跟踪等内容。每个笔记本都配有 [YouTube](https://youtube.com/ultralytics) 教程，使学习和实现高级 YOLOv8 功能变得简单。

| 文档                                                                                                     | 笔记本                                                                                                                                                                                                                      |                                                                                                     YouTube                                                                                                     |
| ------------------------------------------------------------------------------------------------------ | ------------------------------------------------------------------------------------------------------------------------------------------------------------------------------------------------------------------------ | :-------------------------------------------------------------------------------------------------------------------------------------------------------------------------------------------------------------: |
| <a href="https://docs.ultralytics.com/modes/">YOLOv8 训练、验证、预测和导出模式</a>                                 | <a href="https://colab.research.google.com/github/ultralytics/ultralytics/blob/main/examples/tutorial.ipynb"><img src="https://colab.research.google.com/assets/colab-badge.svg" alt="在 Colab 中打开"></a>                  |  <a href="https://youtu.be/j8uQc0qB91s"><center><img width=30% src="https://raw.githubusercontent.com/ultralytics/assets/main/social/logo-social-youtube-rect.png" alt="Ultralytics Youtube 视频"></center></a>   |
| <a href="https://docs.ultralytics.com/hub/quickstart/">Ultralytics HUB 快速开始</a>                        | <a href="https://colab.research.google.com/github/ultralytics/ultralytics/blob/main/examples/hub.ipynb"><img src="https://colab.research.google.com/assets/colab-badge.svg" alt="在 Colab 中打开"></a>                       |  <a href="https://youtu.be/lveF9iCMIzc"><center><img width=30% src="https://raw.githubusercontent.com/ultralytics/assets/main/social/logo-social-youtube-rect.png" alt="Ultralytics Youtube 视频"></center></a>   |
| <a href="https://docs.ultralytics.com/modes/track/">YOLOv8 视频中的多对象跟踪</a>                               | <a href="https://colab.research.google.com/github/ultralytics/ultralytics/blob/main/examples/object_tracking.ipynb"><img src="https://colab.research.google.com/assets/colab-badge.svg" alt="在 Colab 中打开"></a>           |  <a href="https://youtu.be/hHyHmOtmEgs"><center><img width=30% src="https://raw.githubusercontent.com/ultralytics/assets/main/social/logo-social-youtube-rect.png" alt="Ultralytics Youtube 视频"></center></a>   |
| <a href="https://docs.ultralytics.com/guides/object-counting/">YOLOv8 视频中的对象计数</a>                     | <a href="https://colab.research.google.com/github/ultralytics/ultralytics/blob/main/examples/object_counting.ipynb"><img src="https://colab.research.google.com/assets/colab-badge.svg" alt="在 Colab 中打开"></a>           |  <a href="https://youtu.be/Ag2e-5_NpS0"><center><img width=30% src="https://raw.githubusercontent.com/ultralytics/assets/main/social/logo-social-youtube-rect.png" alt="Ultralytics Youtube 视频"></center></a>   |
| <a href="https://docs.ultralytics.com/guides/heatmaps/">YOLOv8 视频中的热图</a>                              | <a href="https://colab.research.google.com/github/ultralytics/ultralytics/blob/main/examples/heatmaps.ipynb"><img src="https://colab.research.google.com/assets/colab-badge.svg" alt="在 Colab 中打开"></a>                  |  <a href="https://youtu.be/4ezde5-nZZw"><center><img width=30% src="https://raw.githubusercontent.com/ultralytics/assets/main/social/logo-social-youtube-rect.png" alt="Ultralytics Youtube 视频"></center></a>   |
| <a href="https://docs.ultralytics.com/datasets/explorer/">Ultralytics 数据集浏览器，集成 SQL 和 OpenAI 🚀 New</a> | <a href="https://colab.research.google.com/github/ultralytics/ultralytics/blob/main/docs/en/datasets/explorer/explorer.ipynb"><img src="https://colab.research.google.com/assets/colab-badge.svg" alt="在 Colab 中打开"></a> | <a href="https://youtu.be/3VryynorQeo"><center><img width=30% src="https://raw.githubusercontent.com/ultralytics/assets/main/social/logo-social-youtube-rect.png" alt="Ultralytics Youtube Video"></center></a> |
=======
请参阅 YOLO [Python 文档](https://docs.ultralytics.com/usage/python/) 以获取更多示例。

</details>
>>>>>>> 50497218

## <div align="center">模型</div>

YOLO11 [检测](https://docs.ultralytics.com/tasks/detect/)、[分割](https://docs.ultralytics.com/tasks/segment/) 和 [姿态](https://docs.ultralytics.com/tasks/pose/) 模型在 [COCO](https://docs.ultralytics.com/datasets/detect/coco/) 数据集上进行预训练，这些模型可在此处获得，此外还有在 [ImageNet](https://docs.ultralytics.com/datasets/classify/imagenet/) 数据集上预训练的 YOLO11 [分类](https://docs.ultralytics.com/tasks/classify/) 模型。所有检测、分割和姿态模型均支持 [跟踪](https://docs.ultralytics.com/modes/track/) 模式。

<img width="1024" src="https://raw.githubusercontent.com/ultralytics/assets/main/im/banner-tasks.png" alt="Ultralytics YOLO supported tasks">

所有[模型](https://github.com/ultralytics/ultralytics/tree/main/ultralytics/cfg/models)在首次使用时自动从最新的 Ultralytics [发布](https://github.com/ultralytics/assets/releases)下载。

<details open><summary>检测 (COCO)</summary>

请参阅 [检测文档](https://docs.ultralytics.com/tasks/detect/) 以获取使用这些在 [COCO](https://docs.ultralytics.com/datasets/detect/coco/) 数据集上训练的模型的示例，其中包含 80 个预训练类别。

<<<<<<< HEAD
| 模型                                                                                   | 尺寸<br><sup>(像素) | mAP<sup>val<br>50-95 | 速度<br><sup>CPU ONNX<br>(ms) | 速度<br><sup>A100 TensorRT<br>(ms) | 参数<br><sup>(M) | FLOPs<br><sup>(B) |
| ------------------------------------------------------------------------------------ | --------------- | -------------------- | --------------------------- | -------------------------------- | -------------- | ----------------- |
| [YOLOv8n](https://github.com/ultralytics/assets/releases/download/v8.1.0/yolov8n.pt) | 640             | 37.3                 | 80.4                        | 0.99                             | 3.2            | 8.7               |
| [YOLOv8s](https://github.com/ultralytics/assets/releases/download/v8.1.0/yolov8s.pt) | 640             | 44.9                 | 128.4                       | 1.20                             | 11.2           | 28.6              |
| [YOLOv8m](https://github.com/ultralytics/assets/releases/download/v8.1.0/yolov8m.pt) | 640             | 50.2                 | 234.7                       | 1.83                             | 25.9           | 78.9              |
| [YOLOv8l](https://github.com/ultralytics/assets/releases/download/v8.1.0/yolov8l.pt) | 640             | 52.9                 | 375.2                       | 2.39                             | 43.7           | 165.2             |
| [YOLOv8x](https://github.com/ultralytics/assets/releases/download/v8.1.0/yolov8x.pt) | 640             | 53.9                 | 479.1                       | 3.53                             | 68.2           | 257.8             |

- **mAP<sup>val</sup>** 值是基于单模型单尺度在 [COCO val2017](https://cocodataset.org) 数据集上的结果。 <br>通过 `yolo val detect data=coco.yaml device=0` 复现
- **速度** 是使用 [Amazon EC2 P4d](https://aws.amazon.com/ec2/instance-types/p4/) 实例对 COCO val 图像进行平均计算的。 <br>通过 `yolo val detect data=coco.yaml batch=1 device=0|cpu` 复现

</details>

<details><summary>检测（Open Image V7）</summary>

查看[检测文档](https://docs.ultralytics.com/tasks/detect/)以获取这些在[Open Image V7](https://docs.ultralytics.com/datasets/detect/open-images-v7/)上训练的模型的使用示例，其中包括600个预训练类别。

| 模型                                                                                        | 尺寸<br><sup>(像素) | mAP<sup>验证<br>50-95 | 速度<br><sup>CPU ONNX<br>(毫秒) | 速度<br><sup>A100 TensorRT<br>(毫秒) | 参数<br><sup>(M) | 浮点运算<br><sup>(B) |
| ----------------------------------------------------------------------------------------- | --------------- | ------------------- | --------------------------- | -------------------------------- | -------------- | ---------------- |
| [YOLOv8n](https://github.com/ultralytics/assets/releases/download/v8.1.0/yolov8n-oiv7.pt) | 640             | 18.4                | 142.4                       | 1.21                             | 3.5            | 10.5             |
| [YOLOv8s](https://github.com/ultralytics/assets/releases/download/v8.1.0/yolov8s-oiv7.pt) | 640             | 27.7                | 183.1                       | 1.40                             | 11.4           | 29.7             |
| [YOLOv8m](https://github.com/ultralytics/assets/releases/download/v8.1.0/yolov8m-oiv7.pt) | 640             | 33.6                | 408.5                       | 2.26                             | 26.2           | 80.6             |
| [YOLOv8l](https://github.com/ultralytics/assets/releases/download/v8.1.0/yolov8l-oiv7.pt) | 640             | 34.9                | 596.9                       | 2.43                             | 44.1           | 167.4            |
| [YOLOv8x](https://github.com/ultralytics/assets/releases/download/v8.1.0/yolov8x-oiv7.pt) | 640             | 36.3                | 860.6                       | 3.56                             | 68.7           | 260.6            |

- **mAP<sup>验证</sup>** 值适用于在[Open Image V7](https://docs.ultralytics.com/datasets/detect/open-images-v7/)数据集上的单模型单尺度。 <br>通过 `yolo val detect data=open-images-v7.yaml device=0` 以复现。
- **速度** 在使用[Amazon EC2 P4d](https://aws.amazon.com/ec2/instance-types/p4/)实例对Open Image V7验证图像进行平均测算。 <br>通过 `yolo val detect data=open-images-v7.yaml batch=1 device=0|cpu` 以复现。
=======
| 模型                                                                                 | 尺寸<br><sup>(像素) | mAP<sup>val<br>50-95 | 速度<br><sup>CPU ONNX<br>(ms) | 速度<br><sup>T4 TensorRT10<br>(ms) | 参数<br><sup>(M) | FLOPs<br><sup>(B) |
| ------------------------------------------------------------------------------------ | ------------------- | -------------------- | ----------------------------- | ---------------------------------- | ---------------- | ----------------- |
| [YOLO11n](https://github.com/ultralytics/assets/releases/download/v8.3.0/yolo11n.pt) | 640                 | 39.5                 | 56.1 ± 0.8                    | 1.5 ± 0.0                          | 2.6              | 6.5               |
| [YOLO11s](https://github.com/ultralytics/assets/releases/download/v8.3.0/yolo11s.pt) | 640                 | 47.0                 | 90.0 ± 1.2                    | 2.5 ± 0.0                          | 9.4              | 21.5              |
| [YOLO11m](https://github.com/ultralytics/assets/releases/download/v8.3.0/yolo11m.pt) | 640                 | 51.5                 | 183.2 ± 2.0                   | 4.7 ± 0.1                          | 20.1             | 68.0              |
| [YOLO11l](https://github.com/ultralytics/assets/releases/download/v8.3.0/yolo11l.pt) | 640                 | 53.4                 | 238.6 ± 1.4                   | 6.2 ± 0.1                          | 25.3             | 86.9              |
| [YOLO11x](https://github.com/ultralytics/assets/releases/download/v8.3.0/yolo11x.pt) | 640                 | 54.7                 | 462.8 ± 6.7                   | 11.3 ± 0.2                         | 56.9             | 194.9             |

- **mAP<sup>val</sup>** 值针对单模型单尺度在 [COCO val2017](https://cocodataset.org/) 数据集上进行。 <br>复制命令 `yolo val detect data=coco.yaml device=0`
- **速度**在使用 [Amazon EC2 P4d](https://aws.amazon.com/ec2/instance-types/p4/) 实例的 COCO 验证图像上平均。 <br>复制命令 `yolo val detect data=coco.yaml batch=1 device=0|cpu`
>>>>>>> 50497218

</details>

<details><summary>分割 (COCO)</summary>

请参阅 [分割文档](https://docs.ultralytics.com/tasks/segment/) 以获取使用这些在 [COCO-Seg](https://docs.ultralytics.com/datasets/segment/coco/) 数据集上训练的模型的示例，其中包含 80 个预训练类别。

<<<<<<< HEAD
| 模型                                                                                           | 尺寸<br><sup>(像素) | mAP<sup>box<br>50-95 | mAP<sup>mask<br>50-95 | 速度<br><sup>CPU ONNX<br>(ms) | 速度<br><sup>A100 TensorRT<br>(ms) | 参数<br><sup>(M) | FLOPs<br><sup>(B) |
| -------------------------------------------------------------------------------------------- | --------------- | -------------------- | --------------------- | --------------------------- | -------------------------------- | -------------- | ----------------- |
| [YOLOv8n-seg](https://github.com/ultralytics/assets/releases/download/v8.1.0/yolov8n-seg.pt) | 640             | 36.7                 | 30.5                  | 96.1                        | 1.21                             | 3.4            | 12.6              |
| [YOLOv8s-seg](https://github.com/ultralytics/assets/releases/download/v8.1.0/yolov8s-seg.pt) | 640             | 44.6                 | 36.8                  | 155.7                       | 1.47                             | 11.8           | 42.6              |
| [YOLOv8m-seg](https://github.com/ultralytics/assets/releases/download/v8.1.0/yolov8m-seg.pt) | 640             | 49.9                 | 40.8                  | 317.0                       | 2.18                             | 27.3           | 110.2             |
| [YOLOv8l-seg](https://github.com/ultralytics/assets/releases/download/v8.1.0/yolov8l-seg.pt) | 640             | 52.3                 | 42.6                  | 572.4                       | 2.79                             | 46.0           | 220.5             |
| [YOLOv8x-seg](https://github.com/ultralytics/assets/releases/download/v8.1.0/yolov8x-seg.pt) | 640             | 53.4                 | 43.4                  | 712.1                       | 4.02                             | 71.8           | 344.1             |
=======
| 模型                                                                                         | 尺寸<br><sup>(像素) | mAP<sup>box<br>50-95 | mAP<sup>mask<br>50-95 | 速度<br><sup>CPU ONNX<br>(ms) | 速度<br><sup>T4 TensorRT10<br>(ms) | 参数<br><sup>(M) | FLOPs<br><sup>(B) |
| -------------------------------------------------------------------------------------------- | ------------------- | -------------------- | --------------------- | ----------------------------- | ---------------------------------- | ---------------- | ----------------- |
| [YOLO11n-seg](https://github.com/ultralytics/assets/releases/download/v8.3.0/yolo11n-seg.pt) | 640                 | 38.9                 | 32.0                  | 65.9 ± 1.1                    | 1.8 ± 0.0                          | 2.9              | 10.4              |
| [YOLO11s-seg](https://github.com/ultralytics/assets/releases/download/v8.3.0/yolo11s-seg.pt) | 640                 | 46.6                 | 37.8                  | 117.6 ± 4.9                   | 2.9 ± 0.0                          | 10.1             | 35.5              |
| [YOLO11m-seg](https://github.com/ultralytics/assets/releases/download/v8.3.0/yolo11m-seg.pt) | 640                 | 51.5                 | 41.5                  | 281.6 ± 1.2                   | 6.3 ± 0.1                          | 22.4             | 123.3             |
| [YOLO11l-seg](https://github.com/ultralytics/assets/releases/download/v8.3.0/yolo11l-seg.pt) | 640                 | 53.4                 | 42.9                  | 344.2 ± 3.2                   | 7.8 ± 0.2                          | 27.6             | 142.2             |
| [YOLO11x-seg](https://github.com/ultralytics/assets/releases/download/v8.3.0/yolo11x-seg.pt) | 640                 | 54.7                 | 43.8                  | 664.5 ± 3.2                   | 15.8 ± 0.7                         | 62.1             | 319.0             |
>>>>>>> 50497218

- **mAP<sup>val</sup>** 值针对单模型单尺度在 [COCO val2017](https://cocodataset.org/) 数据集上进行。 <br>复制命令 `yolo val segment data=coco-seg.yaml device=0`
- **速度**在使用 [Amazon EC2 P4d](https://aws.amazon.com/ec2/instance-types/p4/) 实例的 COCO 验证图像上平均。 <br>复制命令 `yolo val segment data=coco-seg.yaml batch=1 device=0|cpu`

</details>

<details><summary>分类 (ImageNet)</summary>

请参阅 [分类文档](https://docs.ultralytics.com/tasks/classify/) 以获取使用这些在 [ImageNet](https://docs.ultralytics.com/datasets/classify/imagenet/) 数据集上训练的模型的示例，其中包含 1000 个预训练类别。

<<<<<<< HEAD
| 模型                                                                                                   | 尺寸<br><sup>(像素) | mAP<sup>pose<br>50-95 | mAP<sup>pose<br>50 | 速度<br><sup>CPU ONNX<br>(ms) | 速度<br><sup>A100 TensorRT<br>(ms) | 参数<br><sup>(M) | FLOPs<br><sup>(B) |
| ---------------------------------------------------------------------------------------------------- | --------------- | --------------------- | ------------------ | --------------------------- | -------------------------------- | -------------- | ----------------- |
| [YOLOv8n-pose](https://github.com/ultralytics/assets/releases/download/v8.1.0/yolov8n-pose.pt)       | 640             | 50.4                  | 80.1               | 131.8                       | 1.18                             | 3.3            | 9.2               |
| [YOLOv8s-pose](https://github.com/ultralytics/assets/releases/download/v8.1.0/yolov8s-pose.pt)       | 640             | 60.0                  | 86.2               | 233.2                       | 1.42                             | 11.6           | 30.2              |
| [YOLOv8m-pose](https://github.com/ultralytics/assets/releases/download/v8.1.0/yolov8m-pose.pt)       | 640             | 65.0                  | 88.8               | 456.3                       | 2.00                             | 26.4           | 81.0              |
| [YOLOv8l-pose](https://github.com/ultralytics/assets/releases/download/v8.1.0/yolov8l-pose.pt)       | 640             | 67.6                  | 90.0               | 784.5                       | 2.59                             | 44.4           | 168.6             |
| [YOLOv8x-pose](https://github.com/ultralytics/assets/releases/download/v8.1.0/yolov8x-pose.pt)       | 640             | 69.2                  | 90.2               | 1607.1                      | 3.73                             | 69.4           | 263.2             |
| [YOLOv8x-pose-p6](https://github.com/ultralytics/assets/releases/download/v8.1.0/yolov8x-pose-p6.pt) | 1280            | 71.6                  | 91.2               | 4088.7                      | 10.04                            | 99.1           | 1066.4            |
=======
| 模型                                                                                         | 尺寸<br><sup>(像素) | acc<br><sup>top1 | acc<br><sup>top5 | 速度<br><sup>CPU ONNX<br>(ms) | 速度<br><sup>T4 TensorRT10<br>(ms) | 参数<br><sup>(M) | FLOPs<br><sup>(B) at 640 |
| -------------------------------------------------------------------------------------------- | ------------------- | ---------------- | ---------------- | ----------------------------- | ---------------------------------- | ---------------- | ------------------------ |
| [YOLO11n-cls](https://github.com/ultralytics/assets/releases/download/v8.3.0/yolo11n-cls.pt) | 224                 | 70.0             | 89.4             | 5.0 ± 0.3                     | 1.1 ± 0.0                          | 1.6              | 3.3                      |
| [YOLO11s-cls](https://github.com/ultralytics/assets/releases/download/v8.3.0/yolo11s-cls.pt) | 224                 | 75.4             | 92.7             | 7.9 ± 0.2                     | 1.3 ± 0.0                          | 5.5              | 12.1                     |
| [YOLO11m-cls](https://github.com/ultralytics/assets/releases/download/v8.3.0/yolo11m-cls.pt) | 224                 | 77.3             | 93.9             | 17.2 ± 0.4                    | 2.0 ± 0.0                          | 10.4             | 39.3                     |
| [YOLO11l-cls](https://github.com/ultralytics/assets/releases/download/v8.3.0/yolo11l-cls.pt) | 224                 | 78.3             | 94.3             | 23.2 ± 0.3                    | 2.8 ± 0.0                          | 12.9             | 49.4                     |
| [YOLO11x-cls](https://github.com/ultralytics/assets/releases/download/v8.3.0/yolo11x-cls.pt) | 224                 | 79.5             | 94.9             | 41.4 ± 0.9                    | 3.8 ± 0.0                          | 28.4             | 110.4                    |
>>>>>>> 50497218

- **acc** 值为在 [ImageNet](https://www.image-net.org/) 数据集验证集上的模型准确率。 <br>复制命令 `yolo val classify data=path/to/ImageNet device=0`
- **速度**在使用 [Amazon EC2 P4d](https://aws.amazon.com/ec2/instance-types/p4/) 实例的 ImageNet 验证图像上平均。 <br>复制命令 `yolo val classify data=path/to/ImageNet batch=1 device=0|cpu`

</details>

<details><summary>姿态 (COCO)</summary>

请参阅 [姿态文档](https://docs.ultralytics.com/tasks/pose/) 以获取使用这些在 [COCO-Pose](https://docs.ultralytics.com/datasets/pose/coco/) 数据集上训练的模型的示例，其中包含 1 个预训练类别（人）。

<<<<<<< HEAD
| 模型                                                                                           | 尺寸<br><sup>(像素) | mAP<sup>test<br>50 | 速度<br><sup>CPU ONNX<br>(ms) | 速度<br><sup>A100 TensorRT<br>(ms) | 参数<br><sup>(M) | FLOPs<br><sup>(B) |
| -------------------------------------------------------------------------------------------- | --------------- | ------------------ | --------------------------- | -------------------------------- | -------------- | ----------------- |
| [YOLOv8n-obb](https://github.com/ultralytics/assets/releases/download/v8.1.0/yolov8n-obb.pt) | 1024            | 78.0               | 204.77                      | 3.57                             | 3.1            | 23.3              |
| [YOLOv8s-obb](https://github.com/ultralytics/assets/releases/download/v8.1.0/yolov8s-obb.pt) | 1024            | 79.5               | 424.88                      | 4.07                             | 11.4           | 76.3              |
| [YOLOv8m-obb](https://github.com/ultralytics/assets/releases/download/v8.1.0/yolov8m-obb.pt) | 1024            | 80.5               | 763.48                      | 7.61                             | 26.4           | 208.6             |
| [YOLOv8l-obb](https://github.com/ultralytics/assets/releases/download/v8.1.0/yolov8l-obb.pt) | 1024            | 80.7               | 1278.42                     | 11.83                            | 44.5           | 433.8             |
| [YOLOv8x-obb](https://github.com/ultralytics/assets/releases/download/v8.1.0/yolov8x-obb.pt) | 1024            | 81.36              | 1759.10                     | 13.23                            | 69.5           | 676.7             |
=======
| 模型                                                                                         | 尺寸<br><sup>(像素) | mAP<sup>pose<br>50-95 | mAP<sup>pose<br>50 | 速度<br><sup>CPU ONNX<br>(ms) | 速度<br><sup>T4 TensorRT10<br>(ms) | 参数<br><sup>(M) | FLOPs<br><sup>(B) |
| -------------------------------------------------------------------------------------------- | ------------------- | --------------------- | ------------------ | ----------------------------- | ---------------------------------- | ---------------- | ----------------- |
| [YOLO11n-obb](https://github.com/ultralytics/assets/releases/download/v8.3.0/yolo11n-obb.pt) | 1024                | 78.4                  | 117.6 ± 0.8        | 4.4 ± 0.0                     | 2.7                                | 17.2             |
| [YOLO11s-obb](https://github.com/ultralytics/assets/releases/download/v8.3.0/yolo11s-obb.pt) | 1024                | 79.5                  | 219.4 ± 4.0        | 5.1 ± 0.0                     | 9.7                                | 57.5             |
| [YOLO11m-obb](https://github.com/ultralytics/assets/releases/download/v8.3.0/yolo11m-obb.pt) | 1024                | 80.9                  | 562.8 ± 2.9        | 10.1 ± 0.4                    | 20.9                               | 183.5            |
| [YOLO11l-obb](https://github.com/ultralytics/assets/releases/download/v8.3.0/yolo11l-obb.pt) | 1024                | 81.0                  | 712.5 ± 5.0        | 13.5 ± 0.6                    | 26.2                               | 232.0            |
| [YOLO11x-obb](https://github.com/ultralytics/assets/releases/download/v8.3.0/yolo11x-obb.pt) | 1024                | 81.3                  | 1408.6 ± 7.7       | 28.6 ± 1.0                    | 58.8                               | 520.2            |
>>>>>>> 50497218

- **mAP<sup>val</sup>** 值针对单模型单尺度在 [COCO Keypoints val2017](https://cocodataset.org/) 数据集上进行。 <br>复制命令 `yolo val pose data=coco-pose.yaml device=0`
- **速度**在使用 [Amazon EC2 P4d](https://aws.amazon.com/ec2/instance-types/p4/) 实例的 COCO 验证图像上平均。 <br>复制命令 `yolo val pose data=coco-pose.yaml batch=1 device=0|cpu`

</details>

<details><summary>OBB (DOTAv1)</summary>

请参阅 [OBB 文档](https://docs.ultralytics.com/tasks/obb/) 以获取使用这些在 [DOTAv1](https://docs.ultralytics.com/datasets/obb/dota-v2/#dota-v10/) 数据集上训练的模型的示例，其中包含 15 个预训练类别。

<<<<<<< HEAD
| 模型                                                                                           | 尺寸<br><sup>(像素) | acc<br><sup>top1 | acc<br><sup>top5 | 速度<br><sup>CPU ONNX<br>(ms) | 速度<br><sup>A100 TensorRT<br>(ms) | 参数<br><sup>(M) | FLOPs<br><sup>(B) at 640 |
| -------------------------------------------------------------------------------------------- | --------------- | ---------------- | ---------------- | --------------------------- | -------------------------------- | -------------- | ------------------------ |
| [YOLOv8n-cls](https://github.com/ultralytics/assets/releases/download/v8.1.0/yolov8n-cls.pt) | 224             | 69.0             | 88.3             | 12.9                        | 0.31                             | 2.7            | 4.3                      |
| [YOLOv8s-cls](https://github.com/ultralytics/assets/releases/download/v8.1.0/yolov8s-cls.pt) | 224             | 73.8             | 91.7             | 23.4                        | 0.35                             | 6.4            | 13.5                     |
| [YOLOv8m-cls](https://github.com/ultralytics/assets/releases/download/v8.1.0/yolov8m-cls.pt) | 224             | 76.8             | 93.5             | 85.4                        | 0.62                             | 17.0           | 42.7                     |
| [YOLOv8l-cls](https://github.com/ultralytics/assets/releases/download/v8.1.0/yolov8l-cls.pt) | 224             | 76.8             | 93.5             | 163.0                       | 0.87                             | 37.5           | 99.7                     |
| [YOLOv8x-cls](https://github.com/ultralytics/assets/releases/download/v8.1.0/yolov8x-cls.pt) | 224             | 79.0             | 94.6             | 232.0                       | 1.01                             | 57.4           | 154.8                    |
=======
| 模型                                                                                         | 尺寸<br><sup>(像素) | mAP<sup>test<br>50 | 速度<br><sup>CPU ONNX<br>(ms) | 速度<br><sup>T4 TensorRT10<br>(ms) | 参数<br><sup>(M) | FLOPs<br><sup>(B) |
| -------------------------------------------------------------------------------------------- | ------------------- | ------------------ | ----------------------------- | ---------------------------------- | ---------------- | ----------------- |
| [YOLO11n-obb](https://github.com/ultralytics/assets/releases/download/v8.3.0/yolo11n-obb.pt) | 1024                | 78.4               | 117.56 ± 0.80                 | 4.43 ± 0.01                        | 2.7              | 17.2              |
| [YOLO11s-obb](https://github.com/ultralytics/assets/releases/download/v8.3.0/yolo11s-obb.pt) | 1024                | 79.5               | 219.41 ± 4.00                 | 5.13 ± 0.02                        | 9.7              | 57.5              |
| [YOLO11m-obb](https://github.com/ultralytics/assets/releases/download/v8.3.0/yolo11m-obb.pt) | 1024                | 80.9               | 562.81 ± 2.87                 | 10.07 ± 0.38                       | 20.9             | 183.5             |
| [YOLO11l-obb](https://github.com/ultralytics/assets/releases/download/v8.3.0/yolo11l-obb.pt) | 1024                | 81.0               | 712.49 ± 4.98                 | 13.46 ± 0.55                       | 26.2             | 232.0             |
| [YOLO11x-obb](https://github.com/ultralytics/assets/releases/download/v8.3.0/yolo11x-obb.pt) | 1024                | 81.3               | 1408.63 ± 7.67                | 28.59 ± 0.96                       | 58.8             | 520.2             |
>>>>>>> 50497218

- **mAP<sup>test</sup>** 值针对单模型多尺度在 [DOTAv1](https://captain-whu.github.io/DOTA/index.html) 数据集上进行。 <br>复制命令 `yolo val obb data=DOTAv1.yaml device=0 split=test` 并提交合并结果到 [DOTA 评估](https://captain-whu.github.io/DOTA/evaluation.html)。
- **速度**在使用 [Amazon EC2 P4d](https://aws.amazon.com/ec2/instance-types/p4/) 实例的 DOTAv1 验证图像上平均。 <br>复制命令 `yolo val obb data=DOTAv1.yaml batch=1 device=0|cpu`

</details>

## <div align="center">集成</div>

我们与领先的 AI 平台的关键集成扩展了 Ultralytics 产品的功能，增强了数据集标记、训练、可视化和模型管理等任务的能力。了解 Ultralytics 如何与 [Roboflow](https://roboflow.com/?ref=ultralytics)、ClearML、[Comet](https://bit.ly/yolov8-readme-comet)、Neural Magic 和 [OpenVINO](https://docs.ultralytics.com/integrations/openvino/) 合作，优化您的 AI 工作流程。

<br>
<<<<<<< HEAD
<a href="https://bit.ly/ultralytics_hub" target="_blank">
=======
<a href="https://www.ultralytics.com/hub" target="_blank">
>>>>>>> 50497218
<img width="100%" src="https://github.com/ultralytics/assets/raw/main/yolov8/banner-integrations.png" alt="Ultralytics active learning integrations"></a>
<br>
<br>

<div align="center">
  <a href="https://roboflow.com/?ref=ultralytics">
    <img src="https://github.com/ultralytics/assets/raw/main/partners/logo-roboflow.png" width="10%" alt="Roboflow logo"></a>
  <img src="https://github.com/ultralytics/assets/raw/main/social/logo-transparent.png" width="15%" height="0" alt="space">
  <a href="https://clear.ml/">
    <img src="https://github.com/ultralytics/assets/raw/main/partners/logo-clearml.png" width="10%" alt="ClearML logo"></a>
  <img src="https://github.com/ultralytics/assets/raw/main/social/logo-transparent.png" width="15%" height="0" alt="space">
  <a href="https://bit.ly/yolov8-readme-comet">
    <img src="https://github.com/ultralytics/assets/raw/main/partners/logo-comet.png" width="10%" alt="Comet ML logo"></a>
  <img src="https://github.com/ultralytics/assets/raw/main/social/logo-transparent.png" width="15%" height="0" alt="space">
  <a href="https://bit.ly/yolov5-neuralmagic">
    <img src="https://github.com/ultralytics/assets/raw/main/partners/logo-neuralmagic.png" width="10%" alt="NeuralMagic logo"></a>
</div>

<<<<<<< HEAD
|                                      Roboflow                                      |                       ClearML ⭐ NEW                        |                                     Comet ⭐ NEW                                      |                                  Neural Magic ⭐ NEW                                   |
| :--------------------------------------------------------------------------------: | :--------------------------------------------------------: | :----------------------------------------------------------------------------------: | :-----------------------------------------------------------------------------------: |
| 使用 [Roboflow](https://roboflow.com/?ref=ultralytics) 将您的自定义数据集直接标记并导出至 YOLOv8 进行训练 | 使用 [ClearML](https://clear.ml/)（开源！）自动跟踪、可视化，甚至远程训练 YOLOv8 | 免费且永久，[Comet](https://bit.ly/yolov8-readme-comet) 让您保存 YOLOv8 模型、恢复训练，并以交互式方式查看和调试预测 | 使用 [Neural Magic DeepSparse](https://bit.ly/yolov5-neuralmagic) 使 YOLOv8 推理速度提高多达 6 倍 |

## <div align="center">Ultralytics HUB</div>

体验 [Ultralytics HUB](https://bit.ly/ultralytics_hub) ⭐ 带来的无缝 AI，这是一个一体化解决方案，用于数据可视化、YOLOv5 和即将推出的 YOLOv8 🚀 模型训练和部署，无需任何编码。通过我们先进的平台和用户友好的 [Ultralytics 应用程序](https://ultralytics.com/app_install)，轻松将图像转化为可操作的见解，并实现您的 AI 愿景。现在就开始您的**免费**之旅！

<a href="https://bit.ly/ultralytics_hub" target="_blank">
=======
|                                                           Roboflow                                                           |                                                 ClearML ⭐ NEW                                                  |                                                                       Comet ⭐ NEW                                                                        |                                          Neural Magic ⭐ NEW                                           |
| :--------------------------------------------------------------------------------------------------------------------------: | :-------------------------------------------------------------------------------------------------------------: | :-------------------------------------------------------------------------------------------------------------------------------------------------------: | :----------------------------------------------------------------------------------------------------: |
| Label and export your custom datasets directly to YOLO11 for training with [Roboflow](https://roboflow.com/?ref=ultralytics) | Automatically track, visualize and even remotely train YOLO11 using [ClearML](https://clear.ml/) (open-source!) | Free forever, [Comet](https://bit.ly/yolov5-readme-comet) lets you save YOLO11 models, resume training, and interactively visualize and debug predictions | Run YOLO11 inference up to 6x faster with [Neural Magic DeepSparse](https://bit.ly/yolov5-neuralmagic) |

## <div align="center">Ultralytics HUB</div>

体验无缝 AI 使用 [Ultralytics HUB](https://www.ultralytics.com/hub) ⭐，一个集数据可视化、YOLO11 🚀 模型训练和部署于一体的解决方案，无需编写代码。利用我们最先进的平台和用户友好的 [Ultralytics 应用](https://www.ultralytics.com/app-install)，将图像转换为可操作见解，并轻松实现您的 AI 愿景。免费开始您的旅程！

<a href="https://www.ultralytics.com/hub" target="_blank">
>>>>>>> 50497218
<img width="100%" src="https://github.com/ultralytics/assets/raw/main/im/ultralytics-hub.png" alt="Ultralytics HUB preview image"></a>

## <div align="center">贡献</div>

我们欢迎您的意见！没有社区的帮助，Ultralytics YOLO 就不可能实现。请参阅我们的 [贡献指南](https://docs.ultralytics.com/help/contributing/) 开始，并填写我们的 [调查问卷](https://www.ultralytics.com/survey?utm_source=github&utm_medium=social&utm_campaign=Survey) 向我们提供您体验的反馈。感谢所有贡献者 🙏！

<!-- SVG image from https://opencollective.com/ultralytics/contributors.svg?width=990 -->

<a href="https://github.com/ultralytics/ultralytics/graphs/contributors">
<img width="100%" src="https://github.com/ultralytics/assets/raw/main/im/image-contributors.png" alt="Ultralytics open-source contributors"></a>

## <div align="center">许可</div>

Ultralytics 提供两种许可选项以适应各种用例：

- **AGPL-3.0 许可**：这是一个 [OSI 批准](https://opensource.org/license) 的开源许可，适合学生和爱好者，促进开放协作和知识共享。有关详细信息，请参阅 [LICENSE](https://github.com/ultralytics/ultralytics/blob/main/LICENSE) 文件。
- **企业许可**：专为商业使用设计，此许可允许将 Ultralytics 软件和 AI 模型无缝集成到商业产品和服务中，无需满足 AGPL-3.0 的开源要求。如果您的场景涉及将我们的解决方案嵌入到商业产品，请通过 [Ultralytics Licensing](https://www.ultralytics.com/license) 联系我们。

## <div align="center">联系</div>

如需 Ultralytics 的错误报告和功能请求，请访问 [GitHub Issues](https://github.com/ultralytics/ultralytics/issues)。成为 Ultralytics [Discord](https://discord.com/invite/ultralytics)、[Reddit](https://www.reddit.com/r/ultralytics/) 或 [论坛](https://community.ultralytics.com/) 的成员，提出问题、分享项目、探讨学习讨论，或寻求所有 Ultralytics 相关的帮助！

<br>
<div align="center">
  <a href="https://github.com/ultralytics"><img src="https://github.com/ultralytics/assets/raw/main/social/logo-social-github.png" width="3%" alt="Ultralytics GitHub"></a>
  <img src="https://github.com/ultralytics/assets/raw/main/social/logo-transparent.png" width="3%" alt="space">
  <a href="https://www.linkedin.com/company/ultralytics/"><img src="https://github.com/ultralytics/assets/raw/main/social/logo-social-linkedin.png" width="3%" alt="Ultralytics LinkedIn"></a>
  <img src="https://github.com/ultralytics/assets/raw/main/social/logo-transparent.png" width="3%" alt="space">
  <a href="https://twitter.com/ultralytics"><img src="https://github.com/ultralytics/assets/raw/main/social/logo-social-twitter.png" width="3%" alt="Ultralytics Twitter"></a>
  <img src="https://github.com/ultralytics/assets/raw/main/social/logo-transparent.png" width="3%" alt="space">
  <a href="https://youtube.com/ultralytics"><img src="https://github.com/ultralytics/assets/raw/main/social/logo-social-youtube.png" width="3%" alt="Ultralytics YouTube"></a>
  <img src="https://github.com/ultralytics/assets/raw/main/social/logo-transparent.png" width="3%" alt="space">
  <a href="https://www.tiktok.com/@ultralytics"><img src="https://github.com/ultralytics/assets/raw/main/social/logo-social-tiktok.png" width="3%" alt="Ultralytics TikTok"></a>
  <img src="https://github.com/ultralytics/assets/raw/main/social/logo-transparent.png" width="3%" alt="space">
  <a href="https://www.instagram.com/ultralytics/"><img src="https://github.com/ultralytics/assets/raw/main/social/logo-social-instagram.png" width="3%" alt="Ultralytics Instagram"></a>
  <img src="https://github.com/ultralytics/assets/raw/main/social/logo-transparent.png" width="3%" alt="space">
  <a href="https://discord.com/invite/ultralytics"><img src="https://github.com/ultralytics/assets/raw/main/social/logo-social-discord.png" width="3%" alt="Ultralytics Discord"></a>
</div><|MERGE_RESOLUTION|>--- conflicted
+++ resolved
@@ -1,19 +1,5 @@
 <div align="center">
   <p>
-<<<<<<< HEAD
-    <a href="https://www.ultralytics.com/blog/ultralytics-yolov8-turns-one-a-year-of-breakthroughs-and-innovations" target="_blank">
-      <img width="100%" src="https://raw.githubusercontent.com/ultralytics/assets/main/im/banner-yolo-vision-2023.png" alt="YOLO Vision banner"></a>
-  </p>
-
-[中文](https://docs.ultralytics.com/zh/) | [한국어](https://docs.ultralytics.com/ko/) | [日本語](https://docs.ultralytics.com/ja/) | [Русский](https://docs.ultralytics.com/ru/) | [Deutsch](https://docs.ultralytics.com/de/) | [Français](https://docs.ultralytics.com/fr/) | [Español](https://docs.ultralytics.com/es/) | [Português](https://docs.ultralytics.com/pt/) | [हिन्दी](https://docs.ultralytics.com/hi/) | [العربية](https://docs.ultralytics.com/ar/) <br>
-
-<div>
-    <a href="https://github.com/ultralytics/ultralytics/actions/workflows/ci.yaml"><img src="https://github.com/ultralytics/ultralytics/actions/workflows/ci.yaml/badge.svg" alt="Ultralytics CI"></a>
-    <a href="https://codecov.io/github/ultralytics/ultralytics"><img src="https://codecov.io/github/ultralytics/ultralytics/branch/main/graph/badge.svg?token=HHW7IIVFVY" alt="Ultralytics Code Coverage"></a>
-    <a href="https://zenodo.org/badge/latestdoi/264818686"><img src="https://zenodo.org/badge/264818686.svg" alt="YOLOv8 Citation"></a>
-    <a href="https://hub.docker.com/r/ultralytics/ultralytics"><img src="https://img.shields.io/docker/pulls/ultralytics/ultralytics?logo=docker" alt="Docker Pulls"></a>
-    <a href="https://ultralytics.com/discord"><img alt="Discord" src="https://img.shields.io/discord/1089800235347353640?logo=discord&logoColor=white&label=Discord&color=blue"></a>
-=======
     <a href="https://www.ultralytics.com/events/yolovision" target="_blank">
       <img width="100%" src="https://raw.githubusercontent.com/ultralytics/assets/main/yolov8/banner-yolov8.png" alt="YOLO Vision banner"></a>
   </p>
@@ -27,7 +13,6 @@
     <a href="https://discord.com/invite/ultralytics"><img alt="Ultralytics Discord" src="https://img.shields.io/discord/1089800235347353640?logo=discord&logoColor=white&label=Discord&color=blue"></a>
     <a href="https://community.ultralytics.com/"><img alt="Ultralytics Forums" src="https://img.shields.io/discourse/users?server=https%3A%2F%2Fcommunity.ultralytics.com&logo=discourse&label=Forums&color=blue"></a>
     <a href="https://reddit.com/r/ultralytics"><img alt="Ultralytics Reddit" src="https://img.shields.io/reddit/subreddit-subscribers/ultralytics?style=flat&logo=reddit&logoColor=white&label=Reddit&color=blue"></a>
->>>>>>> 50497218
     <br>
     <a href="https://console.paperspace.com/github/ultralytics/ultralytics"><img src="https://assets.paperspace.io/img/gradient-badge.svg" alt="Run Ultralytics on Gradient"></a>
     <a href="https://colab.research.google.com/github/ultralytics/ultralytics/blob/main/examples/tutorial.ipynb"><img src="https://colab.research.google.com/assets/colab-badge.svg" alt="Open Ultralytics In Colab"></a>
@@ -50,11 +35,11 @@
   <img src="https://github.com/ultralytics/assets/raw/main/social/logo-transparent.png" width="2%" alt="space">
   <a href="https://twitter.com/ultralytics"><img src="https://github.com/ultralytics/assets/raw/main/social/logo-social-twitter.png" width="2%" alt="Ultralytics Twitter"></a>
   <img src="https://github.com/ultralytics/assets/raw/main/social/logo-transparent.png" width="2%" alt="space">
-  <a href="https://youtube.com/ultralytics"><img src="https://github.com/ultralytics/assets/raw/main/social/logo-social-youtube.png" width="2%" alt="Ultralytics YouTube"></a>
+  <a href="https://youtube.com/ultralytics?sub_confirmation=1"><img src="https://github.com/ultralytics/assets/raw/main/social/logo-social-youtube.png" width="2%" alt="Ultralytics YouTube"></a>
   <img src="https://github.com/ultralytics/assets/raw/main/social/logo-transparent.png" width="2%" alt="space">
   <a href="https://www.tiktok.com/@ultralytics"><img src="https://github.com/ultralytics/assets/raw/main/social/logo-social-tiktok.png" width="2%" alt="Ultralytics TikTok"></a>
   <img src="https://github.com/ultralytics/assets/raw/main/social/logo-transparent.png" width="2%" alt="space">
-  <a href="https://www.instagram.com/ultralytics/"><img src="https://github.com/ultralytics/assets/raw/main/social/logo-social-instagram.png" width="2%" alt="Ultralytics Instagram"></a>
+  <a href="https://ultralytics.com/bilibili"><img src="https://github.com/ultralytics/assets/raw/main/social/logo-social-bilibili.png" width="2%" alt="Ultralytics BiliBili"></a>
   <img src="https://github.com/ultralytics/assets/raw/main/social/logo-transparent.png" width="2%" alt="space">
   <a href="https://discord.com/invite/ultralytics"><img src="https://github.com/ultralytics/assets/raw/main/social/logo-social-discord.png" width="2%" alt="Ultralytics Discord"></a>
 </div>
@@ -69,19 +54,15 @@
 
 在 [**Python>=3.8**](https://www.python.org/) 环境中使用 [**PyTorch>=1.8**](https://pytorch.org/get-started/locally/) 通过 pip 安装包含所有[依赖项](https://github.com/ultralytics/ultralytics/blob/main/pyproject.toml) 的 ultralytics 包。
 
-[![PyPI version](https://badge.fury.io/py/ultralytics.svg)](https://badge.fury.io/py/ultralytics) [![Downloads](https://static.pepy.tech/badge/ultralytics)](https://pepy.tech/project/ultralytics)
+[![PyPI - Version](https://img.shields.io/pypi/v/ultralytics?logo=pypi&logoColor=white)](https://pypi.org/project/ultralytics/) [![Downloads](https://static.pepy.tech/badge/ultralytics)](https://pepy.tech/project/ultralytics) [![PyPI - Python Version](https://img.shields.io/pypi/pyversions/ultralytics?logo=python&logoColor=gold)](https://pypi.org/project/ultralytics/)
 
 ```bash
-pip install ultralytics_MB
+pip install ultralytics
 ```
 
-<<<<<<< HEAD
-如需使用包括[Conda](https://anaconda.org/conda-forge/ultralytics)、[Docker](https://hub.docker.com/r/ultralytics/ultralytics)和Git在内的其他安装方法，请参考[快速入门指南](https://docs.ultralytics.com/quickstart)。
-=======
 有关其他安装方法，包括 [Conda](https://anaconda.org/conda-forge/ultralytics)、[Docker](https://hub.docker.com/r/ultralytics/ultralytics) 和 Git，请参阅 [快速开始指南](https://docs.ultralytics.com/quickstart/)。
 
 [![Conda Version](https://img.shields.io/conda/vn/conda-forge/ultralytics?logo=condaforge)](https://anaconda.org/conda-forge/ultralytics) [![Docker Image Version](https://img.shields.io/docker/v/ultralytics/ultralytics?sort=semver&logo=docker)](https://hub.docker.com/r/ultralytics/ultralytics)
->>>>>>> 50497218
 
 </details>
 
@@ -103,22 +84,10 @@
 YOLO 也可以直接在 Python 环境中使用，并接受与上述 CLI 示例中相同的[参数](https://docs.ultralytics.com/usage/cfg/)：
 
 ```python
-from ultralytics_MB import YOLO
+from ultralytics import YOLO
 
 # 加载模型
-<<<<<<< HEAD
-model = YOLO("yolov8n.yaml")  # 从头开始构建新模型
-model = YOLO("yolov8n.pt")  # 加载预训练模型（建议用于训练）
-
-# 使用模型
-model.train(data="coco128.yaml", epochs=3)  # 训练模型
-metrics = model.val()  # 在验证集上评估模型性能
-results = model("https://ultralytics.com/images/bus.jpg")  # 对图像进行预测
-success = model.export(format="onnx")  # 将模型导出为 ONNX 格式
-```
-=======
 model = YOLO("yolo11n.pt")
->>>>>>> 50497218
 
 # 训练模型
 train_results = model.train(
@@ -139,22 +108,9 @@
 path = model.export(format="onnx")  # 返回导出模型的路径
 ```
 
-<<<<<<< HEAD
-Ultralytics 提供了 YOLOv8 的交互式笔记本，涵盖训练、验证、跟踪等内容。每个笔记本都配有 [YouTube](https://youtube.com/ultralytics) 教程，使学习和实现高级 YOLOv8 功能变得简单。
-
-| 文档                                                                                                     | 笔记本                                                                                                                                                                                                                      |                                                                                                     YouTube                                                                                                     |
-| ------------------------------------------------------------------------------------------------------ | ------------------------------------------------------------------------------------------------------------------------------------------------------------------------------------------------------------------------ | :-------------------------------------------------------------------------------------------------------------------------------------------------------------------------------------------------------------: |
-| <a href="https://docs.ultralytics.com/modes/">YOLOv8 训练、验证、预测和导出模式</a>                                 | <a href="https://colab.research.google.com/github/ultralytics/ultralytics/blob/main/examples/tutorial.ipynb"><img src="https://colab.research.google.com/assets/colab-badge.svg" alt="在 Colab 中打开"></a>                  |  <a href="https://youtu.be/j8uQc0qB91s"><center><img width=30% src="https://raw.githubusercontent.com/ultralytics/assets/main/social/logo-social-youtube-rect.png" alt="Ultralytics Youtube 视频"></center></a>   |
-| <a href="https://docs.ultralytics.com/hub/quickstart/">Ultralytics HUB 快速开始</a>                        | <a href="https://colab.research.google.com/github/ultralytics/ultralytics/blob/main/examples/hub.ipynb"><img src="https://colab.research.google.com/assets/colab-badge.svg" alt="在 Colab 中打开"></a>                       |  <a href="https://youtu.be/lveF9iCMIzc"><center><img width=30% src="https://raw.githubusercontent.com/ultralytics/assets/main/social/logo-social-youtube-rect.png" alt="Ultralytics Youtube 视频"></center></a>   |
-| <a href="https://docs.ultralytics.com/modes/track/">YOLOv8 视频中的多对象跟踪</a>                               | <a href="https://colab.research.google.com/github/ultralytics/ultralytics/blob/main/examples/object_tracking.ipynb"><img src="https://colab.research.google.com/assets/colab-badge.svg" alt="在 Colab 中打开"></a>           |  <a href="https://youtu.be/hHyHmOtmEgs"><center><img width=30% src="https://raw.githubusercontent.com/ultralytics/assets/main/social/logo-social-youtube-rect.png" alt="Ultralytics Youtube 视频"></center></a>   |
-| <a href="https://docs.ultralytics.com/guides/object-counting/">YOLOv8 视频中的对象计数</a>                     | <a href="https://colab.research.google.com/github/ultralytics/ultralytics/blob/main/examples/object_counting.ipynb"><img src="https://colab.research.google.com/assets/colab-badge.svg" alt="在 Colab 中打开"></a>           |  <a href="https://youtu.be/Ag2e-5_NpS0"><center><img width=30% src="https://raw.githubusercontent.com/ultralytics/assets/main/social/logo-social-youtube-rect.png" alt="Ultralytics Youtube 视频"></center></a>   |
-| <a href="https://docs.ultralytics.com/guides/heatmaps/">YOLOv8 视频中的热图</a>                              | <a href="https://colab.research.google.com/github/ultralytics/ultralytics/blob/main/examples/heatmaps.ipynb"><img src="https://colab.research.google.com/assets/colab-badge.svg" alt="在 Colab 中打开"></a>                  |  <a href="https://youtu.be/4ezde5-nZZw"><center><img width=30% src="https://raw.githubusercontent.com/ultralytics/assets/main/social/logo-social-youtube-rect.png" alt="Ultralytics Youtube 视频"></center></a>   |
-| <a href="https://docs.ultralytics.com/datasets/explorer/">Ultralytics 数据集浏览器，集成 SQL 和 OpenAI 🚀 New</a> | <a href="https://colab.research.google.com/github/ultralytics/ultralytics/blob/main/docs/en/datasets/explorer/explorer.ipynb"><img src="https://colab.research.google.com/assets/colab-badge.svg" alt="在 Colab 中打开"></a> | <a href="https://youtu.be/3VryynorQeo"><center><img width=30% src="https://raw.githubusercontent.com/ultralytics/assets/main/social/logo-social-youtube-rect.png" alt="Ultralytics Youtube Video"></center></a> |
-=======
 请参阅 YOLO [Python 文档](https://docs.ultralytics.com/usage/python/) 以获取更多示例。
 
 </details>
->>>>>>> 50497218
 
 ## <div align="center">模型</div>
 
@@ -168,35 +124,6 @@
 
 请参阅 [检测文档](https://docs.ultralytics.com/tasks/detect/) 以获取使用这些在 [COCO](https://docs.ultralytics.com/datasets/detect/coco/) 数据集上训练的模型的示例，其中包含 80 个预训练类别。
 
-<<<<<<< HEAD
-| 模型                                                                                   | 尺寸<br><sup>(像素) | mAP<sup>val<br>50-95 | 速度<br><sup>CPU ONNX<br>(ms) | 速度<br><sup>A100 TensorRT<br>(ms) | 参数<br><sup>(M) | FLOPs<br><sup>(B) |
-| ------------------------------------------------------------------------------------ | --------------- | -------------------- | --------------------------- | -------------------------------- | -------------- | ----------------- |
-| [YOLOv8n](https://github.com/ultralytics/assets/releases/download/v8.1.0/yolov8n.pt) | 640             | 37.3                 | 80.4                        | 0.99                             | 3.2            | 8.7               |
-| [YOLOv8s](https://github.com/ultralytics/assets/releases/download/v8.1.0/yolov8s.pt) | 640             | 44.9                 | 128.4                       | 1.20                             | 11.2           | 28.6              |
-| [YOLOv8m](https://github.com/ultralytics/assets/releases/download/v8.1.0/yolov8m.pt) | 640             | 50.2                 | 234.7                       | 1.83                             | 25.9           | 78.9              |
-| [YOLOv8l](https://github.com/ultralytics/assets/releases/download/v8.1.0/yolov8l.pt) | 640             | 52.9                 | 375.2                       | 2.39                             | 43.7           | 165.2             |
-| [YOLOv8x](https://github.com/ultralytics/assets/releases/download/v8.1.0/yolov8x.pt) | 640             | 53.9                 | 479.1                       | 3.53                             | 68.2           | 257.8             |
-
-- **mAP<sup>val</sup>** 值是基于单模型单尺度在 [COCO val2017](https://cocodataset.org) 数据集上的结果。 <br>通过 `yolo val detect data=coco.yaml device=0` 复现
-- **速度** 是使用 [Amazon EC2 P4d](https://aws.amazon.com/ec2/instance-types/p4/) 实例对 COCO val 图像进行平均计算的。 <br>通过 `yolo val detect data=coco.yaml batch=1 device=0|cpu` 复现
-
-</details>
-
-<details><summary>检测（Open Image V7）</summary>
-
-查看[检测文档](https://docs.ultralytics.com/tasks/detect/)以获取这些在[Open Image V7](https://docs.ultralytics.com/datasets/detect/open-images-v7/)上训练的模型的使用示例，其中包括600个预训练类别。
-
-| 模型                                                                                        | 尺寸<br><sup>(像素) | mAP<sup>验证<br>50-95 | 速度<br><sup>CPU ONNX<br>(毫秒) | 速度<br><sup>A100 TensorRT<br>(毫秒) | 参数<br><sup>(M) | 浮点运算<br><sup>(B) |
-| ----------------------------------------------------------------------------------------- | --------------- | ------------------- | --------------------------- | -------------------------------- | -------------- | ---------------- |
-| [YOLOv8n](https://github.com/ultralytics/assets/releases/download/v8.1.0/yolov8n-oiv7.pt) | 640             | 18.4                | 142.4                       | 1.21                             | 3.5            | 10.5             |
-| [YOLOv8s](https://github.com/ultralytics/assets/releases/download/v8.1.0/yolov8s-oiv7.pt) | 640             | 27.7                | 183.1                       | 1.40                             | 11.4           | 29.7             |
-| [YOLOv8m](https://github.com/ultralytics/assets/releases/download/v8.1.0/yolov8m-oiv7.pt) | 640             | 33.6                | 408.5                       | 2.26                             | 26.2           | 80.6             |
-| [YOLOv8l](https://github.com/ultralytics/assets/releases/download/v8.1.0/yolov8l-oiv7.pt) | 640             | 34.9                | 596.9                       | 2.43                             | 44.1           | 167.4            |
-| [YOLOv8x](https://github.com/ultralytics/assets/releases/download/v8.1.0/yolov8x-oiv7.pt) | 640             | 36.3                | 860.6                       | 3.56                             | 68.7           | 260.6            |
-
-- **mAP<sup>验证</sup>** 值适用于在[Open Image V7](https://docs.ultralytics.com/datasets/detect/open-images-v7/)数据集上的单模型单尺度。 <br>通过 `yolo val detect data=open-images-v7.yaml device=0` 以复现。
-- **速度** 在使用[Amazon EC2 P4d](https://aws.amazon.com/ec2/instance-types/p4/)实例对Open Image V7验证图像进行平均测算。 <br>通过 `yolo val detect data=open-images-v7.yaml batch=1 device=0|cpu` 以复现。
-=======
 | 模型                                                                                 | 尺寸<br><sup>(像素) | mAP<sup>val<br>50-95 | 速度<br><sup>CPU ONNX<br>(ms) | 速度<br><sup>T4 TensorRT10<br>(ms) | 参数<br><sup>(M) | FLOPs<br><sup>(B) |
 | ------------------------------------------------------------------------------------ | ------------------- | -------------------- | ----------------------------- | ---------------------------------- | ---------------- | ----------------- |
 | [YOLO11n](https://github.com/ultralytics/assets/releases/download/v8.3.0/yolo11n.pt) | 640                 | 39.5                 | 56.1 ± 0.8                    | 1.5 ± 0.0                          | 2.6              | 6.5               |
@@ -207,7 +134,6 @@
 
 - **mAP<sup>val</sup>** 值针对单模型单尺度在 [COCO val2017](https://cocodataset.org/) 数据集上进行。 <br>复制命令 `yolo val detect data=coco.yaml device=0`
 - **速度**在使用 [Amazon EC2 P4d](https://aws.amazon.com/ec2/instance-types/p4/) 实例的 COCO 验证图像上平均。 <br>复制命令 `yolo val detect data=coco.yaml batch=1 device=0|cpu`
->>>>>>> 50497218
 
 </details>
 
@@ -215,15 +141,6 @@
 
 请参阅 [分割文档](https://docs.ultralytics.com/tasks/segment/) 以获取使用这些在 [COCO-Seg](https://docs.ultralytics.com/datasets/segment/coco/) 数据集上训练的模型的示例，其中包含 80 个预训练类别。
 
-<<<<<<< HEAD
-| 模型                                                                                           | 尺寸<br><sup>(像素) | mAP<sup>box<br>50-95 | mAP<sup>mask<br>50-95 | 速度<br><sup>CPU ONNX<br>(ms) | 速度<br><sup>A100 TensorRT<br>(ms) | 参数<br><sup>(M) | FLOPs<br><sup>(B) |
-| -------------------------------------------------------------------------------------------- | --------------- | -------------------- | --------------------- | --------------------------- | -------------------------------- | -------------- | ----------------- |
-| [YOLOv8n-seg](https://github.com/ultralytics/assets/releases/download/v8.1.0/yolov8n-seg.pt) | 640             | 36.7                 | 30.5                  | 96.1                        | 1.21                             | 3.4            | 12.6              |
-| [YOLOv8s-seg](https://github.com/ultralytics/assets/releases/download/v8.1.0/yolov8s-seg.pt) | 640             | 44.6                 | 36.8                  | 155.7                       | 1.47                             | 11.8           | 42.6              |
-| [YOLOv8m-seg](https://github.com/ultralytics/assets/releases/download/v8.1.0/yolov8m-seg.pt) | 640             | 49.9                 | 40.8                  | 317.0                       | 2.18                             | 27.3           | 110.2             |
-| [YOLOv8l-seg](https://github.com/ultralytics/assets/releases/download/v8.1.0/yolov8l-seg.pt) | 640             | 52.3                 | 42.6                  | 572.4                       | 2.79                             | 46.0           | 220.5             |
-| [YOLOv8x-seg](https://github.com/ultralytics/assets/releases/download/v8.1.0/yolov8x-seg.pt) | 640             | 53.4                 | 43.4                  | 712.1                       | 4.02                             | 71.8           | 344.1             |
-=======
 | 模型                                                                                         | 尺寸<br><sup>(像素) | mAP<sup>box<br>50-95 | mAP<sup>mask<br>50-95 | 速度<br><sup>CPU ONNX<br>(ms) | 速度<br><sup>T4 TensorRT10<br>(ms) | 参数<br><sup>(M) | FLOPs<br><sup>(B) |
 | -------------------------------------------------------------------------------------------- | ------------------- | -------------------- | --------------------- | ----------------------------- | ---------------------------------- | ---------------- | ----------------- |
 | [YOLO11n-seg](https://github.com/ultralytics/assets/releases/download/v8.3.0/yolo11n-seg.pt) | 640                 | 38.9                 | 32.0                  | 65.9 ± 1.1                    | 1.8 ± 0.0                          | 2.9              | 10.4              |
@@ -231,7 +148,6 @@
 | [YOLO11m-seg](https://github.com/ultralytics/assets/releases/download/v8.3.0/yolo11m-seg.pt) | 640                 | 51.5                 | 41.5                  | 281.6 ± 1.2                   | 6.3 ± 0.1                          | 22.4             | 123.3             |
 | [YOLO11l-seg](https://github.com/ultralytics/assets/releases/download/v8.3.0/yolo11l-seg.pt) | 640                 | 53.4                 | 42.9                  | 344.2 ± 3.2                   | 7.8 ± 0.2                          | 27.6             | 142.2             |
 | [YOLO11x-seg](https://github.com/ultralytics/assets/releases/download/v8.3.0/yolo11x-seg.pt) | 640                 | 54.7                 | 43.8                  | 664.5 ± 3.2                   | 15.8 ± 0.7                         | 62.1             | 319.0             |
->>>>>>> 50497218
 
 - **mAP<sup>val</sup>** 值针对单模型单尺度在 [COCO val2017](https://cocodataset.org/) 数据集上进行。 <br>复制命令 `yolo val segment data=coco-seg.yaml device=0`
 - **速度**在使用 [Amazon EC2 P4d](https://aws.amazon.com/ec2/instance-types/p4/) 实例的 COCO 验证图像上平均。 <br>复制命令 `yolo val segment data=coco-seg.yaml batch=1 device=0|cpu`
@@ -242,16 +158,6 @@
 
 请参阅 [分类文档](https://docs.ultralytics.com/tasks/classify/) 以获取使用这些在 [ImageNet](https://docs.ultralytics.com/datasets/classify/imagenet/) 数据集上训练的模型的示例，其中包含 1000 个预训练类别。
 
-<<<<<<< HEAD
-| 模型                                                                                                   | 尺寸<br><sup>(像素) | mAP<sup>pose<br>50-95 | mAP<sup>pose<br>50 | 速度<br><sup>CPU ONNX<br>(ms) | 速度<br><sup>A100 TensorRT<br>(ms) | 参数<br><sup>(M) | FLOPs<br><sup>(B) |
-| ---------------------------------------------------------------------------------------------------- | --------------- | --------------------- | ------------------ | --------------------------- | -------------------------------- | -------------- | ----------------- |
-| [YOLOv8n-pose](https://github.com/ultralytics/assets/releases/download/v8.1.0/yolov8n-pose.pt)       | 640             | 50.4                  | 80.1               | 131.8                       | 1.18                             | 3.3            | 9.2               |
-| [YOLOv8s-pose](https://github.com/ultralytics/assets/releases/download/v8.1.0/yolov8s-pose.pt)       | 640             | 60.0                  | 86.2               | 233.2                       | 1.42                             | 11.6           | 30.2              |
-| [YOLOv8m-pose](https://github.com/ultralytics/assets/releases/download/v8.1.0/yolov8m-pose.pt)       | 640             | 65.0                  | 88.8               | 456.3                       | 2.00                             | 26.4           | 81.0              |
-| [YOLOv8l-pose](https://github.com/ultralytics/assets/releases/download/v8.1.0/yolov8l-pose.pt)       | 640             | 67.6                  | 90.0               | 784.5                       | 2.59                             | 44.4           | 168.6             |
-| [YOLOv8x-pose](https://github.com/ultralytics/assets/releases/download/v8.1.0/yolov8x-pose.pt)       | 640             | 69.2                  | 90.2               | 1607.1                      | 3.73                             | 69.4           | 263.2             |
-| [YOLOv8x-pose-p6](https://github.com/ultralytics/assets/releases/download/v8.1.0/yolov8x-pose-p6.pt) | 1280            | 71.6                  | 91.2               | 4088.7                      | 10.04                            | 99.1           | 1066.4            |
-=======
 | 模型                                                                                         | 尺寸<br><sup>(像素) | acc<br><sup>top1 | acc<br><sup>top5 | 速度<br><sup>CPU ONNX<br>(ms) | 速度<br><sup>T4 TensorRT10<br>(ms) | 参数<br><sup>(M) | FLOPs<br><sup>(B) at 640 |
 | -------------------------------------------------------------------------------------------- | ------------------- | ---------------- | ---------------- | ----------------------------- | ---------------------------------- | ---------------- | ------------------------ |
 | [YOLO11n-cls](https://github.com/ultralytics/assets/releases/download/v8.3.0/yolo11n-cls.pt) | 224                 | 70.0             | 89.4             | 5.0 ± 0.3                     | 1.1 ± 0.0                          | 1.6              | 3.3                      |
@@ -259,7 +165,6 @@
 | [YOLO11m-cls](https://github.com/ultralytics/assets/releases/download/v8.3.0/yolo11m-cls.pt) | 224                 | 77.3             | 93.9             | 17.2 ± 0.4                    | 2.0 ± 0.0                          | 10.4             | 39.3                     |
 | [YOLO11l-cls](https://github.com/ultralytics/assets/releases/download/v8.3.0/yolo11l-cls.pt) | 224                 | 78.3             | 94.3             | 23.2 ± 0.3                    | 2.8 ± 0.0                          | 12.9             | 49.4                     |
 | [YOLO11x-cls](https://github.com/ultralytics/assets/releases/download/v8.3.0/yolo11x-cls.pt) | 224                 | 79.5             | 94.9             | 41.4 ± 0.9                    | 3.8 ± 0.0                          | 28.4             | 110.4                    |
->>>>>>> 50497218
 
 - **acc** 值为在 [ImageNet](https://www.image-net.org/) 数据集验证集上的模型准确率。 <br>复制命令 `yolo val classify data=path/to/ImageNet device=0`
 - **速度**在使用 [Amazon EC2 P4d](https://aws.amazon.com/ec2/instance-types/p4/) 实例的 ImageNet 验证图像上平均。 <br>复制命令 `yolo val classify data=path/to/ImageNet batch=1 device=0|cpu`
@@ -270,15 +175,6 @@
 
 请参阅 [姿态文档](https://docs.ultralytics.com/tasks/pose/) 以获取使用这些在 [COCO-Pose](https://docs.ultralytics.com/datasets/pose/coco/) 数据集上训练的模型的示例，其中包含 1 个预训练类别（人）。
 
-<<<<<<< HEAD
-| 模型                                                                                           | 尺寸<br><sup>(像素) | mAP<sup>test<br>50 | 速度<br><sup>CPU ONNX<br>(ms) | 速度<br><sup>A100 TensorRT<br>(ms) | 参数<br><sup>(M) | FLOPs<br><sup>(B) |
-| -------------------------------------------------------------------------------------------- | --------------- | ------------------ | --------------------------- | -------------------------------- | -------------- | ----------------- |
-| [YOLOv8n-obb](https://github.com/ultralytics/assets/releases/download/v8.1.0/yolov8n-obb.pt) | 1024            | 78.0               | 204.77                      | 3.57                             | 3.1            | 23.3              |
-| [YOLOv8s-obb](https://github.com/ultralytics/assets/releases/download/v8.1.0/yolov8s-obb.pt) | 1024            | 79.5               | 424.88                      | 4.07                             | 11.4           | 76.3              |
-| [YOLOv8m-obb](https://github.com/ultralytics/assets/releases/download/v8.1.0/yolov8m-obb.pt) | 1024            | 80.5               | 763.48                      | 7.61                             | 26.4           | 208.6             |
-| [YOLOv8l-obb](https://github.com/ultralytics/assets/releases/download/v8.1.0/yolov8l-obb.pt) | 1024            | 80.7               | 1278.42                     | 11.83                            | 44.5           | 433.8             |
-| [YOLOv8x-obb](https://github.com/ultralytics/assets/releases/download/v8.1.0/yolov8x-obb.pt) | 1024            | 81.36              | 1759.10                     | 13.23                            | 69.5           | 676.7             |
-=======
 | 模型                                                                                         | 尺寸<br><sup>(像素) | mAP<sup>pose<br>50-95 | mAP<sup>pose<br>50 | 速度<br><sup>CPU ONNX<br>(ms) | 速度<br><sup>T4 TensorRT10<br>(ms) | 参数<br><sup>(M) | FLOPs<br><sup>(B) |
 | -------------------------------------------------------------------------------------------- | ------------------- | --------------------- | ------------------ | ----------------------------- | ---------------------------------- | ---------------- | ----------------- |
 | [YOLO11n-obb](https://github.com/ultralytics/assets/releases/download/v8.3.0/yolo11n-obb.pt) | 1024                | 78.4                  | 117.6 ± 0.8        | 4.4 ± 0.0                     | 2.7                                | 17.2             |
@@ -286,7 +182,6 @@
 | [YOLO11m-obb](https://github.com/ultralytics/assets/releases/download/v8.3.0/yolo11m-obb.pt) | 1024                | 80.9                  | 562.8 ± 2.9        | 10.1 ± 0.4                    | 20.9                               | 183.5            |
 | [YOLO11l-obb](https://github.com/ultralytics/assets/releases/download/v8.3.0/yolo11l-obb.pt) | 1024                | 81.0                  | 712.5 ± 5.0        | 13.5 ± 0.6                    | 26.2                               | 232.0            |
 | [YOLO11x-obb](https://github.com/ultralytics/assets/releases/download/v8.3.0/yolo11x-obb.pt) | 1024                | 81.3                  | 1408.6 ± 7.7       | 28.6 ± 1.0                    | 58.8                               | 520.2            |
->>>>>>> 50497218
 
 - **mAP<sup>val</sup>** 值针对单模型单尺度在 [COCO Keypoints val2017](https://cocodataset.org/) 数据集上进行。 <br>复制命令 `yolo val pose data=coco-pose.yaml device=0`
 - **速度**在使用 [Amazon EC2 P4d](https://aws.amazon.com/ec2/instance-types/p4/) 实例的 COCO 验证图像上平均。 <br>复制命令 `yolo val pose data=coco-pose.yaml batch=1 device=0|cpu`
@@ -297,15 +192,6 @@
 
 请参阅 [OBB 文档](https://docs.ultralytics.com/tasks/obb/) 以获取使用这些在 [DOTAv1](https://docs.ultralytics.com/datasets/obb/dota-v2/#dota-v10/) 数据集上训练的模型的示例，其中包含 15 个预训练类别。
 
-<<<<<<< HEAD
-| 模型                                                                                           | 尺寸<br><sup>(像素) | acc<br><sup>top1 | acc<br><sup>top5 | 速度<br><sup>CPU ONNX<br>(ms) | 速度<br><sup>A100 TensorRT<br>(ms) | 参数<br><sup>(M) | FLOPs<br><sup>(B) at 640 |
-| -------------------------------------------------------------------------------------------- | --------------- | ---------------- | ---------------- | --------------------------- | -------------------------------- | -------------- | ------------------------ |
-| [YOLOv8n-cls](https://github.com/ultralytics/assets/releases/download/v8.1.0/yolov8n-cls.pt) | 224             | 69.0             | 88.3             | 12.9                        | 0.31                             | 2.7            | 4.3                      |
-| [YOLOv8s-cls](https://github.com/ultralytics/assets/releases/download/v8.1.0/yolov8s-cls.pt) | 224             | 73.8             | 91.7             | 23.4                        | 0.35                             | 6.4            | 13.5                     |
-| [YOLOv8m-cls](https://github.com/ultralytics/assets/releases/download/v8.1.0/yolov8m-cls.pt) | 224             | 76.8             | 93.5             | 85.4                        | 0.62                             | 17.0           | 42.7                     |
-| [YOLOv8l-cls](https://github.com/ultralytics/assets/releases/download/v8.1.0/yolov8l-cls.pt) | 224             | 76.8             | 93.5             | 163.0                       | 0.87                             | 37.5           | 99.7                     |
-| [YOLOv8x-cls](https://github.com/ultralytics/assets/releases/download/v8.1.0/yolov8x-cls.pt) | 224             | 79.0             | 94.6             | 232.0                       | 1.01                             | 57.4           | 154.8                    |
-=======
 | 模型                                                                                         | 尺寸<br><sup>(像素) | mAP<sup>test<br>50 | 速度<br><sup>CPU ONNX<br>(ms) | 速度<br><sup>T4 TensorRT10<br>(ms) | 参数<br><sup>(M) | FLOPs<br><sup>(B) |
 | -------------------------------------------------------------------------------------------- | ------------------- | ------------------ | ----------------------------- | ---------------------------------- | ---------------- | ----------------- |
 | [YOLO11n-obb](https://github.com/ultralytics/assets/releases/download/v8.3.0/yolo11n-obb.pt) | 1024                | 78.4               | 117.56 ± 0.80                 | 4.43 ± 0.01                        | 2.7              | 17.2              |
@@ -313,7 +199,6 @@
 | [YOLO11m-obb](https://github.com/ultralytics/assets/releases/download/v8.3.0/yolo11m-obb.pt) | 1024                | 80.9               | 562.81 ± 2.87                 | 10.07 ± 0.38                       | 20.9             | 183.5             |
 | [YOLO11l-obb](https://github.com/ultralytics/assets/releases/download/v8.3.0/yolo11l-obb.pt) | 1024                | 81.0               | 712.49 ± 4.98                 | 13.46 ± 0.55                       | 26.2             | 232.0             |
 | [YOLO11x-obb](https://github.com/ultralytics/assets/releases/download/v8.3.0/yolo11x-obb.pt) | 1024                | 81.3               | 1408.63 ± 7.67                | 28.59 ± 0.96                       | 58.8             | 520.2             |
->>>>>>> 50497218
 
 - **mAP<sup>test</sup>** 值针对单模型多尺度在 [DOTAv1](https://captain-whu.github.io/DOTA/index.html) 数据集上进行。 <br>复制命令 `yolo val obb data=DOTAv1.yaml device=0 split=test` 并提交合并结果到 [DOTA 评估](https://captain-whu.github.io/DOTA/evaluation.html)。
 - **速度**在使用 [Amazon EC2 P4d](https://aws.amazon.com/ec2/instance-types/p4/) 实例的 DOTAv1 验证图像上平均。 <br>复制命令 `yolo val obb data=DOTAv1.yaml batch=1 device=0|cpu`
@@ -325,11 +210,7 @@
 我们与领先的 AI 平台的关键集成扩展了 Ultralytics 产品的功能，增强了数据集标记、训练、可视化和模型管理等任务的能力。了解 Ultralytics 如何与 [Roboflow](https://roboflow.com/?ref=ultralytics)、ClearML、[Comet](https://bit.ly/yolov8-readme-comet)、Neural Magic 和 [OpenVINO](https://docs.ultralytics.com/integrations/openvino/) 合作，优化您的 AI 工作流程。
 
 <br>
-<<<<<<< HEAD
-<a href="https://bit.ly/ultralytics_hub" target="_blank">
-=======
 <a href="https://www.ultralytics.com/hub" target="_blank">
->>>>>>> 50497218
 <img width="100%" src="https://github.com/ultralytics/assets/raw/main/yolov8/banner-integrations.png" alt="Ultralytics active learning integrations"></a>
 <br>
 <br>
@@ -348,17 +229,6 @@
     <img src="https://github.com/ultralytics/assets/raw/main/partners/logo-neuralmagic.png" width="10%" alt="NeuralMagic logo"></a>
 </div>
 
-<<<<<<< HEAD
-|                                      Roboflow                                      |                       ClearML ⭐ NEW                        |                                     Comet ⭐ NEW                                      |                                  Neural Magic ⭐ NEW                                   |
-| :--------------------------------------------------------------------------------: | :--------------------------------------------------------: | :----------------------------------------------------------------------------------: | :-----------------------------------------------------------------------------------: |
-| 使用 [Roboflow](https://roboflow.com/?ref=ultralytics) 将您的自定义数据集直接标记并导出至 YOLOv8 进行训练 | 使用 [ClearML](https://clear.ml/)（开源！）自动跟踪、可视化，甚至远程训练 YOLOv8 | 免费且永久，[Comet](https://bit.ly/yolov8-readme-comet) 让您保存 YOLOv8 模型、恢复训练，并以交互式方式查看和调试预测 | 使用 [Neural Magic DeepSparse](https://bit.ly/yolov5-neuralmagic) 使 YOLOv8 推理速度提高多达 6 倍 |
-
-## <div align="center">Ultralytics HUB</div>
-
-体验 [Ultralytics HUB](https://bit.ly/ultralytics_hub) ⭐ 带来的无缝 AI，这是一个一体化解决方案，用于数据可视化、YOLOv5 和即将推出的 YOLOv8 🚀 模型训练和部署，无需任何编码。通过我们先进的平台和用户友好的 [Ultralytics 应用程序](https://ultralytics.com/app_install)，轻松将图像转化为可操作的见解，并实现您的 AI 愿景。现在就开始您的**免费**之旅！
-
-<a href="https://bit.ly/ultralytics_hub" target="_blank">
-=======
 |                                                           Roboflow                                                           |                                                 ClearML ⭐ NEW                                                  |                                                                       Comet ⭐ NEW                                                                        |                                          Neural Magic ⭐ NEW                                           |
 | :--------------------------------------------------------------------------------------------------------------------------: | :-------------------------------------------------------------------------------------------------------------: | :-------------------------------------------------------------------------------------------------------------------------------------------------------: | :----------------------------------------------------------------------------------------------------: |
 | Label and export your custom datasets directly to YOLO11 for training with [Roboflow](https://roboflow.com/?ref=ultralytics) | Automatically track, visualize and even remotely train YOLO11 using [ClearML](https://clear.ml/) (open-source!) | Free forever, [Comet](https://bit.ly/yolov5-readme-comet) lets you save YOLO11 models, resume training, and interactively visualize and debug predictions | Run YOLO11 inference up to 6x faster with [Neural Magic DeepSparse](https://bit.ly/yolov5-neuralmagic) |
@@ -368,7 +238,6 @@
 体验无缝 AI 使用 [Ultralytics HUB](https://www.ultralytics.com/hub) ⭐，一个集数据可视化、YOLO11 🚀 模型训练和部署于一体的解决方案，无需编写代码。利用我们最先进的平台和用户友好的 [Ultralytics 应用](https://www.ultralytics.com/app-install)，将图像转换为可操作见解，并轻松实现您的 AI 愿景。免费开始您的旅程！
 
 <a href="https://www.ultralytics.com/hub" target="_blank">
->>>>>>> 50497218
 <img width="100%" src="https://github.com/ultralytics/assets/raw/main/im/ultralytics-hub.png" alt="Ultralytics HUB preview image"></a>
 
 ## <div align="center">贡献</div>
@@ -399,11 +268,11 @@
   <img src="https://github.com/ultralytics/assets/raw/main/social/logo-transparent.png" width="3%" alt="space">
   <a href="https://twitter.com/ultralytics"><img src="https://github.com/ultralytics/assets/raw/main/social/logo-social-twitter.png" width="3%" alt="Ultralytics Twitter"></a>
   <img src="https://github.com/ultralytics/assets/raw/main/social/logo-transparent.png" width="3%" alt="space">
-  <a href="https://youtube.com/ultralytics"><img src="https://github.com/ultralytics/assets/raw/main/social/logo-social-youtube.png" width="3%" alt="Ultralytics YouTube"></a>
+  <a href="https://youtube.com/ultralytics?sub_confirmation=1"><img src="https://github.com/ultralytics/assets/raw/main/social/logo-social-youtube.png" width="3%" alt="Ultralytics YouTube"></a>
   <img src="https://github.com/ultralytics/assets/raw/main/social/logo-transparent.png" width="3%" alt="space">
   <a href="https://www.tiktok.com/@ultralytics"><img src="https://github.com/ultralytics/assets/raw/main/social/logo-social-tiktok.png" width="3%" alt="Ultralytics TikTok"></a>
   <img src="https://github.com/ultralytics/assets/raw/main/social/logo-transparent.png" width="3%" alt="space">
-  <a href="https://www.instagram.com/ultralytics/"><img src="https://github.com/ultralytics/assets/raw/main/social/logo-social-instagram.png" width="3%" alt="Ultralytics Instagram"></a>
+  <a href="https://ultralytics.com/bilibili"><img src="https://github.com/ultralytics/assets/raw/main/social/logo-social-bilibili.png" width="3%" alt="Ultralytics BiliBili"></a>
   <img src="https://github.com/ultralytics/assets/raw/main/social/logo-transparent.png" width="3%" alt="space">
   <a href="https://discord.com/invite/ultralytics"><img src="https://github.com/ultralytics/assets/raw/main/social/logo-social-discord.png" width="3%" alt="Ultralytics Discord"></a>
 </div>