--- conflicted
+++ resolved
@@ -6,13 +6,8 @@
 on:
   push:
     branches: [main]
-    paths-ignore:
-      - "docs/**"
-      - "mkdocs.yml"
   pull_request:
     branches: [main]
-    paths-ignore:
-      - "docs/**"
   schedule:
     - cron: "0 8 * * *" # runs at 08:00 UTC every day
   workflow_dispatch:
@@ -31,6 +26,10 @@
         type: boolean
       gpu:
         description: "Run GPU"
+        default: false
+        type: boolean
+      raspberrypi:
+        description: "Run Raspberry Pi"
         default: false
         type: boolean
       conda:
@@ -113,46 +112,31 @@
         run: |
           python -m pip install --upgrade pip wheel
           pip install -e ".[export]" "coverage[toml]" --extra-index-url https://download.pytorch.org/whl/cpu
-          # yolo export format=tflite imgsz=32 || true
-      - name: Check environment
-        run: |
-          yolo checks
-          pip list
-<<<<<<< HEAD
-=======
+      - name: Check environment
+        run: |
+          yolo checks
+          pip list
       - name: Benchmark DetectionModel
         shell: bash
         run: coverage run -a --source=ultralytics -m ultralytics.cfg.__init__ benchmark model='path with spaces/${{ matrix.model }}.pt' imgsz=160 verbose=0.309
       - name: Benchmark ClassificationModel
         shell: bash
         run: coverage run -a --source=ultralytics -m ultralytics.cfg.__init__ benchmark model='path with spaces/${{ matrix.model }}-cls.pt' imgsz=160 verbose=0.249
->>>>>>> 50497218
       - name: Benchmark YOLOWorld DetectionModel
         shell: bash
         run: coverage run -a --source=ultralytics -m ultralytics.cfg.__init__ benchmark model='path with spaces/yolov8s-worldv2.pt' imgsz=160 verbose=0.337
       - name: Benchmark SegmentationModel
         shell: bash
-<<<<<<< HEAD
-        run: coverage run -a --source=ultralytics -m ultralytics.cfg.__init__ benchmark model='path with spaces/${{ matrix.model }}-seg.pt' imgsz=160 verbose=0.281
-      - name: Benchmark ClassificationModel
-        shell: bash
-        run: coverage run -a --source=ultralytics -m ultralytics.cfg.__init__ benchmark model='path with spaces/${{ matrix.model }}-cls.pt' imgsz=160 verbose=0.166
-=======
         run: coverage run -a --source=ultralytics -m ultralytics.cfg.__init__ benchmark model='path with spaces/${{ matrix.model }}-seg.pt' imgsz=160 verbose=0.195
->>>>>>> 50497218
       - name: Benchmark PoseModel
         shell: bash
         run: coverage run -a --source=ultralytics -m ultralytics.cfg.__init__ benchmark model='path with spaces/${{ matrix.model }}-pose.pt' imgsz=160 verbose=0.197
       - name: Benchmark OBBModel
         shell: bash
-<<<<<<< HEAD
-        run: coverage run -a --source=ultralytics -m ultralytics.cfg.__init__ benchmark model='path with spaces/${{ matrix.model }}-obb.pt' imgsz=160 verbose=0.472
-=======
         run: coverage run -a --source=ultralytics -m ultralytics.cfg.__init__ benchmark model='path with spaces/${{ matrix.model }}-obb.pt' imgsz=160 verbose=0.597
       - name: Benchmark YOLOv10Model
         shell: bash
         run: coverage run -a --source=ultralytics -m ultralytics.cfg.__init__ benchmark model='path with spaces/yolov10n.pt' imgsz=160 verbose=0.205
->>>>>>> 50497218
       - name: Merge Coverage Reports
         run: |
           coverage xml -o coverage-benchmarks.xml
@@ -170,7 +154,7 @@
 
   Tests:
     if: github.event_name != 'workflow_dispatch' || github.event.inputs.tests == 'true'
-    timeout-minutes: 60
+    timeout-minutes: 360
     runs-on: ${{ matrix.os }}
     strategy:
       fail-fast: false
@@ -193,11 +177,15 @@
         run: |
           # CoreML must be installed before export due to protobuf error from AutoInstall
           python -m pip install --upgrade pip wheel
+          slow=""
           torch=""
           if [ "${{ matrix.torch }}" == "1.8.0" ]; then
               torch="torch==1.8.0 torchvision==0.9.0"
           fi
-          pip install -e . $torch pytest-cov "coremltools>=7.0; platform_system != 'Windows' and python_version <= '3.11'" --extra-index-url https://download.pytorch.org/whl/cpu
+          if [[ "${{ github.event_name }}" =~ ^(schedule|workflow_dispatch)$ ]]; then
+              slow="pycocotools mlflow ray[tune]"
+          fi
+          pip install -e ".[export]" $torch $slow pytest-cov --extra-index-url https://download.pytorch.org/whl/cpu
       - name: Check environment
         run: |
           yolo checks
@@ -206,9 +194,7 @@
         shell: bash # for Windows compatibility
         run: |
           slow=""
-          if [[ "${{ github.event_name }}" == "schedule" ]] || [[ "${{ github.event_name }}" == "workflow_dispatch" ]]; then
-              # WARNING bug in ray>=2.10.0
-              pip install mlflow pycocotools "ray[tune]<=2.9.3"
+          if [[ "${{ github.event_name }}" =~ ^(schedule|workflow_dispatch)$ ]]; then
               slow="--slow"
           fi
           pytest $slow --cov=ultralytics/ --cov-report xml tests/
@@ -222,22 +208,23 @@
 
   GPU:
     if: github.repository == 'ultralytics/ultralytics' && (github.event_name != 'workflow_dispatch' || github.event.inputs.gpu == 'true')
-    timeout-minutes: 60
+    timeout-minutes: 360
     runs-on: gpu-latest
     steps:
       - uses: actions/checkout@v4
       - name: Install requirements
-<<<<<<< HEAD
-        run: pip install -e .
-=======
         run: pip install . pytest-cov
->>>>>>> 50497218
       - name: Check environment
         run: |
           yolo checks
           pip list
       - name: Pytest tests
-        run: pytest --cov=ultralytics/ --cov-report xml tests/test_cuda.py
+        run: |
+          slow=""
+          if [[ "${{ github.event_name }}" =~ ^(schedule|workflow_dispatch)$ ]]; then
+            slow="--slow"
+          fi
+          pytest $slow --cov=ultralytics/ --cov-report xml tests/test_cuda.py
       - name: Upload Coverage Reports to CodeCov
         uses: codecov/codecov-action@v4
         with:
@@ -245,8 +232,6 @@
         env:
           CODECOV_TOKEN: ${{ secrets.CODECOV_TOKEN }}
 
-<<<<<<< HEAD
-=======
   RaspberryPi:
     if: github.repository == 'ultralytics/ultralytics' && (github.event_name == 'schedule' || github.event.inputs.raspberrypi == 'true')
     timeout-minutes: 120
@@ -288,7 +273,6 @@
       # - name: Reboot # run a reboot command in the background to free resources for next run and not crash main thread
       #   run: sudo bash -c "sleep 10; reboot" &
 
->>>>>>> 50497218
   Conda:
     if: github.repository == 'ultralytics/ultralytics' && (github.event_name == 'schedule' || github.event.inputs.conda == 'true')
     continue-on-error: true
@@ -362,17 +346,12 @@
 
   Summary:
     runs-on: ubuntu-latest
-    needs: [HUB, Benchmarks, Tests, GPU, Conda] # Add job names that you want to check for failure
+    needs: [HUB, Benchmarks, Tests, GPU, RaspberryPi, Conda] # Add job names that you want to check for failure
     if: always() # This ensures the job runs even if previous jobs fail
     steps:
       - name: Check for failure and notify
-<<<<<<< HEAD
-        if: (needs.HUB.result == 'failure' || needs.Benchmarks.result == 'failure' || needs.Tests.result == 'failure' || needs.GPU.result == 'failure' || needs.Conda.result == 'failure') && github.repository == 'ultralytics/ultralytics' && (github.event_name == 'schedule' || github.event_name == 'push')
-        uses: slackapi/slack-github-action@v1.25.0
-=======
         if: (needs.HUB.result == 'failure' || needs.Benchmarks.result == 'failure' || needs.Tests.result == 'failure' || needs.GPU.result == 'failure' || needs.RaspberryPi.result == 'failure' || needs.Conda.result == 'failure' ) && github.repository == 'ultralytics/ultralytics' && (github.event_name == 'schedule' || github.event_name == 'push')
         uses: slackapi/slack-github-action@v1.27.0
->>>>>>> 50497218
         with:
           payload: |
             {"text": "<!channel> GitHub Actions error for ${{ github.workflow }} ❌\n\n\n*Repository:* https://github.com/${{ github.repository }}\n*Action:* https://github.com/${{ github.repository }}/actions/runs/${{ github.run_id }}\n*Author:* ${{ github.actor }}\n*Event:* ${{ github.event_name }}\n"}
